/*
 * Licensed to the Apache Software Foundation (ASF) under one or more
 * contributor license agreements.  See the NOTICE file distributed with
 * this work for additional information regarding copyright ownership.
 * The ASF licenses this file to You under the Apache License, Version 2.0
 * (the "License"); you may not use this file except in compliance with
 * the License.  You may obtain a copy of the License at
 *
 *     http://www.apache.org/licenses/LICENSE-2.0
 *
 * Unless required by applicable law or agreed to in writing, software
 * distributed under the License is distributed on an "AS IS" BASIS,
 * WITHOUT WARRANTIES OR CONDITIONS OF ANY KIND, either express or implied.
 * See the License for the specific language governing permissions and
 * limitations under the License.
 */
package org.apache.sis.storage.earthobservation;

import java.io.BufferedReader;
import java.io.IOException;
import java.util.Arrays;
import java.util.Date;
import java.util.Locale;
import java.util.regex.Matcher;
import java.util.regex.Pattern;
import java.io.LineNumberReader;
import java.time.LocalDate;
import java.time.OffsetDateTime;
import java.time.OffsetTime;
import java.time.DateTimeException;
import java.time.temporal.Temporal;

import org.opengis.metadata.Metadata;
import org.opengis.metadata.citation.DateType;
import org.opengis.metadata.identification.TopicCategory;
import org.opengis.metadata.spatial.DimensionNameType;
import org.opengis.metadata.content.CoverageContentType;
import org.opengis.metadata.content.TransferFunctionType;
import org.opengis.metadata.maintenance.ScopeCode;
import org.opengis.parameter.ParameterValueGroup;
import org.opengis.referencing.crs.ProjectedCRS;
import org.opengis.util.NoSuchIdentifierException;
import org.opengis.util.FactoryException;

import org.apache.sis.measure.Units;
import org.apache.sis.metadata.iso.DefaultMetadata;
import org.apache.sis.metadata.iso.DefaultIdentifier;
import org.apache.sis.metadata.iso.content.DefaultAttributeGroup;
import org.apache.sis.metadata.iso.content.DefaultBand;
import org.apache.sis.metadata.iso.content.DefaultCoverageDescription;
import org.apache.sis.metadata.sql.MetadataStoreException;
import org.apache.sis.referencing.CRS;
import org.apache.sis.referencing.CommonCRS;
import org.apache.sis.storage.DataStore;
import org.apache.sis.storage.DataStoreException;
import org.apache.sis.storage.DataStoreReferencingException;
import org.apache.sis.util.Characters;
import org.apache.sis.util.CharSequences;
import org.apache.sis.util.resources.Errors;
import org.apache.sis.util.resources.Vocabulary;
import org.apache.sis.util.logging.WarningListeners;
import org.apache.sis.util.iso.SimpleInternationalString;
import org.apache.sis.internal.referencing.GeodeticObjectBuilder;
import org.apache.sis.internal.referencing.ReferencingFactoryContainer;
import org.apache.sis.internal.referencing.provider.PolarStereographicB;
import org.apache.sis.internal.referencing.provider.TransverseMercator;
import org.apache.sis.internal.storage.MetadataBuilder;
import org.apache.sis.internal.util.StandardDateFormat;
import org.apache.sis.internal.util.Constants;
import org.apache.sis.internal.util.Strings;

import static org.apache.sis.internal.util.CollectionsExt.singletonOrNull;


/**
 * Parses Landsat metadata as {@linkplain DefaultMetadata ISO 19115 Metadata} object.
 * This class reads the content of a given {@link BufferedReader} from buffer position
 * until the first occurrence of the {@code END} keyword. Lines beginning with the
 * {@code #} character (ignoring spaces) are treated as comment lines and ignored.
 *
 * <p>This class will parse properties found in the Landsat metadata file,
 * except {@code GROUP} and {@code END_GROUP}. Example:
 *
 * {@preformat text
 *   DATE_ACQUIRED         = 2014-03-12
 *   SCENE_CENTER_TIME     = 03:02:01.5339408Z
 *   CORNER_UL_LAT_PRODUCT = 12.61111
 *   CORNER_UL_LON_PRODUCT = 108.33624
 *   CORNER_UR_LAT_PRODUCT = 12.62381
 *   CORNER_UR_LON_PRODUCT = 110.44017
 * }
 *
 * <p><b>NOTE FOR MAINTAINER:</b> if the work performed by this class is modified, consider updating
 * <a href="./doc-files/LandsatMetadata.html">./doc-files/LandsatMetadata.html</a> accordingly.</p>
 *
 * @author  Thi Phuong Hao Nguyen (VNSC)
 * @author  Rémi Maréchal (Geomatys)
 * @author  Martin Desruisseaux (Geomatys)
 * @version 1.0
 * @since   0.8
 * @module
 */
final class LandsatReader extends MetadataBuilder {
    /**
     * Names of Landsat bands.
     *
     * @todo Those names and the wavelength could be moved to the {@code SpatialMetadata} database,
     *       as described in <a href="https://issues.apache.org/jira/browse/SIS-338">SIS-338</a>.
     *       It would make easier to enrich the metadata with more information.
     *
     * @see #bands
     * @see #band(String, int)
     */
    private static final String[] BAND_NAMES = {
        "Coastal Aerosol",                      //   433 nm
        "Blue",                                 //   482 nm
        "Green",                                //   562 nm
        "Red",                                  //   655 nm
        "Near-Infrared",                        //   865 nm
        "Short Wavelength Infrared (SWIR) 1",   //  1610 nm
        "Short Wavelength Infrared (SWIR) 2",   //  2200 nm
        "Panchromatic",                         //   590 nm
        "Cirrus",                               //  1375 nm
        "Thermal Infrared Sensor (TIRS) 1",     // 10800 nm
        "Thermal Infrared Sensor (TIRS) 2"      // 12000 nm
    };

    /**
     * Peak response wavelength for the Landsat bands, in nanometres.
     *
     * @see #bands
     * @see #band(String, int)
     */
    private static final short[] WAVELENGTHS = {
        433, 482, 562, 655, 865, 1610, 2200, 590, 1375, 10800, 12000
    };

    /**
     * The pattern determining if the value of {@code ORIGIN} key is of the form
     * “Image courtesy of the U.S. Geological Survey”.
     */
    static final Pattern CREDIT = Pattern.compile("\\bcourtesy\\h+of\\h+(the)?\\b\\s*", Pattern.CASE_INSENSITIVE);

    /**
     * Number of spatial dimensions. This is the number of ordinate values to be stored
     * in the {@link #gridSizes} and {@link #corners} arrays for each tuple.
     */
    static final int DIM = 2;

    /**
     * The {@value} suffix added to attribute names that are followed by a band number.
     * This band suffix is itself followed by the {@code '_'} character, then the band number.
     * Example: {@code "REFLECTANCE_ADD_BAND_1"}.
     */
    private static final String BAND_SUFFIX = "_BAND";

    /**
     * A bit mask of the group in which to classify a given band.
     * There is three groups: panchromatic, reflective or thermal bands:
     *
     * <ul>
     *   <li><b>Panchromatic:</b> band  8.</li>
     *   <li><b>Reflective:</b>   bands 1, 2, 3, 4, 5, 6, 7, 9.</li>
     *   <li><b>Thermal:</b>      bands 10, 11.</li>
     * </ul>
     *
     * For a band numbered from 1 to 11 inclusive, the group is computed by
     * (constants 2 and 3 in that formula depends on the {@link #NUM_GROUPS} value):
     *
     * {@preformat java
     *   group = (BAND_GROUPS >>> 2*(band - 1)) & 3;
     * }
     *
     * The result is one of the {@link #PANCHROMATIC}, {@link #REFLECTIVE} or {@link #THERMAL} constant values
     * divided by {@value #DIM}.
     */
    static final int BAND_GROUPS = 2692437;     // Value computed by LandsatReaderTest.verifyBandGroupsMask()

    /**
     * Maximum number of band groups that a metadata may contains.
     * See {@link #BAND_GROUPS} javadoc for the list of groups.
     */
    private static final int NUM_GROUPS = 3;

    /**
     * Index of panchromatic, reflective or thermal groups in the {@link #gridSizes} array.
     * The image size is each group is given by {@value #DIM} integers: the width and the height.
     */
    static final int PANCHROMATIC = 0*DIM,
                     REFLECTIVE   = 1*DIM,
                     THERMAL      = 2*DIM;

    /**
     * Index of projected and geographic coordinates in the {@link #corners} array.
     * Each kind of coordinates are stored as 4 corners of {@value #DIM} ordinate values.
     */
    private static final int PROJECTED  = 0*DIM,
                             GEOGRAPHIC = 4*DIM;

    /**
     * The keyword for end of metadata file.
     */
    private static final String END = "END";

    /**
     * An identifier of the file being read, or {@code null} if unknown.
     * This is used mostly for formatting error messages.
     *
     * @see #getFilename()
     */
    private String filename;

    /**
     * Where to send the warnings.
     */
    private final WarningListeners<DataStore> listeners;

    /**
     * Group in process of being parsed, or {@code null} if none.
     */
    private String group;

    /**
     * The acquisition time, or {@code null} if not yet known. This needs to be parsed in two steps:
     * first by parsing the {@code "DATE_ACQUIRED"} attribute, then {@code "SCENE_CENTER_TIME"}.
     *
     * @see #flushSceneTime()
     */
    private Temporal sceneTime;

    /**
     * Projected and geographic coordinate values, stocked temporarily before to be saved in the extent.
     * Values are in (<var>x</var>,<var>y</var>) or (<var>lon</var>,<var>lat</var>) order.
     * The first 8 values are the projected ones. The next 8 values are the geographic ones.
     * Corner order is UL, UR, LL, LR.
     */
    private final double[] corners;

    /**
     * Image width and hight in pixels, as unsigned integers. Values are (<var>width</var>,<var>height</var>) tuples.
     * Tuples in this array are for {@link #PANCHROMATIC}, {@link #REFLECTIVE} or {@link #THERMAL} bands, in that order.
     */
    private final int[] gridSizes;

    /**
     * The bands description. Any element can be null if the corresponding band is not defined.
     * The bands can be, in this exact order:
     *
     * <ol>
     *   <li>Coastal Aerosol</li>
     *   <li>Blue</li>
     *   <li>Green</li>
     *   <li>Red</li>
     *   <li>Near-Infrared</li>
     *   <li>Short Wavelength Infrared (SWIR) 1</li>
     *   <li>Short Wavelength Infrared (SWIR) 2</li>
     *   <li>Panchromatic</li>
     *   <li>Cirrus</li>
     *   <li>Thermal Infrared Sensor (TIRS) 1</li>
     *   <li>Thermal Infrared Sensor (TIRS) 2</li>
     * </ol>
     *
     * @see #BAND_NAMES
     * @see #WAVELENGTHS
     * @see #band(String, int)
     */
    private final DefaultBand[] bands;

    /**
     * The enumeration for the {@code "DATUM"} element, to be used for creating the Coordinate Reference System.
     */
    private CommonCRS datum;

    /**
     * The Universal Transverse Mercator (UTM) zone as a number from 1 to 60 inclusive, or 0 if the zone has not
     * yet been determined. If the parser determined that the projection is Polar Stereographic, then this field
     * is set to -1.
     */
    private short utmZone;

    /**
     * The map projection parameters. This is used only for the polar stereographic case.
     */
    private ParameterValueGroup projection;

    /**
     * The referencing objects factories.
     */
    private final ReferencingFactoryContainer factories;

    /**
     * Creates a new metadata parser.
     *
     * @param  filename   an identifier of the file being read, or {@code null} if unknown.
     * @param  listeners  where to sent warnings that may occur during the parsing process.
     */
    LandsatReader(final String filename, final WarningListeners<DataStore> listeners) {
        this.filename  = filename;
        this.listeners = listeners;
        this.factories = new ReferencingFactoryContainer();
        this.bands     = new DefaultBand[BAND_NAMES.length];
        this.gridSizes = new int[NUM_GROUPS * DIM];
        this.corners   = new double[GEOGRAPHIC + (4*DIM)];      // GEOGRAPHIC is the last group of corners to store.
        Arrays.fill(corners, Double.NaN);
    }

    /**
     * Parses the metadata from the given characters reader.
     * The parsing stop after the first {@code "END"} keyword.
     * See class javadoc for more information on the expected format.
     *
     * @param  reader  a reader opened on the Landsat file.
     *         It is caller's responsibility to close this reader.
     * @throws IOException if an I/O error occurred while reading the given stream.
     * @throws DataStoreException if the content is not a Landsat file.
     */
    void read(final BufferedReader reader) throws IOException, DataStoreException {
        newCoverage(true);              // Starts the description of a new image.
        String line;
        while ((line = reader.readLine()) != null) {
            int end  = CharSequences.skipTrailingWhitespaces(line, 0, line.length());
            int start = CharSequences.skipLeadingWhitespaces(line, 0, end);
            if (start < end && line.charAt(start) != '#') {
                /*
                 * Separate the line into its key and value. For example in CORNER_UL_LAT_PRODUCT = 12.61111,
                 * the key will be CORNER_UL_LAT_PRODUCT and the value will be 12.61111.
                 */
                final int separator = line.indexOf('=', start);
                if (separator < 0) {
                    /*
                     * Landsat metadata ends with the END keyword, without value after that keyword.
                     * If we find it, stop reading. All remaining lines (if any) will be ignored.
                     */
                    if (end - start != END.length() || !line.regionMatches(true, start, END, 0, END.length())) {
                        throw new DataStoreException(errors().getString(Errors.Keys.NotAKeyValuePair_1, line));
                    }
                    return;
                }
                /*
                 * If the key ends with "_BAND_" followed by a number, remove the band number from the
                 * key and parse that number as an integer value. Exemple: "REFLECTANCE_ADD_BAND_1".
                 * We keep the "_BAND_" suffix in the key for avoiding ambiguity.
                 */
                String key = line.substring(start, CharSequences.skipTrailingWhitespaces(line, start, separator)).toUpperCase(Locale.US);
                int band = 0;
                for (int i=key.length(); --i >= 0;) {
                    final char c = key.charAt(i);
                    if (c < '0' || c > '9') {
                        if (c == '_') {
                            if (key.regionMatches(i - BAND_SUFFIX.length(), BAND_SUFFIX, 0, BAND_SUFFIX.length())) try {
                                band = Integer.parseInt(key.substring(++i));
                                key = key.substring(0, i);
                            } catch (NumberFormatException e) {
                                warning(key, reader, e);
                            }
                        }
                        break;
                    }
                }
                /*
                 * In a Landsat file, String values are between quotes. Example: STATION_ID = "LGN".
                 * If such quotes are found, remove them.
                 */
                start = CharSequences.skipLeadingWhitespaces(line, separator + 1, end);
                if (end - start >= 2 && line.charAt(start) == '"' && line.charAt(end - 1) == '"') {
                    start = CharSequences.skipLeadingWhitespaces(line, start + 1, --end);
                    end = CharSequences.skipTrailingWhitespaces(line, start, end);
                }
                try {
                    parseKeyValuePair(key, band, line.substring(start, end));
                } catch (IllegalArgumentException | DateTimeException e) {
                    warning(key, reader, e);
                }
            }
        }
        listeners.warning(errors().getString(Errors.Keys.UnexpectedEndOfFile_1, getFilename()), null);
    }

    /**
     * Parses the given string as a {@code double} value, returning a shared instance if possible.
     *
     * @param   value  the string value to parse.
     * @return  the parsed value.
     * @throws  NumberFormatException if the given value can not be parsed.
     */
    private Double parseDouble(final String value) throws NumberFormatException {
        return shared(Double.valueOf(value));
    }

    /**
     * Parses the given value and stores it at the given index in the {@link #corners} array.
     * The given index must be one of the {@link #PROJECTED} or {@link #GEOGRAPHIC} constants
     * plus the ordinate index.
     */
    private void parseCorner(final int index, final String value) throws NumberFormatException {
        corners[index] = Double.parseDouble(value);
    }

    /**
     * Parses the given value and stores it at the given index in the {@link #gridSizes} array.
     *
     * @param  index  {@link #PANCHROMATIC}, {@link #REFLECTIVE} or {@link #THERMAL},
     *                +1 if parsing the height instead than the width.
     * @param  value  the value to parse.
     */
    private void parseGridSize(final int index, final String value) throws NumberFormatException {
        gridSizes[index] = Integer.parseUnsignedInt(value);
    }

    /**
     * Invoked for every key-value pairs found in the file.
     * Leading and trailing spaces, if any, have been removed.
     *
     * @param  key    the key in upper cases.
     * @param  band   the band number, or 0 if none.
     * @param  value  the value, without quotes if those quotes existed.
     * @throws NumberFormatException if the value was expected to be a string but the parsing failed.
     * @throws DateTimeException if the value was expected to be a date but the parsing failed,
     *         or if the result of the parsing was not of the expected type.
     * @throws IllegalArgumentException if the value is out of range.
     */
    private void parseKeyValuePair(final String key, final int band, String value)
            throws IllegalArgumentException, DateTimeException, DataStoreException
    {
        switch (key) {
            case "GROUP": {
                group = value;
                break;
            }
            case "END_GROUP": {
                group = null;
                break;
            }

            ////
            //// GROUP = METADATA_FILE_INFO
            ////

            /*
             * Origin of the product.
             * Value is "Image courtesy of the U.S. Geological Survey".
             */
            case "ORIGIN": {
                final Matcher m = CREDIT.matcher(value);
                if (m.find()) {
                    newParty(MetadataBuilder.PartyType.ORGANISATION);
                    addAuthor(value.substring(m.end()));
                }
                addCredits(value);
                break;
            }
            /*
             * Product Request ID. NNNNNNNNNNNNN_UUUUU, where NNNNNNNNNNNNN = 13-digit Tracking,
             * Routing, and Metrics (TRAM) order number and UUUUU = 5-digit TRAM unit number.
             * Example: "0501403126384_00011"
             */
            case "REQUEST_ID": {
                addAcquisitionRequirement(null, value);
                break;
            }
            /*
             * The unique Landsat scene identifier.
             * Format is {@code Ls8ppprrrYYYYDDDGGGVV}.
             * Example: "LC81230522014071LGN00".
             */
            case "LANDSAT_SCENE_ID": {
                addTitleOrIdentifier(value, MetadataBuilder.Scope.ALL);
                break;
            }
            /*
             * The date when the metadata file for the L1G product set was created.
             * The date is based on Universal Time Coordinated (UTC).
             * Date format is {@code YYYY-MM-DDTHH:MM:SSZ}.
             * Example: "2014-03-12T06:06:35Z".
             */
            case "FILE_DATE": {
                addCitationDate(StandardDateFormat.toDate(OffsetDateTime.parse(value)),
                                DateType.CREATION, MetadataBuilder.Scope.ALL);
                break;
            }
            /*
             * The Ground Station that received the data. Grounds station identifiers are specified in LSDS-547.
             * Example: "LGN" = Landsat Ground Network.
             */
// TODO     case "STATION_ID":
            /*
             * The processing software version that created the product. Can be "IAS_X.Y.Z" or "LPGS_X.Y.Z"
             * where X, Y and Z are major, minor and patch version numbers.
             * Example: "LPGS_2.3.0".
             */
// TODO     case "PROCESSING_SOFTWARE_VERSION":

            ////
            //// GROUP = PRODUCT_METADATA
            ////

            /*
             * The identifier to inform the user of the product type.
             * Value can be "L1T" or "L1GT".
             */
            case "DATA_TYPE": {
                setProcessingLevelCode("Landsat", value);
                break;
            }
            /*
             * Indicates the source of the DEM used in the correction process.
             * Value can be "GLS2000", "RAMP" or "GTOPO30".
             */
            case "ELEVATION_SOURCE": {
                addSource(value, ScopeCode.MODEL, Vocabulary.formatInternational(Vocabulary.Keys.DigitalElevationModel));
                break;
            }
            /*
             * The output format of the image.
             * Value is "GEOTIFF".
             */
            case "OUTPUT_FORMAT": {
                if (Constants.GEOTIFF.equalsIgnoreCase(value)) try {
                    value = Constants.GEOTIFF;              // Because 'metadata.setFormat(…)' is case-sensitive.
                    setFormat(value);
                    break;
                } catch (MetadataStoreException e) {
                    warning(key, null, e);
                }
                addFormatName(value);
                break;
            }
            /*
             * Spacecraft from which the data were captured.
             * Example: "LANDSAT_8".
             */
            case "SPACECRAFT_ID": {
                addPlatform(null, value);
                break;
            }
            /*
             * Sensor(s) used to capture this scene.
             * Example: "OLI", "TIRS" or "OLI_TIRS".
             */
            case "SENSOR_ID": {
                addInstrument(null, value);
                break;
            }
            /*
             * The date the image was acquired.
             * Date format is {@code YYYY-MM-DD}.
             * Example: "2014-03-12".
             */
            case "DATE_ACQUIRED": {
                final LocalDate date = LocalDate.parse(value);
                if (sceneTime instanceof OffsetTime) {
                    sceneTime = date.atTime((OffsetTime) sceneTime);
                } else if (!date.equals(sceneTime)) {
                    flushSceneTime();
                    sceneTime = date;
                }
                break;
            }
            /*
             * Scene center time of the date the image was acquired.
             * Time format is {@code HH:MI:SS.SSSSSSSZ}.
             * Example: "03:02:01.5339408Z".
             */
            case "SCENE_CENTER_TIME": {
                final OffsetTime time = OffsetTime.parse(value);
                if (sceneTime instanceof LocalDate) {
                    sceneTime = ((LocalDate) sceneTime).atTime(time);
                } else {
                    sceneTime = time;
                }
                break;
            }
            /*
             * The longitude and latitude values for the upper-left (UL), upper-right (UR), lower-left (LL)
             * and lower-right (LR) corners of the product, measured at the center of the pixel.
             * Positive longitude value indicates east longitude; negative value indicates west longitude.
             * Positive latitude value indicates north latitude; negative value indicates south latitude.
             * Units are in degrees.
             */
            case "CORNER_UL_LON_PRODUCT": parseCorner(GEOGRAPHIC + 0, value); break;
            case "CORNER_UL_LAT_PRODUCT": parseCorner(GEOGRAPHIC + 1, value); break;
            case "CORNER_UR_LON_PRODUCT": parseCorner(GEOGRAPHIC + 2, value); break;
            case "CORNER_UR_LAT_PRODUCT": parseCorner(GEOGRAPHIC + 3, value); break;
            case "CORNER_LL_LON_PRODUCT": parseCorner(GEOGRAPHIC + 4, value); break;
            case "CORNER_LL_LAT_PRODUCT": parseCorner(GEOGRAPHIC + 5, value); break;
            case "CORNER_LR_LON_PRODUCT": parseCorner(GEOGRAPHIC + 6, value); break;
            case "CORNER_LR_LAT_PRODUCT": parseCorner(GEOGRAPHIC + 7, value); break;
            /*
             * The upper-left (UL), upper-right (UR), lower-left (LL) and lower-right (LR) corner map
             * projection X and Y coordinate, measured at the center of the pixel. Units are in meters.
             */
            case "CORNER_UL_PROJECTION_X_PRODUCT": parseCorner(PROJECTED + 0, value); break;
            case "CORNER_UL_PROJECTION_Y_PRODUCT": parseCorner(PROJECTED + 1, value); break;
            case "CORNER_UR_PROJECTION_X_PRODUCT": parseCorner(PROJECTED + 2, value); break;
            case "CORNER_UR_PROJECTION_Y_PRODUCT": parseCorner(PROJECTED + 3, value); break;
            case "CORNER_LL_PROJECTION_X_PRODUCT": parseCorner(PROJECTED + 4, value); break;
            case "CORNER_LL_PROJECTION_Y_PRODUCT": parseCorner(PROJECTED + 5, value); break;
            case "CORNER_LR_PROJECTION_X_PRODUCT": parseCorner(PROJECTED + 6, value); break;
            case "CORNER_LR_PROJECTION_Y_PRODUCT": parseCorner(PROJECTED + 7, value); break;
            /*
             * The number of product lines and samples for the panchromatic, reflective and thermal bands.
             * Those parameters are only present if the corresponding band is present in the product.
             */
            case "PANCHROMATIC_LINES":   parseGridSize(PANCHROMATIC + 1, value); break;
            case "PANCHROMATIC_SAMPLES": parseGridSize(PANCHROMATIC,     value); break;
            case "REFLECTIVE_LINES":     parseGridSize(REFLECTIVE + 1,   value); break;
            case "REFLECTIVE_SAMPLES":   parseGridSize(REFLECTIVE,       value); break;
            case "THERMAL_LINES":        parseGridSize(THERMAL + 1,      value); break;
            case "THERMAL_SAMPLES":      parseGridSize(THERMAL,          value); break;
            /*
             * The grid cell size in meters used in creating the image for the band, if part of the product.
             * This parameter is only included if the corresponding band is included in the product.
             */
            case "GRID_CELL_SIZE_PANCHROMATIC":
            case "GRID_CELL_SIZE_REFLECTIVE":
            case "GRID_CELL_SIZE_THERMAL": {
                addResolution(Double.parseDouble(value));
                break;
            }
            /*
             * The file name of the TIFF image that contains the pixel values for a band.
             * This parameter is only present if the band is included in the product.
             */
            case "FILE_NAME_BAND_": {
                final DefaultBand db = band(key, band);
                if (db != null) {
                    db.getNames().add(new DefaultIdentifier(value));
                }
                break;
            }
            /*
             * The file name for L1 metadata.
             * Exemple: "LC81230522014071LGN00_MTL.txt".
             */
            case "METADATA_FILE_NAME": {
                if (filename == null) {
                    filename = value;
                }
                break;
            }

            ////
            //// GROUP = IMAGE_ATTRIBUTES
            ////

            /*
             * The overall cloud coverage (percent) of the WRS-2 scene as a value between 0 and 100 inclusive.
             * -1 indicates that the score was not calculated.
             */
            case "CLOUD_COVER": {
                final double v = Double.parseDouble(value);
                if (v >= 0) setCloudCoverPercentage(v);
                break;
            }
            /*
             * The Sun azimuth angle in degrees for the image center location at the image center acquisition time.
             * Values are from -180 to 180 degrees inclusive.
             * A positive value indicates angles to the east or clockwise from the north.
             * A negative value indicates angles to the west or counterclockwise from the north.
             */
            case "SUN_AZIMUTH": {
                setIlluminationAzimuthAngle(Double.parseDouble(value));
                break;
            }
            /*
             * The Sun elevation angle in degrees for the image center location at the image center acquisition time.
             * Values are from -90 to 90 degrees inclusive.
             * A positive value indicates a daytime scene. A negative value indicates a nighttime scene.
             * Note: for reflectance calculation, the sun zenith angle is needed, which is 90 - sun elevation angle.
             */
            case "SUN_ELEVATION": {
                setIlluminationElevationAngle(Double.parseDouble(value));
                break;
            }

            ////
            //// GROUP = MIN_MAX_PIXEL_VALUE
            ////

            /*
             * Minimum achievable spectral radiance value for a band 1.
             * This parameter is only present if this band is included in the product.
             */
            case "QUANTIZE_CAL_MIN_BAND_": {
                final Double v = parseDouble(value);        // Done first in case an exception is thrown.
                final DefaultBand db = band(key, band);
                if (db != null) {
                    db.setMinValue(v);
                }
                break;
            }
            /*
             * Maximum achievable spectral radiance value for a band 1.
             * This parameter is only present if this band is included in the product.
             */
            case "QUANTIZE_CAL_MAX_BAND_": {
                final Double v = parseDouble(value);        // Done first in case an exception is thrown.
                final DefaultBand db = band(key, band);
                if (db != null) {
                    db.setMaxValue(v);
                }
                break;
            }

            ////
            //// GROUP = RADIOMETRIC_RESCALING
            ////

            /*
             * The multiplicative rescaling factor used to convert calibrated DN to Radiance units for a band.
             * Unit is W/(m² sr um)/DN.
             */
            case "RADIANCE_MULT_BAND_": {
                setTransferFunction(key, band, true, value);
                break;
            }
            /*
             * The additive rescaling factor used to convert calibrated DN to Radiance units for a band.
             * Unit is W/(m² sr um)/DN.
             */
            case "RADIANCE_ADD_BAND_": {
                setTransferFunction(key, band, false, value);
                break;
            }

            ////
            //// GROUP = PROJECTION_PARAMETERS
            ////

            /*
             * The map projection used in creating the image.
             * Universal Transverse Mercator (UTM) or Polar Stereographic (PS).
             */
            case "MAP_PROJECTION": {
                if ("UTM".equalsIgnoreCase(value)) {
                    projection = null;
                } else if ("PS".equalsIgnoreCase(value)) try {
                    projection = factories.getMathTransformFactory()
                                    .getDefaultParameters(Constants.EPSG + ':' + PolarStereographicB.IDENTIFIER);
                    utmZone = -1;
                } catch (NoSuchIdentifierException e) {
                    // Should never happen with Apache SIS implementation of MathTransformFactory.
                    throw new DataStoreReferencingException(e);
                }
                break;
            }
            /*
             * The datum used in creating the image. This is usually "WGS84".
             * We ignore the "ELLIPSOID" attribute because it is implied by the datum.
             */
            case "DATUM": {
                datum = CommonCRS.valueOf(Strings.toUpperCase(value, Characters.Filter.LETTERS_AND_DIGITS));
                break;
            }
            /*
             * The value used to indicate the zone number. This parameter is only included for the UTM projection.
             * If this parameter is defined more than once (which should be illegal), only the first occurrence is
             * retained. If the projection is polar stereographic, the parameter is ignored.
             */
            case "UTM_ZONE": {
                if (utmZone == 0) {
                    utmZone = Short.parseShort(value);
                }
                break;
            }
            /*
             * Polar Stereographic projection parameters. Most parameters do not vary, except the latitude of
             * true scale which is -71 for scenes over Antarctica and 71 for off-nadir scenes at the North Pole.
             * If the datum is WGS84, then this is equivalent to EPSG:3031 and EPSG:3995 respectively.
             */
            case "VERTICAL_LON_FROM_POLE": setProjectionParameter(key, Constants.CENTRAL_MERIDIAN,    value, false); break;
            case "TRUE_SCALE_LAT":         setProjectionParameter(key, Constants.STANDARD_PARALLEL_1, value, false); break;
            case "FALSE_EASTING":          setProjectionParameter(key, Constants.FALSE_EASTING,       value, true);  break;
            case "FALSE_NORTHING":         setProjectionParameter(key, Constants.FALSE_NORTHING,      value, true);  break;
        }
    }

    /**
     * Sets a component of the linear transfer function.
     *
     * @param  key      the key without its band number. Used only for formatting warning messages.
     * @param  band     index of the band to set.
     * @param  isScale  {@code true} for setting the scale factor, or {@code false} for setting the offset.
     * @param  value    the value to set.
     */
    private void setTransferFunction(final String key, final int band, final boolean isScale, final String value) {
        final Double v = parseDouble(value);            // Done first in case an exception is thrown.
        final DefaultBand db = band(key, band);
        if (db != null) {
            db.setTransferFunctionType(TransferFunctionType.LINEAR);
            if (isScale) {
                db.setScaleFactor(v);
            } else {
                db.setOffset(v);
            }
        }
    }

    /**
     * Returns the band at the given index, creating it if needed.
     * If the given index is out of range, then this method logs a warning and returns {@code null}.
     *
     * @param  key    the key without its band number. Used only for formatting warning messages.
     * @param  index  the band index.
     */
    private DefaultBand band(final String key, int index) {
        if (index < 1 || index > BAND_NAMES.length) {
            listeners.warning(errors().getString(Errors.Keys.UnexpectedValueInElement_2, key + index, index), null);
            return null;
        }
        DefaultBand band = bands[--index];
        if (band == null) {
            band = new DefaultBand();
            band.setDescription(new SimpleInternationalString(BAND_NAMES[index]));
            band.setPeakResponse((double) WAVELENGTHS[index]);
            band.setBoundUnits(Units.NANOMETRE);
            bands[index] = band;
        }
        return band;
    }

    /**
     * Sets a map projection parameter. The parameter is ignored if the projection has not been set.
     *
     * @param key       the Landsat key, for formatting error message if needed.
     * @param name      the projection parameter name.
     * @param value     the parameter value.
     * @param isLinear  {@code true} for value in metres, or {@code false} for value in degrees.
     */
    private void setProjectionParameter(final String key, final String name, final String value, final boolean isLinear) {
        if (projection != null) {
            projection.parameter(name).setValue(Double.parseDouble(value), isLinear ? Units.METRE : Units.DEGREE);
        } else {
            listeners.warning(errors().getString(Errors.Keys.UnexpectedProperty_2, filename, key), null);
        }
    }

    /**
     * Writes the value of {@link #sceneTime} into the metadata object as a temporal extent.
     *
     * @throws DateTimeException if {@link #sceneTime} is an instance of {@link OffsetTime}. This may
     *         happen if {@code SCENE_CENTER_TIME} attribute was found without {@code DATE_ACQUIRED}.
     */
    private void flushSceneTime() {
        final Temporal st = sceneTime;
        if (st != null) {
            sceneTime = null;                   // Clear now in case an exception it thrown below.
            final Date t = StandardDateFormat.toDate(st);
            addAcquisitionTime(t);
            try {
                addTemporalExtent(t, t);
            } catch (UnsupportedOperationException e) {
                // May happen if the temporal module (which is optional) is not on the classpath.
                warning(null, null, e);
            }
        }
    }

    /**
     * Computes the bounding box for the 8 {@link #corners} values starting at the given index.
     * Valid indices are 0 for the projected envelope or 8 for the geographic bounding box.
     * Result is stored in the 4 values starting the given {@code base} index.
     *
     * @return {@code true} of success, or {@code false} if there is no bounding box.
     */
    private boolean toBoundingBox(int base) {
        double xmin = Double.POSITIVE_INFINITY;
        double ymin = Double.POSITIVE_INFINITY;
        double xmax = Double.NEGATIVE_INFINITY;
        double ymax = Double.NEGATIVE_INFINITY;
        for (int i = base + (4*DIM); --i >= base;) {
            double v = corners[i];
            if (v < ymin) ymin = v;
            if (v > ymax) ymax = v;
            v = corners[--i];
            if (v < xmin) xmin = v;
            if (v > xmax) xmax = v;
        }
        if (xmin < xmax && ymin < ymax) {
            corners[  base] = xmin;
            corners[++base] = xmax;
            corners[++base] = ymin;
            corners[++base] = ymax;
            return true;
        }
        return false;
    }

    /**
     * Returns the metadata about the resources described in the Landsat file.
     * The {@link #read(BufferedReader)} method must be invoked at least once before.
     *
     * @throws FactoryException if an error occurred while creating the Coordinate Reference System.
     */
    final Metadata getMetadata() throws FactoryException {
<<<<<<< HEAD
        metadata.addLanguage(Locale.ENGLISH, MetadataBuilder.Scope.METADATA);
        metadata.addResourceScope(ScopeCode.valueOf("COVERAGE"), null);
        metadata.addTopicCategory(TopicCategory.GEOSCIENTIFIC_INFORMATION);
=======
        addLanguage(Locale.ENGLISH, MetadataBuilder.Scope.METADATA);
        addResourceScope(ScopeCode.COVERAGE, null);
        addTopicCategory(TopicCategory.GEOSCIENTIFIC_INFORMATION);
>>>>>>> 5539286b
        try {
            flushSceneTime();
        } catch (DateTimeException e) {
            // May happen if the SCENE_CENTER_TIME attribute was found without DATE_ACQUIRED.
            warning(null, null, e);
        }
        /*
         * Create the Coordinate Reference System. We normally have only one of UTM or Polar Stereographic,
         * but this block is nevertheless capable to take both (such metadata are likely to be invalid, but
         * we can not guess which one of the two CRS is correct).
         */
        if (datum != null) {
            if (utmZone > 0) {
                addReferenceSystem(datum.universal(1, TransverseMercator.Zoner.UTM.centralMeridian(utmZone)));
            }
            if (projection != null) {
                final double sp = projection.parameter(Constants.STANDARD_PARALLEL_1).doubleValue();
                ProjectedCRS crs = (ProjectedCRS) CRS.forCode(Constants.EPSG + ":" +
                        (sp >= 0 ? Constants.EPSG_ARCTIC_POLAR_STEREOGRAPHIC         // Standard parallel = 71°N
                                 : Constants.EPSG_ANTARCTIC_POLAR_STEREOGRAPHIC));   // Standard parallel = 71°S
                if (datum != CommonCRS.WGS84 || Math.abs(sp) != 71
                        || projection.parameter(Constants.FALSE_EASTING)   .doubleValue() != 0
                        || projection.parameter(Constants.FALSE_NORTHING)  .doubleValue() != 0
                        || projection.parameter(Constants.CENTRAL_MERIDIAN).doubleValue() != 0)
                {
                    crs = new GeodeticObjectBuilder(listeners.getLocale())
                            .addName("Polar stereographic").setConversion(projection)
                            .createProjectedCRS(datum.geographic(), crs.getCoordinateSystem());
                }
                addReferenceSystem(crs);
            }
        }
        /*
         * Set information about envelope (or geographic area) and grid size.
         */
        if (toBoundingBox(GEOGRAPHIC)) {
            addExtent(corners, GEOGRAPHIC);
        }
        for (int i = 0; i < gridSizes.length; i += DIM) {
            final int width  = gridSizes[i  ];
            final int height = gridSizes[i+1];
            if ((width | height) != 0) {
                newGridRepresentation(MetadataBuilder.GridType.GEORECTIFIED);
                setAxisName(0, DimensionNameType.SAMPLE);
                setAxisName(1, DimensionNameType.LINE);
                setAxisSize(0, Integer.toUnsignedLong(width));
                setAxisSize(1, Integer.toUnsignedLong(height));
            }
        }
        /*
         * At this point we are done configuring he metadata builder. Creates the ISO 19115 metadata instance,
         * then continue adding some more specific metadata elements by ourself. For example information about
         * bands are splitted in 3 different AttributeGroups based on their grid size.
         */
        setISOStandards(true);
        final DefaultMetadata result = build(false);
        if (result != null) {
            /*
             * Set information about all non-null bands. The bands are categorized in three groups:
             * PANCHROMATIC, REFLECTIVE and THERMAL. The group in which each band belong is encoded
             * in the BAND_GROUPS bitmask.
             */
            final DefaultCoverageDescription content = (DefaultCoverageDescription) singletonOrNull(result.getContentInfo());
            if (content != null) {
                final DefaultAttributeGroup[] groups = new DefaultAttributeGroup[NUM_GROUPS];
                for (int i=0; i < bands.length; i++) {
                    final DefaultBand band = bands[i];
                    if (band != null) {
                        final int gi = (BAND_GROUPS >>> 2*i) & 3;
                        DefaultAttributeGroup group = groups[gi];
                        if (group == null) {
                            group = new DefaultAttributeGroup(CoverageContentType.PHYSICAL_MEASUREMENT, null);
                            content.getAttributeGroups().add(group);
                            groups[gi] = group;
                        }
                        group.getAttributes().add(band);
                    }
                }
            }
            result.transition(DefaultMetadata.State.FINAL);
        }
        return result;
    }

    /**
     * Returns the filename to show in error messages, or a localized "unnamed" word if none.
     */
    private String getFilename() {
        return (filename != null) ? filename : Vocabulary.getResources(listeners.getLocale()).getString(Vocabulary.Keys.Unnamed);
    }

    /**
     * Prepends the group name before the given key, if a group name exists.
     * This is used only for formatting warning messages.
     */
    private String toLongName(String key) {
        if (group != null) {
            key = group + ':' + key;
        }
        return key;
    }

    /**
     * Invoked when a non-fatal exception occurred while reading metadata. This method
     * sends a record to the registered listeners if any, or logs the record otherwise.
     */
    private void warning(String key, final BufferedReader reader, final Exception e) {
        if (key != null) {
            String file = getFilename();
            if (reader instanceof LineNumberReader) {
                file = file + ":" + ((LineNumberReader) reader).getLineNumber();
            }
            key = errors().getString(Errors.Keys.CanNotReadPropertyInFile_2, toLongName(key), file);
        }
        listeners.warning(key, e);
    }

    /**
     * Returns the resources to use for formatting error messages.
     */
    private Errors errors() {
        return Errors.getResources(listeners.getLocale());
    }
}<|MERGE_RESOLUTION|>--- conflicted
+++ resolved
@@ -893,15 +893,9 @@
      * @throws FactoryException if an error occurred while creating the Coordinate Reference System.
      */
     final Metadata getMetadata() throws FactoryException {
-<<<<<<< HEAD
-        metadata.addLanguage(Locale.ENGLISH, MetadataBuilder.Scope.METADATA);
-        metadata.addResourceScope(ScopeCode.valueOf("COVERAGE"), null);
-        metadata.addTopicCategory(TopicCategory.GEOSCIENTIFIC_INFORMATION);
-=======
         addLanguage(Locale.ENGLISH, MetadataBuilder.Scope.METADATA);
-        addResourceScope(ScopeCode.COVERAGE, null);
+        addResourceScope(ScopeCode.valueOf("COVERAGE"), null);
         addTopicCategory(TopicCategory.GEOSCIENTIFIC_INFORMATION);
->>>>>>> 5539286b
         try {
             flushSceneTime();
         } catch (DateTimeException e) {
