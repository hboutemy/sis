/*
 * Licensed to the Apache Software Foundation (ASF) under one or more
 * contributor license agreements.  See the NOTICE file distributed with
 * this work for additional information regarding copyright ownership.
 * The ASF licenses this file to You under the Apache License, Version 2.0
 * (the "License"); you may not use this file except in compliance with
 * the License.  You may obtain a copy of the License at
 *
 *     http://www.apache.org/licenses/LICENSE-2.0
 *
 * Unless required by applicable law or agreed to in writing, software
 * distributed under the License is distributed on an "AS IS" BASIS,
 * WITHOUT WARRANTIES OR CONDITIONS OF ANY KIND, either express or implied.
 * See the License for the specific language governing permissions and
 * limitations under the License.
 */
package org.apache.sis.referencing.operation;

import java.util.Map;
import java.util.HashMap;
import java.util.List;
import java.util.ListIterator;
import java.util.ArrayList;
import java.util.Collection;
import java.util.Collections;
import java.util.IdentityHashMap;
import java.util.Objects;
import java.util.logging.Level;
import java.util.logging.LogRecord;
import java.util.function.Predicate;
import javax.measure.IncommensurableException;

import org.opengis.util.FactoryException;
import org.opengis.metadata.Identifier;
import org.opengis.metadata.extent.Extent;
import org.opengis.metadata.citation.Citation;
import org.opengis.metadata.quality.PositionalAccuracy;
import org.opengis.parameter.ParameterDescriptorGroup;
import org.opengis.parameter.ParameterValueGroup;
import org.opengis.referencing.IdentifiedObject;
import org.opengis.referencing.NoSuchAuthorityCodeException;
import org.opengis.referencing.crs.CoordinateReferenceSystem;
import org.opengis.referencing.crs.GeneralDerivedCRS;
import org.opengis.referencing.crs.GeodeticCRS;
import org.opengis.referencing.crs.SingleCRS;
import org.opengis.referencing.crs.CompoundCRS;
import org.opengis.referencing.cs.EllipsoidalCS;
import org.opengis.referencing.operation.*;

import org.apache.sis.referencing.CRS;
import org.apache.sis.referencing.CommonCRS;
import org.apache.sis.referencing.NamedIdentifier;
import org.apache.sis.referencing.IdentifiedObjects;
import org.apache.sis.referencing.cs.CoordinateSystems;
import org.apache.sis.referencing.operation.matrix.Matrices;
import org.apache.sis.referencing.operation.transform.MathTransforms;
import org.apache.sis.referencing.operation.transform.DefaultMathTransformFactory;
import org.apache.sis.referencing.factory.IdentifiedObjectFinder;
import org.apache.sis.referencing.factory.GeodeticAuthorityFactory;
import org.apache.sis.referencing.factory.MissingFactoryResourceException;
import org.apache.sis.referencing.factory.InvalidGeodeticParameterException;
import org.apache.sis.referencing.factory.NoSuchAuthorityFactoryException;
import org.apache.sis.metadata.iso.extent.Extents;
import org.apache.sis.metadata.iso.citation.Citations;
import org.apache.sis.internal.referencing.CoordinateOperations;
import org.apache.sis.internal.referencing.DeferredCoordinateOperation;
import org.apache.sis.internal.referencing.EllipsoidalHeightCombiner;
import org.apache.sis.internal.referencing.PositionalAccuracyConstant;
import org.apache.sis.internal.referencing.ReferencingUtilities;
import org.apache.sis.internal.referencing.provider.Affine;
import org.apache.sis.internal.referencing.Resources;
import org.apache.sis.internal.referencing.provider.AbstractProvider;
import org.apache.sis.internal.system.Semaphores;
import org.apache.sis.util.ArgumentChecks;
import org.apache.sis.util.ComparisonMode;
import org.apache.sis.util.Utilities;
import org.apache.sis.util.Deprecable;
import org.apache.sis.util.logging.Logging;
import org.apache.sis.util.collection.Containers;
import org.apache.sis.util.collection.BackingStoreException;
import org.apache.sis.util.resources.Vocabulary;



/**
 * Base class of code that search for coordinate operation, either by looking in a registry maintained by an authority
 * or by trying to infer the coordinate operation by itself. For maintenance and testing purposes, we separate the task
 * in two classes for the two main strategies used for finding coordinate operations:
 *
 * <ul>
 *   <li>{@code CoordinateOperationRegistry} implements the <cite>late-binding</cite> approach
 *       (i.e. search coordinate operation paths specified by authorities like the ones listed
 *       in the EPSG dataset), which is the preferred approach.</li>
 *   <li>{@link CoordinateOperationFinder} adds an <cite>early-binding</cite> approach
 *       (i.e. find a coordinate operation path by inspecting the properties associated to the CRS).
 *       That approach is used only as a fallback when the late-binding approach gave no result.</li>
 * </ul>
 *
 * When <code>{@linkplain #createOperations createOperations}(sourceCRS, targetCRS)</code> is invoked,
 * this class fetches the authority codes for source and target CRS and submits them to the authority factory
 * through a call to its <code>{@linkplain GeodeticAuthorityFactory#createFromCoordinateReferenceSystemCodes
 * createFromCoordinateReferenceSystemCodes}(sourceCode, targetCode)</code> method.
 * If the authority factory does not know about the specified CRS,
 * then {@link CoordinateOperationFinder} will use its own fallback.
 *
 * @author  Martin Desruisseaux (Geomatys)
 * @version 1.4
 * @since   0.7
 */
class CoordinateOperationRegistry {
    /**
     * The identifier for an identity operation.
     */
    static final Identifier IDENTITY = createIdentifier(Vocabulary.Keys.Identity);

    /**
     * The identifier for an operation setting some coordinates to constant values.
     */
    static final Identifier CONSTANTS = createIdentifier(Vocabulary.Keys.Constants);

    /**
     * The identifier for conversion using an affine transform for axis swapping and/or unit conversions.
     */
    static final Identifier AXIS_CHANGES = createIdentifier(Vocabulary.Keys.AxisChanges);

    /**
     * The identifier for a transformation which is a datum shift without
     * {@link org.apache.sis.referencing.datum.BursaWolfParameters}.
     * Only the changes in ellipsoid axis-length are taken in account.
     * Such ellipsoid shifts are approximations and may have 1 kilometre error.
     *
     * @see org.apache.sis.internal.referencing.PositionalAccuracyConstant#DATUM_SHIFT_OMITTED
     */
    static final Identifier ELLIPSOID_CHANGE = createIdentifier(Vocabulary.Keys.EllipsoidChange);

    /**
     * The identifier for a transformation which is a datum shift.
     *
     * @see org.apache.sis.internal.referencing.PositionalAccuracyConstant#DATUM_SHIFT_APPLIED
     */
    static final Identifier DATUM_SHIFT = createIdentifier(Vocabulary.Keys.DatumShift);

    /**
     * The identifier for a geocentric conversion.
     */
    static final Identifier GEOCENTRIC_CONVERSION = createIdentifier(Vocabulary.Keys.GeocentricConversion);

    /**
     * The identifier for an inverse operation.
     */
    private static final Identifier INVERSE_OPERATION = createIdentifier(Vocabulary.Keys.InverseOperation);

    /**
     * Creates an identifier in the Apache SIS namespace for the given vocabulary key.
     */
    private static Identifier createIdentifier(final short key) {
        return new NamedIdentifier(Citations.SIS, Vocabulary.formatInternational(key));
    }

    /**
     * The object to use for finding authority codes, or {@code null} if none.
     * An instance is fetched at construction time from the {@link #registry} if possible.
     *
     * <h4>Design note</h4>
     * Using a finder defined by the {@link #registry} instead of {@code MultiAuthoritiesFactory} may cause
     * the finder to perform extensive searches because it does not recognize the authority code of a given CRS.
     * For example if {@link #registry} is for EPSG and a given CRS is "CRS:84", then {@code codeFinder} would
     * not recognize the given CRS and would search for a match in the EPSG database. This is desired because
     * we need to have the two CRSs defined by the same authority (if possible) in order to find a predefined
     * operation, even if an equivalent definition was provided by another authority.
     *
     * @see #authorityCodes
     * @see #findCode(CoordinateReferenceSystem)
     */
    private final IdentifiedObjectFinder codeFinder;

    /**
     * The factory to use for creating operations as defined by authority, or {@code null} if none.
     * This is the factory used by the <cite>late-binding</cite> approach.
     */
    protected final CoordinateOperationAuthorityFactory registry;

    /**
     * The factory to use for creating coordinate operations not found in the registry.
     * This is the factory used by the <cite>early-binding</cite> approach.
     */
    protected final CoordinateOperationFactory factory;

    /**
     * Used only when we need a SIS-specific method.
     */
    final DefaultCoordinateOperationFactory factorySIS;

    /**
     * The spatiotemporal area of interest, or {@code null} if none.
     * When a new {@code CoordinateOperationFinder} instance is created with a non-null
     * {@link CoordinateOperationContext}, the context is used for initializing this value.
     * After initialization, this field may be updated as {@code CoordinateOperationFinder}
     * progresses in its search for a coordinate operation.
     *
     * @see CoordinateOperationContext#getAreaOfInterest()
     */
    protected Extent areaOfInterest;

    /**
     * The desired accuracy in metres, or 0 for the best accuracy available.
     *
     * @see CoordinateOperationContext#getDesiredAccuracy()
     */
    protected double desiredAccuracy;

    /**
     * {@code true} if {@code search(…)} should stop after the first coordinate operation found.
     * This field is set to {@code true} when the caller is interested only in the "best" operation
     * instead of all of possibilities.
     *
     * @see #search(CoordinateReferenceSystem, CoordinateReferenceSystem)
     */
    boolean stopAtFirst;

    /**
     * A filter that can be used for applying additional restrictions on the coordinate operation,
     * or {@code null} if none. If non-null, only operations passing this filter will be considered.
     *
     * @see CoordinateOperationContext#getOperationFilter()
     */
    private Predicate<CoordinateOperation> filter;

    /**
     * Authority codes found for CRS. This is a cache for {@link #findCode(CoordinateReferenceSystem)}.
     * This map may be non-empty only if {@link #codeFinder} is non-null.
     *
     * <h4>Design note</h4>
     * A cache is used because codes for the same CRS can be requested many times while iterating over the
     * strategies enumerated by {@link Decomposition}. This cache partially duplicates the cache provided by
     * {@link IdentifiedObjectFinder} implementations, but we have no guarantees that those implementations
     * provide such cache, and the values cached here are the result of a little bit more work.
     *
     * @see #codeFinder
     * @see #findCode(CoordinateReferenceSystem)
     */
    private final Map<CoordinateReferenceSystem, List<String>> authorityCodes;

    /**
     * Creates a new instance for the given factory and context.
     *
     * @param  registry  the factory to use for creating operations as defined by authority.
     * @param  factory   the factory to use for creating operations not found in the registry.
     * @param  context   the area of interest and desired accuracy, or {@code null} if none.
     * @throws FactoryException if an error occurred while initializing this {@link CoordinateOperationRegistry}.
     */
    CoordinateOperationRegistry(final CoordinateOperationAuthorityFactory registry,
                                final CoordinateOperationFactory          factory,
                                final CoordinateOperationContext          context) throws FactoryException
    {
        ArgumentChecks.ensureNonNull("factory", factory);
        this.registry = registry;
        this.factory  = factory;
        factorySIS    = (factory instanceof DefaultCoordinateOperationFactory)
                        ? (DefaultCoordinateOperationFactory) factory
                        : DefaultCoordinateOperationFactory.provider();
        Map<CoordinateReferenceSystem, List<String>> authorityCodes = Collections.emptyMap();
        IdentifiedObjectFinder codeFinder = null;
        if (registry != null) {
            if (registry instanceof GeodeticAuthorityFactory) {
                codeFinder = ((GeodeticAuthorityFactory) registry).newIdentifiedObjectFinder();
            } else try {
                codeFinder = IdentifiedObjects.newFinder(Citations.toCodeSpace(registry.getAuthority()));
            } catch (NoSuchAuthorityFactoryException e) {
                recoverableException("<init>", e);
            }
            if (codeFinder != null) {
                authorityCodes = new IdentityHashMap<>(5);          // Rarely more than 4 entries.
            }
        }
        this.codeFinder     = codeFinder;
        this.authorityCodes = authorityCodes;
        if (context != null) {
            areaOfInterest  = context.getAreaOfInterest();
            desiredAccuracy = context.getDesiredAccuracy();
            filter          = context.getOperationFilter();
        }
    }

    /**
     * If the authority defines an object equal, ignoring metadata, to the given object, returns that authority object.
     * Otherwise returns the given object unchanged. We do not invoke this method for user supplied CRS, but only for
     * CRS or other objects created by {@code CoordinateOperationRegistry} as intermediate step.
     */
    final <T extends IdentifiedObject> T toAuthorityDefinition(final Class<T> type, final T object) throws FactoryException {
        if (codeFinder != null) {
            codeFinder.setIgnoringAxes(false);
            codeFinder.setSearchDomain(IdentifiedObjectFinder.Domain.VALID_DATASET);
            final IdentifiedObject candidate = codeFinder.findSingleton(object);
            if (Utilities.equalsIgnoreMetadata(object, candidate)) {
                return type.cast(candidate);
            }
        }
        return object;
    }

    /**
     * Finds the authority codes for the given coordinate reference system.
     * This method does not trust the code given by the user in its CRS - we verify it.
     * This method may return codes even if the axis order does not match;
     * it will be caller's responsibility to make necessary adjustments.
     *
     * @param  crs  the CRS for which to search authority codes.
     * @return authority codes for the given CRS, or an empty list if none.
     *         <b>Do not modify</b> since this list may be cached.
     */
    private List<String> findCode(final CoordinateReferenceSystem crs) throws FactoryException {
        List<String> codes = authorityCodes.get(crs);
        if (codes == null) {
            if (codeFinder == null) {
                return Collections.emptyList();
            }
            codes = new ArrayList<>();
            codeFinder.setIgnoringAxes(true);
            codeFinder.setSearchDomain(isEasySearch(crs)
                    ? IdentifiedObjectFinder.Domain.EXHAUSTIVE_VALID_DATASET
                    : IdentifiedObjectFinder.Domain.VALID_DATASET);
            int matchCount = 0;
            final Citation authority = registry.getAuthority();
            for (final IdentifiedObject candidate : codeFinder.find(crs)) {
                final Identifier identifier = IdentifiedObjects.getIdentifier(candidate, authority);
                if (identifier != null) {
                    final String code = identifier.getCode();
                    if (Utilities.deepEquals(candidate, crs, ComparisonMode.APPROXIMATE)) {
                        // If axis order matches, give precedence to that CRS.
                        codes.add(matchCount++, code);
                    } else {
                        codes.add(code);
                    }
                }
            }
            authorityCodes.put(crs, codes);
        }
        return codes;
    }

    /**
     * Strategies for decomposing a three-dimensional CRS into components that may be present in EPSG database.
     * The database may have no entries for a coordinate operation between a pair of 3D CRS with (x,y,z) axes,
     * while entries for the horizontal components (2D CRS with (x,y) axes) may exist. This class enumerates
     * which decompositions to apply on the 3D CRS before searching in EPSG database. Those decompositions will
     * be applied in the order they are enumerated.
     */
    private enum Decomposition {
        /**
         * Search for a coordinate operation with the CRS as specified, without any reduction.
         * It should be the first strategy to try before anything else.
         */
        NONE(false, false),

        /**
         * If the target CRS is three-dimensional, make it two-dimensional and search again in database.
         * The source CRS is left as-is; it may be two- or three-dimensional.
         * This strategy avoid the last of source coordinates since they may be used in calculation.
         */
        HORIZONTAL_TARGET(false, true),

        /**
         * Make both source and target CRS two-dimensional and search again in the database.
         * This strategy should not be applied before {@link #HORIZONTAL_TARGET} because we
         * want to use the <var>z</var> coordinate value to be used if possible.
         */
        HORIZONTAL(true, true),

        /**
         * If the source CRS is three-dimensional, make it two-dimensional and search again in database.
         * The target CRS is left as-is; it may be two- or three-dimensional. This strategy is rarely
         * applicable because it would cause the <var>z</var> coordinate value to appear from nowhere,
         * but we nevertheless test it as a matter of principle.
         */
        HORIZONTAL_SOURCE(true, false);

        /**
         * Whether to extract the horizontal component of the source or target CRS.
         */
        final boolean source, target;

        /**
         * Creates a new decomposition strategy.
         */
        private Decomposition(final boolean source, final boolean target) {
            this.source = source;
            this.target = target;
        }

        /**
         * Returns the horizontal component to search in the database, or {@code null} if no search should be done.
         * This method returns {@code null} if the horizontal component is not different then the given CRS,
         * in which case searching that CRS in the database would be redundant with previous searches.
         * It also returns {@code null} if the CRS is a compound CRS, in which case the the separation
         * in single CRS should be done by the {@link CoordinateOperationFinder} subclass.
         */
        static SingleCRS horizontal(final CoordinateReferenceSystem crs) {
            if (crs instanceof SingleCRS) {
                final SingleCRS sep = CRS.getHorizontalComponent(crs);
                if (sep != crs) return sep;             // May be null.
            }
            return null;
        }
    }

    /**
     * Returns whether it is presumed easy for {@link IdentifiedObjectFinder} to perform a full search
     * (ignoring axis order) for the given CRS. An important criterion is to avoid all CRS containing
     * a coordinate operation (in particular projected CRS), because they are difficult to search.
     *
     * <p>We allow extensive search of geographic CRS because the EPSG database has some geographic CRS
     * defined with both (longitude, latitude) and (latitude, longitude) axis order. But operations may
     * be defined for only one axis order. So if the user specified the CRS with (longitude, latitude)
     * axis order, we want to check also the coordinate operations using (latitude, longitude) axis order
     * because they may be the only ones available.</p>
     */
    private static boolean isEasySearch(final CoordinateReferenceSystem crs) {
        if (crs instanceof GeneralDerivedCRS) {
            return false;
        }
        if (crs instanceof CompoundCRS) {
            for (CoordinateReferenceSystem c : ((CompoundCRS) crs).getComponents()) {
                if (!isEasySearch(c)) {
                    return false;
                }
            }
        }
        return true;
    }

    /**
     * Finds or infers operations for conversions or transformations between two coordinate reference systems.
     * {@code CoordinateOperationRegistry} implements the <cite>late-binding</cite> approach (see definition
     * of terms in class javadoc) by extracting the authority codes from the supplied {@code sourceCRS} and
     * {@code targetCRS}, then by submitting those codes to the
     * <code>{@linkplain CoordinateOperationAuthorityFactory#createFromCoordinateReferenceSystemCodes
     * createFromCoordinateReferenceSystemCodes}(sourceCode, targetCode)</code> method.
     *
     * <p>Operations in the returned list are ordered in preference order (preferred operation first).
     * If no operation is found for those codes, then this method returns an empty list.
     * Note that it does not mean that no path exist;
     * it only means that it was not defined explicitly in the registry.</p>
     *
     * @param  sourceCRS  input coordinate reference system.
     * @param  targetCRS  output coordinate reference system.
     * @return coordinate operations from {@code sourceCRS} to {@code targetCRS},
     *         or an empty list if no such operation is explicitly defined in the underlying database.
     * @throws FactoryException if the operation creation failed.
     */
    public List<CoordinateOperation> createOperations(final CoordinateReferenceSystem sourceCRS,
                                                      final CoordinateReferenceSystem targetCRS)
            throws FactoryException
    {
        SingleCRS source2D = null;
        SingleCRS target2D = null;
        boolean sourceCached = false;
        boolean targetCached = false;
        for (final Decomposition decompose : Decomposition.values()) {
            /*
             * First, try directly the provided (sourceCRS, targetCRS) pair. If that pair does not work,
             * try to use different combinations of user-provided CRS and two-dimensional components of
             * those CRS. The code below assumes that the user-provided CRS are three-dimensional, but
             * actually it works for two-dimensional CRS too without testing twice the same combinations.
             */
            CoordinateReferenceSystem source = sourceCRS;
            CoordinateReferenceSystem target = targetCRS;
            if (decompose.source) {
                if (!sourceCached) {
                    sourceCached = true;
                    source2D = Decomposition.horizontal(sourceCRS);
                }
                source = source2D;
            }
            if (decompose.target) {
                if (!targetCached) {
                    targetCached = true;
                    target2D = Decomposition.horizontal(targetCRS);
                }
                target = target2D;
            }
            /*
             * Search for coordinate operations between the pair of CRS components that we just found.
             * We may need to force a search of all CRS variants (equivalent CRS except for axis order)
             * for resolving the case where the geodetic database contains such pairs of equivalent CRS
             * (e.g. EPSG::4171 versus EPSG::7084). For reducing the cost, we will force full scan only
             * for CRS for which `isEasySearch(…)` returns `true`.
             */
            if (source != null && target != null) try {
                final List<CoordinateOperation> operations = search(source, target);
                if (operations != null) {
                    /*
                     * Found at least one operation. If we had to extract the horizontal part of some 3D CRS, then
                     * we need to modify the coordinate operation in order to match the new number of dimensions.
                     * Some operations may be lost if we do not know how to propagate the vertical CRS.
                     * If at least one operation remains, we are done.
                     */
                    if (decompose.source | decompose.target) {
                        for (int i=operations.size(); --i >= 0;) {
                            CoordinateOperation operation = operations.get(i);
                            operation = propagateVertical(sourceCRS, targetCRS, operation, decompose);
                            if (operation != null) {
                                operation = complete(operation, sourceCRS, targetCRS);
                                operations.set(i, operation);
                            } else {
                                operations.remove(i);
                            }
                        }
                    }
                    if (!operations.isEmpty()) {
                        return operations;
                    }
                }
            } catch (IllegalArgumentException | IncommensurableException e) {
                String message = Resources.format(Resources.Keys.CanNotInstantiateGeodeticObject_1, new CRSPair(sourceCRS, targetCRS));
                String details = e.getLocalizedMessage();
                if (details != null) {
                    message = message + ' ' + details;
                }
                throw new FactoryException(message, e);
            }
        }
        return Collections.emptyList();
    }

    /**
     * Returns operations for conversions or transformations between two coordinate reference systems.
     * This method extracts the authority code from the supplied {@code sourceCRS} and {@code targetCRS},
     * and submits them to the {@link #registry}. If no operation is found for those codes, then this method
     * returns {@code null}.
     *
     * @param  sourceCRS  source coordinate reference system.
     * @param  targetCRS  target coordinate reference system.
     * @return a coordinate operation from {@code sourceCRS} to {@code targetCRS},
     *         or {@code null} if no such operation is explicitly defined in the underlying database.
     * @throws IllegalArgumentException if the coordinate systems are not of the same type or axes do not match.
     * @throws IncommensurableException if the units are not compatible or a unit conversion is non-linear.
     * @throws FactoryException if an error occurred while creating the operation.
     */
    private List<CoordinateOperation> search(final CoordinateReferenceSystem sourceCRS,
                                             final CoordinateReferenceSystem targetCRS)
            throws IllegalArgumentException, IncommensurableException, FactoryException
    {
        final List<String> sources = findCode(sourceCRS); if (sources.isEmpty()) return null;
        final List<String> targets = findCode(targetCRS); if (targets.isEmpty()) return null;
        final List<CoordinateOperation> operations = new ArrayList<>();
        boolean foundDirectOperations = false;
        boolean useDeprecatedOperations = false;
        for (final String sourceID : sources) {
            for (final String targetID : targets) {
                if (sourceID.equals(targetID)) {
                    /*
                     * Above check is necessary because this method may be invoked in some situations where the code
                     * are equal while the CRS are not. Such situation should be illegal, but unfortunately it still
                     * happen because many software products are not compliant with EPSG definition of axis order.
                     * In such cases we will need to compute a transform from sourceCRS to targetCRS ignoring the
                     * source and target codes. The CoordinateOperationFinder class can do that, providing that we
                     * prevent this CoordinateOperationRegistry to (legitimately) claims that the operation from
                     * sourceCode to targetCode is the identity transform.
                     */
                    return null;
                }
                /*
                 * Some pairs of CRS have a lot of coordinate operations backed by datum shift grids.
                 * We do not want to load all of them until we found the right coordinate operation.
                 * The non-public Semaphores.METADATA_ONLY mechanism instructs EPSGDataAccess to
                 * instantiate DeferredCoordinateOperation instead of full coordinate operations.
                 */
                final boolean mdOnly = Semaphores.queryAndSet(Semaphores.METADATA_ONLY);
                try {
                    Collection<CoordinateOperation> authoritatives;
                    try {
                        authoritatives = registry.createFromCoordinateReferenceSystemCodes(sourceID, targetID);
                        final boolean inverse = Containers.isNullOrEmpty(authoritatives);
                        if (inverse) {
                            /*
                             * No operation from `source` to `target` available. But maybe there is an inverse operation.
                             * This is typically the case when the user wants to convert from a projected to a geographic CRS.
                             * The EPSG database usually contains transformation paths for geographic to projected CRS only.
                             */
                            if (foundDirectOperations) {
                                continue;                       // Ignore inverse operations if we already have direct ones.
                            }
                            authoritatives = registry.createFromCoordinateReferenceSystemCodes(targetID, sourceID);
                            if (Containers.isNullOrEmpty(authoritatives)) {
                                continue;
                            }
                        } else if (!foundDirectOperations) {
                            foundDirectOperations = true;
                            operations.clear();                 // Keep only direct operations.
                        }
                    } catch (NoSuchAuthorityCodeException | MissingFactoryResourceException e) {
                        /*
                         * sourceCode or targetCode is unknown to the underlying authority factory.
                         * Ignores the exception and fallback on the generic algorithm provided by
                         * CoordinateOperationFinder.
                         */
                        log(null, e);
                        continue;
                    }
                    /*
                     * If we found at least one non-deprecated operation, we will stop the search at
                     * the first deprecated one (assuming that deprecated operations are sorted last).
                     * Deprecated operations are kept only if there are no non-deprecated operations.
                     */
                    try {
                        for (final CoordinateOperation candidate : authoritatives) {
                            if (candidate != null) {                                    // Paranoiac check.
                                if ((candidate instanceof Deprecable) && ((Deprecable) candidate).isDeprecated()) {
                                    if (!useDeprecatedOperations && !operations.isEmpty()) break;
                                    useDeprecatedOperations = true;
                                } else if (useDeprecatedOperations) {
                                    useDeprecatedOperations = false;
                                    operations.clear();              // Replace deprecated operations by non-deprecated ones.
                                }
                                operations.add(candidate);
                            }
                        }
                    } catch (BackingStoreException exception) {
                        throw exception.unwrapOrRethrow(FactoryException.class);
                    }
                } finally {
                    Semaphores.clear(Semaphores.METADATA_ONLY, mdOnly);
                }
            }
        }
        /*
         * At this point we got the list of coordinate operations. Now, sort them in preference order.
         * We will loop over all coordinate operations and select the one having the largest intersection
         * with the area of interest. Note that if the user did not specified an area of interest himself,
         * then we need to get one from the CRS. This is necessary for preventing the transformation from
         * NAD27 to NAD83 in Idaho to select the transform for Alaska (since the latter has a larger area).
         */
        CoordinateOperationSorter.sort(operations, Extents.getGeographicBoundingBox(areaOfInterest));
        final ListIterator<CoordinateOperation> it = operations.listIterator();
        while (it.hasNext()) {
            /*
             * At this point we filtered a CoordinateOperation by looking only at its metadata.
             * Code following this point will need the full coordinate operation, including its
             * MathTransform. So if we got a deferred operation, we need to resolve it now.
             * Conversely, we should not use metadata below this point because the call to
             * inverse(CoordinateOperation) is not guaranteed to preserve all metadata.
             */
            CoordinateOperation operation = it.next();
            try {
                if (operation instanceof DeferredCoordinateOperation) {
                    operation = ((DeferredCoordinateOperation) operation).create();
                }
                if (operation instanceof SingleOperation && operation.getMathTransform() == null) {
                    operation = fromDefiningConversion((SingleOperation) operation,
                                    foundDirectOperations ? sourceCRS : targetCRS,
                                    foundDirectOperations ? targetCRS : sourceCRS);
                    if (operation == null) {
                        it.remove();
                        continue;
                    }
                }
                if (!foundDirectOperations) {
                    operation = inverse(operation);
                }
            } catch (NoninvertibleTransformException | MissingFactoryResourceException e) {
                /*
                 * If we failed to get the real CoordinateOperation instance, remove it from
                 * the collection and try again in order to get the next best choices.
                 */
                log(null, e);
                it.remove();
                continue;                                   // Try again with the next best case.
            }
            /*
             * It is possible that the CRS given to this method were not quite right.  For example, the user
             * may have created his CRS from a WKT using a different axis order than the order specified by
             * the authority and still (wrongly) call those CRS "EPSG:xxxx".  So we check if the source and
             * target CRS for the operation we just created are equivalent to the CRS specified by the user.
             *
             * NOTE: FactoryException may be thrown if we fail to create a transform from the user-provided
             * CRS to the authority-provided CRS. That transform should have been only an identity transform,
             * or a simple affine transform if the user specified wrong CRS as explained in above paragraph.
             * If we fail here, we are likely to fail for all other transforms. So we are better to let the
             * FactoryException propagate.
             */
            operation = complete(operation, sourceCRS, targetCRS);
            if (filter == null || filter.test(operation)) {
                if (stopAtFirst) {
                    operations.clear();
                    operations.add(operation);
                    break;
                }
                it.set(operation);
            } else {
                it.remove();
            }
        }
        return operations;
    }

    /**
     * Creates the inverse of the given single operation.
     * If this operation succeed, then the returned coordinate operations has the following properties:
     *
     * <ul>
     *   <li>Its {@code sourceCRS} is the {@code targetCRS} of the given operation.</li>
     *   <li>Its {@code targetCRS} is the {@code sourceCRS} of the given operation.</li>
     *   <li>Its {@code interpolationCRS} is {@code null}.</li>
     *   <li>Its {@code MathTransform} is the
     *       {@linkplain org.apache.sis.referencing.operation.transform.AbstractMathTransform#inverse() inverse}
     *       of the {@code MathTransform} of this operation.</li>
     *   <li>Its domain of validity and accuracy is the same.</li>
     * </ul>
     *
     * <h4>Accuracy note</h4>
     * In many cases, the inverse operation is numerically less accurate than the direct operation because it
     * uses approximations like series expansions or iterative methods. However, the numerical errors caused by
     * those approximations are not of interest here, because they are usually much smaller than the inaccuracy
     * due to the stochastic nature of coordinate transformations (not to be confused with coordinate conversions;
     * see ISO 19111 for more information).
     */
    final CoordinateOperation inverse(final SingleOperation op) throws NoninvertibleTransformException, FactoryException {
        final CoordinateReferenceSystem sourceCRS = op.getSourceCRS();
        final CoordinateReferenceSystem targetCRS = op.getTargetCRS();
        final MathTransform transform = op.getMathTransform().inverse();
        final OperationMethod method = InverseOperationMethod.create(op.getMethod(), factorySIS);
        final Map<String,Object> properties = properties(INVERSE_OPERATION);
        InverseOperationMethod.properties(op, properties);
        /*
         * Find a hint about whether the coordinate operation is a transformation or a conversion,
         * but do not set any conversion subtype. In particular, do not specify a Projection type,
         * because the inverse of a Projection does not implement the Projection interface.
         */
        Class<? extends CoordinateOperation> type = null;
        if (op instanceof Transformation)  type = Transformation.class;
        else if (op instanceof Conversion) type = Conversion.class;
        return createFromMathTransform(properties, targetCRS, sourceCRS, transform, method, null, type);
    }

    /**
     * Creates the inverse of the given operation, which may be single or compound.
     *
     * <h4>Design note</h4>
     * We do not provide a {@code AbstractCoordinateOperation.inverse()} method. If the user wants an inverse method,
     * he should invoke {@code CRS.findOperation(targetCRS, sourceCRS, null)} or something equivalent. This is because
     * a new query of EPSG database may be necessary, and if no explicit definition is found there is too many arbitrary
     * values to set in a default inverse operation for making that API public.
     *
     * @param  operation  the operation to invert, or {@code null}.
     * @return the inverse of {@code operation}, or {@code null} if none.
     * @throws NoninvertibleTransformException if the operation is not invertible.
     * @throws FactoryException if the operation creation failed for another reason.
     */
    private CoordinateOperation inverse(final CoordinateOperation operation)
            throws NoninvertibleTransformException, FactoryException
    {
        if (SubTypes.isSingleOperation(operation)) {
            return inverse((SingleOperation) operation);
        }
        if (operation instanceof ConcatenatedOperation) {
            final List<? extends CoordinateOperation> operations = ((ConcatenatedOperation) operation).getOperations();
            final CoordinateOperation[] inverted = new CoordinateOperation[operations.size()];
            for (int i=0; i<inverted.length;) {
                final CoordinateOperation op = inverse(operations.get(i));
                if (op == null) {
                    return null;
                }
                inverted[inverted.length - ++i] = op;
            }
            return factory.createConcatenatedOperation(properties(INVERSE_OPERATION), inverted);
        }
        return null;
    }

    /**
     * Completes (if necessary) the given coordinate operation for making sure that the source CRS
     * is the given one and the target CRS is the given one.  In principle, the given CRS shall be
     * equivalent to the operation source/target CRS. However, discrepancies happen if the user CRS
     * have flipped axis order, or if we looked for 2D operation while the user provided 3D CRS.
     *
     * @param  operation  the coordinate operation to complete.
     * @param  sourceCRS  the source CRS requested by the user.
     * @param  targetCRS  the target CRS requested by the user.
     * @return a coordinate operation for the given source and target CRS.
     * @throws IllegalArgumentException if the coordinate systems are not of the same type or axes do not match.
     * @throws IncommensurableException if the units are not compatible or a unit conversion is non-linear.
     * @throws FactoryException if the operation cannot be constructed.
     */
    private CoordinateOperation complete(final CoordinateOperation       operation,
                                         final CoordinateReferenceSystem sourceCRS,
                                         final CoordinateReferenceSystem targetCRS)
            throws IllegalArgumentException, IncommensurableException, FactoryException
    {
        CoordinateReferenceSystem source = operation.getSourceCRS();
        CoordinateReferenceSystem target = operation.getTargetCRS();
        final MathTransformFactory mtFactory = factorySIS.getMathTransformFactory();
        final MathTransform prepend = swapAndScaleAxes(sourceCRS, source, mtFactory);
        final MathTransform append  = swapAndScaleAxes(target, targetCRS, mtFactory);
        if (prepend != null) source = sourceCRS;
        if (append  != null) target = targetCRS;
        return transform(source, prepend, operation, append, target, mtFactory);
    }

    /**
     * Returns an affine transform between two coordinate systems.
     * Only units and axes order are taken in account by this method.
     *
     * @param  sourceCRS  the source coordinate reference system.
     * @param  targetCRS  the target coordinate reference system.
     * @param  mtFactory  the math transform factory to use.
     * @return the transform from the given source to the given target CRS, or {@code null} if none is needed.
     * @throws IllegalArgumentException if the coordinate systems are not of the same type or axes do not match.
     * @throws IncommensurableException if the units are not compatible or a unit conversion is non-linear.
     * @throws FactoryException if an error occurred while creating a math transform.
     */
    private static MathTransform swapAndScaleAxes(final CoordinateReferenceSystem sourceCRS,
                                                  final CoordinateReferenceSystem targetCRS,
                                                  final MathTransformFactory      mtFactory)
            throws IllegalArgumentException, IncommensurableException, FactoryException
    {
        /*
         * Assertion: source and target CRS must be equal, ignoring change in axis order or units.
         * The first line is for disabling this check if the number of dimensions are not the same
         * (e.g. as in the "geographic 3D to geographic 2D" conversion) because ALLOW_VARIANT mode
         * still requires a matching number of dimensions.
         */
        assert ReferencingUtilities.getDimension(sourceCRS) != ReferencingUtilities.getDimension(targetCRS)
                || Utilities.deepEquals(sourceCRS, targetCRS, ComparisonMode.ALLOW_VARIANT);
        final Matrix m = CoordinateSystems.swapAndScaleAxes(sourceCRS.getCoordinateSystem(), targetCRS.getCoordinateSystem());
        return (m.isIdentity()) ? null : mtFactory.createAffineTransform(m);
    }

    /**
     * Appends or prepends the specified math transforms to the transform of the given operation.
     * The new coordinate operation (if any) will share the same metadata than the original operation,
     * except the authority code.
     *
     * <p>This method is used in order to change axis order when the user-specified CRS disagree
     * with the authority-supplied CRS.</p>
     *
     * @param  sourceCRS  the source CRS to give to the new operation.
     * @param  prepend    the transform to prepend to the operation math transform, or {@code null} if none.
     * @param  operation  the operation in which to prepend the math transforms.
     * @param  append     the transform to append to the operation math transform, or {@code null} if none.
     * @param  targetCRS  the target CRS to give to the new operation.
     * @param  mtFactory  the math transform factory to use.
     * @return a new operation, or {@code operation} if {@code prepend} and {@code append} were nulls or identity transforms.
     * @throws IllegalArgumentException if the operation method cannot have the desired number of dimensions.
     * @throws FactoryException if the operation cannot be constructed.
     */
    private CoordinateOperation transform(final CoordinateReferenceSystem sourceCRS,
                                          final MathTransform             prepend,
                                                CoordinateOperation       operation,
                                          final MathTransform             append,
                                          final CoordinateReferenceSystem targetCRS,
                                          final MathTransformFactory      mtFactory)
            throws IllegalArgumentException, FactoryException
    {
        if ((prepend == null || prepend.isIdentity()) && (append == null || append.isIdentity())) {
            return operation;
        }
        /*
         * In the particular case of concatenated operations, we cannot prepend or append a math transform to
         * the operation as a whole (the math transform for a concatenated operation is computed automatically
         * as the concatenation of the transforms from every single operations, and we need to stay consistent
         * with that). Instead, prepend to the first single operation and append to the last single operation.
         */
        if (operation instanceof ConcatenatedOperation) {
            final List<? extends CoordinateOperation> c = ((ConcatenatedOperation) operation).getOperations();
            final CoordinateOperation[] op = c.toArray(CoordinateOperation[]::new);
            switch (op.length) {
                case 0: break;                              // Illegal, but we are paranoiac.
                case 1: operation = op[0]; break;           // Useless ConcatenatedOperation.
                default: {
                    final int n = op.length - 1;
                    final CoordinateOperation first = op[0];
                    final CoordinateOperation last  = op[n];
                    op[0] = transform(sourceCRS, prepend, first, null, first.getTargetCRS(), mtFactory);
                    op[n] = transform(last.getSourceCRS(), null, last, append, targetCRS,    mtFactory);
                    return factory.createConcatenatedOperation(derivedFrom(operation), op);
                }
            }
        }
        /*
         * Single operation case.
         */
        MathTransform transform = operation.getMathTransform();
        if (prepend != null) transform = mtFactory.createConcatenatedTransform(prepend, transform);
        if (append  != null) transform = mtFactory.createConcatenatedTransform(transform, append);
        assert !transform.equals(operation.getMathTransform()) : transform;
        return recreate(operation, sourceCRS, targetCRS, transform, null);
    }

    /**
     * Creates a new coordinate operation with the same method than the given operation, but different CRS.
     * The CRS may differ either in the number of dimensions (i.e. let the vertical coordinate pass through),
     * or in axis order (i.e. axis order in user CRS were not compliant with authority definition).
     *
     * @param  operation  the operation specified by the authority.
     * @param  sourceCRS  the source CRS specified by the user.
     * @param  targetCRS  the target CRS specified by the user
     * @param  transform  the math transform to use in replacement to the one in {@code operation}.
     * @param  method     the operation method, or {@code null} for attempting an automatic detection.
     * @return a new operation from the given source CRS to target CRS using the given transform.
     * @throws IllegalArgumentException if the operation method cannot have the desired number of dimensions.
     * @throws FactoryException if an error occurred while creating the new operation.
     */
    private CoordinateOperation recreate(final CoordinateOperation       operation,
                                               CoordinateReferenceSystem sourceCRS,
                                               CoordinateReferenceSystem targetCRS,
                                         final MathTransform             transform,
                                               OperationMethod           method)
            throws IllegalArgumentException, FactoryException
    {
        /*
         * If the user-provided CRS are approximately equal to the coordinate operation CRS, keep the latter.
         * The reason is that coordinate operation CRS are built from the definitions provided by the authority,
         * while the user-provided CRS can be anything (e.g. parsed from a quite approximated WKT).
         */
        CoordinateReferenceSystem crs;
        if (Utilities.equalsApproximately(sourceCRS, crs = operation.getSourceCRS())) sourceCRS = crs;
        if (Utilities.equalsApproximately(targetCRS, crs = operation.getTargetCRS())) targetCRS = crs;
        final Map<String,Object> properties = new HashMap<>(derivedFrom(operation));
        /*
         * Determine whether the operation to create is a Conversion or a Transformation
         * (could also be a Conversion subtype like Projection, but this is less important).
         * We want the GeoAPI interface, not the implementation class.
         * The most reliable way is to ask to the `AbstractOperation.getInterface()` method,
         * but this is SIS-specific. The fallback uses reflection.
         */
        properties.put(CoordinateOperations.OPERATION_TYPE_KEY,
                ReferencingUtilities.getInterface(CoordinateOperation.class, operation));
        /*
         * Reuse the same operation method, but we may need to change its number of dimension.
         * For example the "Affine" set of parameters depend on the number of dimensions.
         * The capability to resize an operation method is specific to Apache SIS.
         */
        if (SubTypes.isSingleOperation(operation)) {
            final SingleOperation single = (SingleOperation) operation;
            properties.put(CoordinateOperations.PARAMETERS_KEY, single.getParameterValues());
            if (method == null) {
                method = single.getMethod();
<<<<<<< HEAD
                try {
                    method = DefaultOperationMethod.redimension(method, sourceDimensions, targetDimensions);
                } catch (IllegalArgumentException ex) {
                    try {
                        method = factorySIS.getOperationMethod(method.getName().getCode());
                        method = DefaultOperationMethod.redimension(method, sourceDimensions, targetDimensions);
                    } catch (NoSuchIdentifierException | IllegalArgumentException se) {
                        ex.addSuppressed(se);
                        throw ex;
                    }
=======
                if (method instanceof AbstractProvider) {
                    method = ((AbstractProvider) method).variantFor(transform);
>>>>>>> 4afa8fd5
                }
            }
        }
        return factorySIS.createSingleOperation(properties, sourceCRS, targetCRS,
                AbstractCoordinateOperation.getInterpolationCRS(operation), method, transform);
    }

    /**
     * Creates a complete coordinate operation from a defining conversion. Defining conversions usually have
     * null source and target CRS, but this method nevertheless checks that, in order to reuse the operation
     * CRS if it happens to have some.
     *
     * @param  operation  the operation specified by the authority.
     * @param  sourceCRS  the source CRS specified by the user.
     * @param  targetCRS  the target CRS specified by the user
     * @return a new operation from the given source CRS to target CRS.
     * @throws FactoryException if an error occurred while creating the new operation.
     */
    private CoordinateOperation fromDefiningConversion(final SingleOperation     operation,
                                                       CoordinateReferenceSystem sourceCRS,
                                                       CoordinateReferenceSystem targetCRS)
            throws FactoryException
    {
        final ParameterValueGroup parameters = operation.getParameterValues();
        if (parameters != null) {
            CoordinateReferenceSystem crs;
            if (Utilities.equalsApproximately(sourceCRS, crs = operation.getSourceCRS())) sourceCRS = crs;
            if (Utilities.equalsApproximately(targetCRS, crs = operation.getTargetCRS())) targetCRS = crs;
            final MathTransformFactory mtFactory = factorySIS.getMathTransformFactory();
            if (mtFactory instanceof DefaultMathTransformFactory) {
                MathTransform mt = ((DefaultMathTransformFactory) mtFactory).createParameterizedTransform(
                        parameters, ReferencingUtilities.createTransformContext(sourceCRS, targetCRS));
                return factorySIS.createSingleOperation(IdentifiedObjects.getProperties(operation),
                        sourceCRS, targetCRS, null, operation.getMethod(), mt);
            }
        } else {
            // Should never happen because parameters are mandatory, but let be safe.
            log(Resources.forLocale(null).getLogRecord(Level.WARNING, Resources.Keys.MissingParameterValues_1,
                    IdentifiedObjects.getIdentifierOrName(operation)), null);
        }
        return null;
    }

    /**
     * Returns a new coordinate operation with the ellipsoidal height added either in the source coordinates,
     * in the target coordinates or both. If there is an ellipsoidal transform, then this method updates the
     * transforms in order to use the ellipsoidal height (it has an impact on the transformed values).
     *
     * <p>This method requires that the EPSG factory insert explicit <cite>"Geographic3D to 2D conversion"</cite>
     * operations (EPSG:9659) in the operations chain, or an equivalent operation (recognized by its matrix shape).
     * This method tries to locate and remove EPSG:9659 or equivalent operation from the operation chain in order
     * to get three-dimensional domains.</p>
     *
     * <p>This method is not guaranteed to succeed in adding the ellipsoidal height. It works on a
     * <cite>best effort</cite> basis. In any cases, the {@link #complete} method should be invoked
     * after this one in order to ensure that the source and target CRS are the expected ones.</p>
     *
     * @param  sourceCRS  the potentially three-dimensional source CRS
     * @param  targetCRS  the potentially three-dimensional target CRS
     * @param  operation  the original (typically two-dimensional) coordinate operation.
     * @param  decompose  the decomposition which has been applied.
     *         If {@code decompose.source} is {@code true}, ellipsoidal height will be added to source coordinates.
     *         If {@code decompose.target} is {@code true}, ellipsoidal height will be added to target coordinates.
     * @return a coordinate operation with the source and/or target coordinates made 3D,
     *         or {@code null} if this method does not know how to create the operation.
     * @throws IllegalArgumentException if the operation method cannot have the desired number of dimensions.
     * @throws FactoryException if an error occurred while creating the coordinate operation.
     */
    private CoordinateOperation propagateVertical(final CoordinateReferenceSystem sourceCRS,
                                                  final CoordinateReferenceSystem targetCRS,
                                                  final CoordinateOperation operation,
                                                  final Decomposition decompose)
            throws IllegalArgumentException, FactoryException
    {
        final List<CoordinateOperation> operations = new ArrayList<>();
        if (operation instanceof ConcatenatedOperation) {
            operations.addAll(((ConcatenatedOperation) operation).getOperations());
        } else {
            operations.add(operation);
        }
        if ((decompose.source && !propagateVertical(sourceCRS, targetCRS, operations.listIterator(), true)) ||
            (decompose.target && !propagateVertical(sourceCRS, targetCRS, operations.listIterator(operations.size()), false)))
        {
            return null;
        }
        switch (operations.size()) {
            case 0:  return null;
            case 1:  return operations.get(0);
            default: return factory.createConcatenatedOperation(derivedFrom(operation),
                            operations.toArray(CoordinateOperation[]::new));
        }
    }

    /**
     * Appends a vertical axis in the source CRS of the first step {@code forward = true} or in
     * the target CRS of the last step {@code forward = false} of the given operations chain.
     *
     * @param  source3D    the potentially three-dimensional source CRS
     * @param  target3D    the potentially three-dimensional target CRS
     * @param  operations  the chain of operations in which to add a vertical axis.
     * @param  forward     {@code true} for adding the vertical axis at the beginning, or
     *                     {@code false} for adding the vertical axis at the end.
     * @return {@code true} on success.
     * @throws IllegalArgumentException if the operation method cannot have the desired number of dimensions.
     */
    private boolean propagateVertical(final CoordinateReferenceSystem source3D,
                                      final CoordinateReferenceSystem target3D,
                                      final ListIterator<CoordinateOperation> operations,
                                      final boolean forward)
            throws IllegalArgumentException, FactoryException
    {
        while (forward ? operations.hasNext() : operations.hasPrevious()) {
            final CoordinateOperation op = forward ? operations.next() : operations.previous();
            /*
             * We will accept to increase the number of dimensions only for operations between geographic CRS.
             * We do not increase the number of dimensions for operations between other kind of CRS because we
             * would not know which value to give to the new dimension.
             */
            CoordinateReferenceSystem sourceCRS, targetCRS;
            if ( !((sourceCRS = op.getSourceCRS()) instanceof GeodeticCRS
                && (targetCRS = op.getTargetCRS()) instanceof GeodeticCRS
                && sourceCRS.getCoordinateSystem() instanceof EllipsoidalCS
                && targetCRS.getCoordinateSystem() instanceof EllipsoidalCS))
            {
                break;
            }
            /*
             * We can process mostly linear operations, otherwise it is hard to know how to add a dimension.
             * Examples of linear operations are:
             *
             *   - Longitude rotation (EPSG:9601). Note that this is a transformation rather than a conversion.
             *   - Geographic3D to 2D conversion (EPSG:9659).
             *
             * However, there is a few special cases where we may be able to add a dimension in a non-linear operation.
             * We can attempt those special cases by just giving the same parameters to the math transform factory
             * together with the desired CRS. Examples of such special cases are:
             *
             *   - Geocentric translations (geog2D domain)
             *   - Coordinate Frame Rotation (geog2D domain)
             *   - Position Vector transformation (geog2D domain)
             */
            Matrix matrix = MathTransforms.getMatrix(op.getMathTransform());
            if (matrix == null) {
                if (SubTypes.isSingleOperation(op)) {
                    final MathTransformFactory mtFactory = factorySIS.getMathTransformFactory();
                    if (mtFactory instanceof DefaultMathTransformFactory) {
                        if (forward) sourceCRS = toGeodetic3D(sourceCRS, source3D);
                        else         targetCRS = toGeodetic3D(targetCRS, target3D);
                        final DefaultMathTransformFactory.Context context;
                        final MathTransform mt;
                        try {
                            context = ReferencingUtilities.createTransformContext(sourceCRS, targetCRS);
                            mt = ((DefaultMathTransformFactory) mtFactory).createParameterizedTransform(
                                    ((SingleOperation) op).getParameterValues(), context);
                        } catch (InvalidGeodeticParameterException e) {
                            log(null, e);
                            break;
                        }
                        operations.set(recreate(op, sourceCRS, targetCRS, mt, context.getMethodUsed()));
                        return true;
                    }
                }
                break;
            }
            /*
             * We can process only one of the following cases:
             *
             *   - Replace a 2D → 2D operation by a 3D → 3D one (i.e. add a passthrough operation).
             *   - Usually remove (or otherwise edit) the operation that change the number of dimensions
             *     between the 2D and 3D cases.
             */
            final int numRow = matrix.getNumRow();
            final int numCol = matrix.getNumCol();
            final boolean is2D     = (numCol == 3 && numRow == 3);         // 2D → 2D operation.
            if (!(is2D || (forward ? (numCol == 3 && numRow == 4)          // 2D → 3D operation.
                                   : (numCol == 4 && numRow == 3))))       // 3D → 2D operation.
            {
                break;
            }
            matrix = Matrices.resizeAffine(matrix, 4, 4);
            if (matrix.isIdentity()) {
                operations.remove();
            } else {
                /*
                 * If we cannot just remove the operation, build a new one with the expected number of dimensions.
                 * The new operation will inherit the same properties except the identifiers, since it is no longer
                 * conform to the definition provided by the authority.
                 */
                final MathTransform mt = factorySIS.getMathTransformFactory().createAffineTransform(matrix);
                operations.set(recreate(op, toGeodetic3D(sourceCRS, source3D), toGeodetic3D(targetCRS, target3D), mt, null));
            }
            /*
             * If we processed the operation that change the number of dimensions, we are done.
             */
            if (!is2D) {
                return true;
            }
        }
        return false;
    }

    /**
     * If the given CRS is two-dimensional, append an ellipsoidal height to it.
     * It is caller's responsibility to ensure that the given CRS is geographic.
     */
    private CoordinateReferenceSystem toGeodetic3D(CoordinateReferenceSystem crs,
            final CoordinateReferenceSystem candidate) throws FactoryException
    {
        assert (crs instanceof GeodeticCRS) && (crs.getCoordinateSystem() instanceof EllipsoidalCS) : crs;
        if (crs.getCoordinateSystem().getDimension() != 2) {
            return crs;
        }
        /*
         * The check for same class is a cheap way to ensure that the two CRS implement the same GeoAPI interface.
         * This test is stricter than necessary, but the result should still not wrong if we miss an opportunity
         * to return the existing instance.
         */
        if (crs.getClass() == candidate.getClass() && candidate.getCoordinateSystem().getDimension() == 3) {
            if (Utilities.equalsIgnoreMetadata(((SingleCRS) crs).getDatum(), ((SingleCRS) candidate).getDatum())) {
                return candidate;               // Keep the existing instance since it may contain useful metadata.
            }
        }
        final EllipsoidalHeightCombiner c = new EllipsoidalHeightCombiner(factorySIS.crsFactory, factorySIS.csFactory, factory);
        return toAuthorityDefinition(CoordinateReferenceSystem.class, c.createCompoundCRS(derivedFrom(crs), crs, CommonCRS.Vertical.ELLIPSOIDAL.crs()));
    }

    /**
     * Returns the properties of the given object, excluding the identifiers.
     * This is used for new objects derived from an object specified by the authority.
     * Since the new object is not strictly as defined by the authority, we cannot keep its identifier code.
     */
    private static Map<String,?> derivedFrom(final IdentifiedObject object) {
        return IdentifiedObjects.getProperties(object, CoordinateOperation.IDENTIFIERS_KEY);
    }

    /**
     * Returns the specified identifier in a map to be given to coordinate operation constructors.
     * In the special case where the {@code name} identifier is {@link #DATUM_SHIFT} or {@link #ELLIPSOID_CHANGE},
     * the map will contain extra information like positional accuracy.
     *
     * <h4>Note</h4>
     * In the datum shift case, an operation version is mandatory but unknown at this time.
     * However, we noticed that the EPSG database do not always defines a version neither.
     * Consequently, the Apache SIS implementation relaxes the rule requiring an operation
     * version and we do not try to provide this information here for now.
     *
     * @param  name  the name to put in a map.
     * @return a modifiable map containing the given name. Callers can put other entries in this map.
     */
    static Map<String,Object> properties(final Identifier name) {
        final Map<String,Object> properties = new HashMap<>(4);
        properties.put(CoordinateOperation.NAME_KEY, name);
        if ((name == DATUM_SHIFT) || (name == ELLIPSOID_CHANGE)) {
            properties.put(CoordinateOperation.COORDINATE_OPERATION_ACCURACY_KEY, new PositionalAccuracy[] {
                      (name == DATUM_SHIFT) ? PositionalAccuracyConstant.DATUM_SHIFT_APPLIED
                                            : PositionalAccuracyConstant.DATUM_SHIFT_OMITTED});
        }
        return properties;
    }

    /**
     * Creates a coordinate operation from a math transform.
     * The method performs the following steps:
     *
     * <ul class="verbose">
     *   <li>If the given {@code transform} is already an instance of {@code CoordinateOperation} and if its properties
     *       (operation method, source and target CRS) are compatible with the arguments values, then that operation is
     *       returned as-is.
     *
     *       <div class="note"><b>Note:</b> we do not have many objects that are both a {@code CoordinateOperation}
     *       and a {@code MathTransform}, but that combination is not forbidden. Since such practice is sometimes
     *       convenient for the implementer, Apache SIS allows that.</div></li>
     *
     *   <li>If the given {@code type} is null, then this method infers the type from whether the given properties
     *       specify and accuracy or not. If those properties were created by the {@link #properties(Identifier)}
     *       method, then the operation will be a {@link Transformation} instance instead of {@link Conversion} if
     *       the {@code name} identifier was {@link #DATUM_SHIFT} or {@link #ELLIPSOID_CHANGE}.</li>
     *
     *   <li>If the given {@code method} is {@code null}, then infer an operation method by inspecting the given transform.
     *       The transform needs to implement the {@link org.apache.sis.parameter.Parameterized} interface in order to allow
     *       operation method discovery.</li>
     *
     *   <li>Delegate to {@link DefaultCoordinateOperationFactory#createSingleOperation
     *       DefaultCoordinateOperationFactory.createSingleOperation(…)}.</li>
     * </ul>
     *
     * @param  properties  the properties to give to the operation, as a modifiable map.
     * @param  sourceCRS   the source coordinate reference system.
     * @param  targetCRS   the destination coordinate reference system.
     * @param  transform   the math transform.
     * @param  method      the operation method, or {@code null} if unknown.
     * @param  parameters  the operations parameters, or {@code null} for automatic detection (not always reliable).
     * @param  type        {@code Conversion.class}, {@code Transformation.class}, or {@code null} if unknown.
     * @return a coordinate operation using the specified math transform.
     * @throws FactoryException if the operation cannot be created.
     */
    final CoordinateOperation createFromMathTransform(final Map<String,Object>        properties,
                                                      final CoordinateReferenceSystem sourceCRS,
                                                      final CoordinateReferenceSystem targetCRS,
                                                      final MathTransform             transform,
                                                            OperationMethod           method,
                                                      final ParameterValueGroup       parameters,
                                                      Class<? extends CoordinateOperation> type)
            throws FactoryException
    {
        /*
         * If the specified math transform is already a coordinate operation, and if its properties (method,
         * source and target CRS) are compatible with the specified ones, then that operation is returned as-is.
         */
        if (transform instanceof CoordinateOperation) {
            final CoordinateOperation operation = (CoordinateOperation) transform;
            if (Objects.equals(operation.getSourceCRS(),     sourceCRS) &&
                Objects.equals(operation.getTargetCRS(),     targetCRS) &&
                Objects.equals(operation.getMathTransform(), transform) &&
                (method == null || !(operation instanceof SingleOperation) ||
                    Objects.equals(((SingleOperation) operation).getMethod(), method)))
            {
                return operation;
            }
        }
        /*
         * If the operation type was not explicitly specified, infers it from whether an accuracy is specified
         * or not. In principle, only transformations has an accuracy property; conversions do not. This policy
         * is applied by the properties(Identifier) method in this class.
         */
        if (type == null) {
            type = properties.containsKey(CoordinateOperation.COORDINATE_OPERATION_ACCURACY_KEY)
                    ? Transformation.class : Conversion.class;
        }
        /*
         * The operation method is mandatory. If the user did not provided one, we need to infer it ourselves.
         * If we fail to infer an OperationMethod, let it to null - the exception will be thrown by the factory.
         */
        if (method == null) {
            final Matrix matrix = MathTransforms.getMatrix(transform);
            if (matrix != null) {
                method = Affine.provider(transform.getSourceDimensions(), transform.getTargetDimensions(), Matrices.isAffine(matrix));
            } else {
                final ParameterDescriptorGroup descriptor = AbstractCoordinateOperation.getParameterDescriptors(transform);
                if (descriptor != null) {
                    final Identifier name = descriptor.getName();
                    if (name != null) {
                        method = factorySIS.getOperationMethod(name.getCode());
                    }
                    if (method == null) {
                        method = factorySIS.createOperationMethod(properties,
                                sourceCRS.getCoordinateSystem().getDimension(),
                                targetCRS.getCoordinateSystem().getDimension(),
                                descriptor);
                    }
                }
            }
        }
        if (parameters != null) {
            properties.put(CoordinateOperations.PARAMETERS_KEY, parameters);
        }
        properties.put(CoordinateOperations.OPERATION_TYPE_KEY, type);
        if (Conversion.class.isAssignableFrom(type) && transform.isIdentity()) {
            properties.replace(IdentifiedObject.NAME_KEY, AXIS_CHANGES, IDENTITY);
        }
        return factorySIS.createSingleOperation(properties, sourceCRS, targetCRS, null, method, transform);
    }

    /**
     * Logs an unexpected but ignorable exception. This method pretends that the logging
     * come from {@link CoordinateOperationFinder} since this is the public API which
     * use this {@code CoordinateOperationRegistry} class.
     *
     * @param record     the record to log, or {@code null} for creating from the exception.
     * @param exception  the exception which occurred, or {@code null} if a {@code record} is specified instead.
     */
    private static void log(LogRecord record, final Exception exception) {
        if (record == null) {
            record = new LogRecord(Level.WARNING, exception.getLocalizedMessage());
        }
        /*
         * We usually do not log the stack trace because this method should be invoked only for exceptions
         * such as NoSuchAuthorityCodeException or MissingFactoryResourceException, for which the message
         * is descriptive enough. But we make a special case for NoninvertibleTransformException because
         * its cause may have deeper root.
         */
        if (exception instanceof NoninvertibleTransformException) {
            record.setThrown(exception);
        }
        Logging.completeAndLog(AbstractCoordinateOperation.LOGGER, CoordinateOperationFinder.class, "createOperations", record);
    }

    /**
     * Logs an ignorable exception. This method pretends that the logging come from
     * {@link CoordinateOperationFinder} since this is the public API which use this
     * {@code CoordinateOperationRegistry} class.
     *
     * @param  method     the method name where the error occurred.
     * @param  exception  the exception which occurred, or {@code null} if a {@code record} is specified instead.
     */
    static void recoverableException(final String method, final Exception exception) {
        Logging.recoverableException(AbstractCoordinateOperation.LOGGER,
                CoordinateOperationFinder.class, method, exception);
    }
}<|MERGE_RESOLUTION|>--- conflicted
+++ resolved
@@ -936,21 +936,8 @@
             properties.put(CoordinateOperations.PARAMETERS_KEY, single.getParameterValues());
             if (method == null) {
                 method = single.getMethod();
-<<<<<<< HEAD
-                try {
-                    method = DefaultOperationMethod.redimension(method, sourceDimensions, targetDimensions);
-                } catch (IllegalArgumentException ex) {
-                    try {
-                        method = factorySIS.getOperationMethod(method.getName().getCode());
-                        method = DefaultOperationMethod.redimension(method, sourceDimensions, targetDimensions);
-                    } catch (NoSuchIdentifierException | IllegalArgumentException se) {
-                        ex.addSuppressed(se);
-                        throw ex;
-                    }
-=======
                 if (method instanceof AbstractProvider) {
                     method = ((AbstractProvider) method).variantFor(transform);
->>>>>>> 4afa8fd5
                 }
             }
         }
@@ -1296,10 +1283,7 @@
                         method = factorySIS.getOperationMethod(name.getCode());
                     }
                     if (method == null) {
-                        method = factorySIS.createOperationMethod(properties,
-                                sourceCRS.getCoordinateSystem().getDimension(),
-                                targetCRS.getCoordinateSystem().getDimension(),
-                                descriptor);
+                        method = factorySIS.createOperationMethod(properties, descriptor);
                     }
                 }
             }
