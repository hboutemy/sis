/*
 * Licensed to the Apache Software Foundation (ASF) under one or more
 * contributor license agreements.  See the NOTICE file distributed with
 * this work for additional information regarding copyright ownership.
 * The ASF licenses this file to You under the Apache License, Version 2.0
 * (the "License"); you may not use this file except in compliance with
 * the License.  You may obtain a copy of the License at
 *
 *     http://www.apache.org/licenses/LICENSE-2.0
 *
 * Unless required by applicable law or agreed to in writing, software
 * distributed under the License is distributed on an "AS IS" BASIS,
 * WITHOUT WARRANTIES OR CONDITIONS OF ANY KIND, either express or implied.
 * See the License for the specific language governing permissions and
 * limitations under the License.
 */
package org.apache.sis.internal.storage;

import java.util.Locale;
import org.opengis.util.GenericName;
import org.opengis.geometry.Envelope;
import org.opengis.metadata.Metadata;
import org.opengis.metadata.Identifier;
import org.opengis.metadata.citation.Citation;
import org.opengis.metadata.extent.Extent;
import org.opengis.metadata.extent.GeographicBoundingBox;
import org.opengis.metadata.extent.GeographicExtent;
import org.opengis.metadata.identification.Identification;
import org.apache.sis.referencing.NamedIdentifier;
import org.apache.sis.geometry.GeneralEnvelope;
import org.apache.sis.util.Localized;
import org.apache.sis.util.logging.WarningListeners;
import org.apache.sis.storage.Resource;
import org.apache.sis.storage.DataStore;
import org.apache.sis.storage.DataStoreException;
import org.apache.sis.storage.event.ChangeEvent;
import org.apache.sis.storage.event.ChangeListener;

// Branch-dependent imports
import org.opengis.metadata.identification.DataIdentification;


/**
 * Base implementation of resources contained in data stores.
 * This class provides default implementation of {@link #getIdentifier()} and {@link #getEnvelope()}
 * methods which extract their information from the value returned by {@link #getMetadata()}.
 * Subclasses should override those methods if they can provide those information more efficiently.
 *
 * @author  Martin Desruisseaux (Geomatys)
 * @version 1.0
 * @since   0.8
 * @module
 */
public abstract class AbstractResource implements Resource, Localized {
    /**
     * The set of registered warning listeners for the data store, or {@code null} if none.
     */
    protected final WarningListeners<DataStore> listeners;

    /**
     * Creates a new resource.
     *
     * @param listeners  the set of registered warning listeners for the data store, or {@code null} if none.
     */
    protected AbstractResource(final WarningListeners<DataStore> listeners) {
        this.listeners = listeners;
    }

    /**
     * Creates a new resource with the same warning listeners than the given resource,
     * or {@code null} if the listeners are unknown.
     *
     * @param resource  the resources from which to get the listeners, or {@code null} if none.
     */
    protected AbstractResource(final Resource resource) {
        listeners = (resource instanceof AbstractResource) ? ((AbstractResource) resource).listeners : null;
    }

    /**
     * Returns the locale for error messages or warnings.
     * Returns {@code null} if no locale is explicitly defined.
     *
     * @return the locale, or {@code null} if not explicitly defined.
     */
    @Override
    public final Locale getLocale() {
        return (listeners != null) ? listeners.getLocale() : null;
    }

    /**
     * Returns the display name of the data store, or {@code null} if none.
     * This is a convenience method for formatting error messages in subclasses.
     *
     * @return the data store display name, or {@code null}.
     *
     * @see DataStore#getDisplayName()
     */
    protected final String getStoreName() {
        return (listeners != null) ? listeners.getSource().getDisplayName() : null;
    }

    /**
     * Returns an identifier for this resource. The default implementation returns the first identifier
     * of {@code Metadata/​identificationInfo/​citation}, provided that exactly one such citation is found.
     * If more than one citation is found, then this method returns {@code null} since the identification
     * is considered ambiguous. This is the same default implementation than {@link DataStore#getIdentifier()}.
     *
     * @return the resource identifier inferred from metadata, or {@code null} if none or ambiguous.
     * @throws DataStoreException if an error occurred while fetching the identifier.
     *
     * @see DataStore#getIdentifier()
     */
    @Override
    public GenericName getIdentifier() throws DataStoreException {
        return identifier(getMetadata());
    }

    /**
     * Implementation of {@link #getIdentifier()}, provided as a separated method for implementations
     * that do not extend {@code AbstractResource}.
     *
     * @param  metadata  the metadata from which to infer the identifier, or {@code null}.
     * @return the resource identifier inferred from metadata, or {@code null} if none or ambiguous.
     *
     * @see StoreUtilities#getAnyIdentifier(Metadata, boolean)
     */
    public static GenericName identifier(final Metadata metadata) {
        if (metadata != null) {
            Citation citation = null;
            for (final Identification id : metadata.getIdentificationInfo()) {
                final Citation c = id.getCitation();
                if (c != null) {
                    if (citation != null && citation != c) return null;                 // Ambiguity.
                    citation = c;
                }
            }
            if (citation != null) {
                Identifier first = null;
                for (final Identifier c : citation.getIdentifiers()) {
                    if (c instanceof GenericName) {
                        return (GenericName) c;
                    } else if (first == null) {
                        first = c;
                    }
                }
                if (first != null) {
                    return new NamedIdentifier(first);
                }
            }
        }
        return null;
    }

    /**
     * Returns the spatio-temporal envelope of this resource.
     * The default implementation computes the union of all {@link GeographicBoundingBox} in the resource metadata,
     * assuming the {@linkplain org.apache.sis.referencing.CommonCRS#defaultGeographic() default geographic CRS}
     * (usually WGS 84).
     *
     * @return the spatio-temporal resource extent, or {@code null} if none.
     * @throws DataStoreException if an error occurred while reading or computing the envelope.
     *
     * @see org.apache.sis.storage.DataSet#getEnvelope()
     */
    public Envelope getEnvelope() throws DataStoreException {
        return envelope(getMetadata());
    }

    /**
     * Implementation of {@link #getEnvelope()}, provided as a separated method for
     * {@link org.apache.sis.storage.DataSet} implementations that do not extend {@code AbstractResource}.
     *
     * @param  metadata  the metadata from which to compute the envelope, or {@code null}.
     * @return the spatio-temporal resource extent, or {@code null} if none.
     */
    public static Envelope envelope(final Metadata metadata) {
        GeneralEnvelope bounds = null;
        if (metadata != null) {
            for (final Identification identification : metadata.getIdentificationInfo()) {
<<<<<<< HEAD
                if (identification instanceof DataIdentification) {
                    for (final Extent extent : ((DataIdentification) identification).getExtents()) {
                        if (extent != null) {                                               // Paranoiac check.
                            for (final GeographicExtent ge : extent.getGeographicElements()) {
                                if (ge instanceof GeographicBoundingBox) {
                                    final GeneralEnvelope env = new GeneralEnvelope((GeographicBoundingBox) ge);
                                    if (bounds == null) {
                                        bounds = env;
                                    } else {
                                        bounds.add(env);
                                    }
                                }
=======
                for (final Extent extent : identification.getExtents()) {
                    for (final GeographicExtent ge : extent.getGeographicElements()) {
                        if (ge instanceof GeographicBoundingBox) {
                            final GeneralEnvelope env = new GeneralEnvelope((GeographicBoundingBox) ge);
                            if (bounds == null) {
                                bounds = env;
                            } else {
                                bounds.add(env);
>>>>>>> eaaec692
                            }
                        }
                    }
                }
            }
        }
        return bounds;
    }

    /**
     * Ignored in current implementation, on the assumption that most resources produce no events.
     *
     * @param  <T>        {@inheritDoc}
     * @param  listener   {@inheritDoc}
     * @param  eventType  {@inheritDoc}
     */
    @Override
    public <T extends ChangeEvent> void addListener(ChangeListener<? super T> listener, Class<T> eventType) {
    }

    /**
     * Ignored in current implementation, on the assumption that most resources produce no events.
     *
     * @param  <T>        {@inheritDoc}
     * @param  listener   {@inheritDoc}
     * @param  eventType  {@inheritDoc}
     */
    @Override
    public <T extends ChangeEvent> void removeListener(ChangeListener<? super T> listener, Class<T> eventType) {
    }
}<|MERGE_RESOLUTION|>--- conflicted
+++ resolved
@@ -37,6 +37,7 @@
 import org.apache.sis.storage.event.ChangeListener;
 
 // Branch-dependent imports
+import org.opengis.referencing.ReferenceIdentifier;
 import org.opengis.metadata.identification.DataIdentification;
 
 
@@ -135,12 +136,12 @@
                 }
             }
             if (citation != null) {
-                Identifier first = null;
+                ReferenceIdentifier first = null;
                 for (final Identifier c : citation.getIdentifiers()) {
                     if (c instanceof GenericName) {
                         return (GenericName) c;
-                    } else if (first == null) {
-                        first = c;
+                    } else if (first == null && c instanceof ReferenceIdentifier) {
+                        first = (ReferenceIdentifier) c;
                     }
                 }
                 if (first != null) {
@@ -177,29 +178,16 @@
         GeneralEnvelope bounds = null;
         if (metadata != null) {
             for (final Identification identification : metadata.getIdentificationInfo()) {
-<<<<<<< HEAD
                 if (identification instanceof DataIdentification) {
                     for (final Extent extent : ((DataIdentification) identification).getExtents()) {
-                        if (extent != null) {                                               // Paranoiac check.
-                            for (final GeographicExtent ge : extent.getGeographicElements()) {
-                                if (ge instanceof GeographicBoundingBox) {
-                                    final GeneralEnvelope env = new GeneralEnvelope((GeographicBoundingBox) ge);
-                                    if (bounds == null) {
-                                        bounds = env;
-                                    } else {
-                                        bounds.add(env);
-                                    }
+                        for (final GeographicExtent ge : extent.getGeographicElements()) {
+                            if (ge instanceof GeographicBoundingBox) {
+                                final GeneralEnvelope env = new GeneralEnvelope((GeographicBoundingBox) ge);
+                                if (bounds == null) {
+                                    bounds = env;
+                                } else {
+                                    bounds.add(env);
                                 }
-=======
-                for (final Extent extent : identification.getExtents()) {
-                    for (final GeographicExtent ge : extent.getGeographicElements()) {
-                        if (ge instanceof GeographicBoundingBox) {
-                            final GeneralEnvelope env = new GeneralEnvelope((GeographicBoundingBox) ge);
-                            if (bounds == null) {
-                                bounds = env;
-                            } else {
-                                bounds.add(env);
->>>>>>> eaaec692
                             }
                         }
                     }
