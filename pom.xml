--- conflicted
+++ resolved
@@ -871,12 +871,7 @@
           <links>
             <link>https://docs.oracle.com/javase/8/docs/api</link>
             <link>http://unitsofmeasurement.github.io/unit-api/site/apidocs</link>
-<<<<<<< HEAD
             <link>http://www.geoapi.org/3.0/javadoc</link>
-            <link>https://docs.unidata.ucar.edu/netcdf-java/current/javadoc</link>
-=======
-            <link>http://www.geoapi.org/snapshot/javadoc</link>
->>>>>>> d859b678
           </links>
 
           <additionalOptions>
