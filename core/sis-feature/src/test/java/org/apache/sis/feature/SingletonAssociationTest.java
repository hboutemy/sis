--- conflicted
+++ resolved
@@ -44,11 +44,7 @@
      * and Le Mans, France in 836.” — source: Wikipedia</blockquote>
      */
     static AbstractAssociation twinTown() {
-<<<<<<< HEAD
-        final AbstractFeature twinTown = DefaultFeatureTypeTest.city().newInstance();
-=======
         final var twinTown = DefaultFeatureTypeTest.city().newInstance();
->>>>>>> f5bc633a
         twinTown.setPropertyValue("city", "Le Mans");
         twinTown.setPropertyValue("population", 143240);        // In 2011.
         final var association = new SingletonAssociation(DefaultAssociationRoleTest.twinTown(false));
@@ -61,16 +57,9 @@
      */
     @Test
     public void testWrongValue() {
-<<<<<<< HEAD
-        final AbstractAssociation    association  = twinTown();
-        final AbstractIdentifiedType population   = association.getRole().getValueType().getProperty("population");
-        final AbstractFeature        otherFeature = new DefaultFeatureType(
-                singletonMap(DefaultFeatureType.NAME_KEY, "Population"), false, null, population).newInstance();
-=======
         final var association  = twinTown();
         final var population   = association.getRole().getValueType().getProperty("population");
         final var otherFeature = new DefaultFeatureType(Map.of(DefaultFeatureType.NAME_KEY, "Population"), false, null, population).newInstance();
->>>>>>> f5bc633a
         try {
             association.setValue(otherFeature);
         } catch (IllegalArgumentException e) {
