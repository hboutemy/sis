/*
 * Licensed to the Apache Software Foundation (ASF) under one or more
 * contributor license agreements.  See the NOTICE file distributed with
 * this work for additional information regarding copyright ownership.
 * The ASF licenses this file to You under the Apache License, Version 2.0
 * (the "License"); you may not use this file except in compliance with
 * the License.  You may obtain a copy of the License at
 *
 *     http://www.apache.org/licenses/LICENSE-2.0
 *
 * Unless required by applicable law or agreed to in writing, software
 * distributed under the License is distributed on an "AS IS" BASIS,
 * WITHOUT WARRANTIES OR CONDITIONS OF ANY KIND, either express or implied.
 * See the License for the specific language governing permissions and
 * limitations under the License.
 */
package org.apache.sis.storage.netcdf;

import org.opengis.metadata.Metadata;
<<<<<<< HEAD
import org.apache.sis.internal.netcdf.IOTestCase;
=======
>>>>>>> bdcb6167
import org.apache.sis.storage.StorageConnector;
import org.apache.sis.storage.DataStoreException;
import org.apache.sis.test.TestCase;
import org.apache.sis.test.DependsOn;
<<<<<<< HEAD
=======
import org.apache.sis.util.Version;
import org.opengis.test.dataset.TestData;
>>>>>>> bdcb6167
import org.junit.Test;

import static org.opengis.test.Assert.*;


/**
 * Tests {@link NetcdfStore}.
 *
 * @author  Martin Desruisseaux (Geomatys)
 * @version 1.0
 * @since   0.3
 * @module
 */
@DependsOn({
    MetadataReaderTest.class,
    NetcdfStoreProviderTest.class
})
public final strictfp class NetcdfStoreTest extends TestCase {
    /**
     * Returns a new netCDF store to test.
     *
     * @param  dataset the name of the datastore to load.
     * @throws DataStoreException if an error occurred while reading the netCDF file.
     */
<<<<<<< HEAD
    private static NetcdfStore create(final String dataset) throws DataStoreException {
        return new NetcdfStore(null, new StorageConnector(IOTestCase.getResource(dataset)));
=======
    private static NetcdfStore create(final TestData dataset) throws DataStoreException {
        return new NetcdfStore(null, new StorageConnector(dataset.location()));
>>>>>>> bdcb6167
    }

    /**
     * Tests {@link NetcdfStore#getMetadata()}.
     *
     * @throws DataStoreException if an error occurred while reading the netCDF file.
     */
    @Test
    public void testGetMetadata() throws DataStoreException {
        final Metadata metadata;
        try (NetcdfStore store = create(TestData.NETCDF_2D_GEOGRAPHIC)) {
            metadata = store.getMetadata();
            assertSame("Should be cached.", metadata, store.getMetadata());
        }
        MetadataReaderTest.compareToExpected(metadata);
    }
<<<<<<< HEAD
=======

    /**
     * Tests {@link NetcdfStore#getConventionVersion()}.
     *
     * @throws DataStoreException if an error occurred while reading the netCDF file.
     */
    @Test
    public void testGetConventionVersion() throws DataStoreException {
        final Version version;
        try (NetcdfStore store = create(TestData.NETCDF_2D_GEOGRAPHIC)) {
            version = store.getConventionVersion();
        }
        assertEquals("major", 1, version.getMajor());
        assertEquals("minor", 4, version.getMinor());
    }
>>>>>>> bdcb6167
}<|MERGE_RESOLUTION|>--- conflicted
+++ resolved
@@ -17,19 +17,12 @@
 package org.apache.sis.storage.netcdf;
 
 import org.opengis.metadata.Metadata;
-<<<<<<< HEAD
-import org.apache.sis.internal.netcdf.IOTestCase;
-=======
->>>>>>> bdcb6167
 import org.apache.sis.storage.StorageConnector;
 import org.apache.sis.storage.DataStoreException;
 import org.apache.sis.test.TestCase;
 import org.apache.sis.test.DependsOn;
-<<<<<<< HEAD
-=======
 import org.apache.sis.util.Version;
-import org.opengis.test.dataset.TestData;
->>>>>>> bdcb6167
+import org.apache.sis.internal.netcdf.TestData;
 import org.junit.Test;
 
 import static org.opengis.test.Assert.*;
@@ -54,13 +47,8 @@
      * @param  dataset the name of the datastore to load.
      * @throws DataStoreException if an error occurred while reading the netCDF file.
      */
-<<<<<<< HEAD
-    private static NetcdfStore create(final String dataset) throws DataStoreException {
-        return new NetcdfStore(null, new StorageConnector(IOTestCase.getResource(dataset)));
-=======
     private static NetcdfStore create(final TestData dataset) throws DataStoreException {
         return new NetcdfStore(null, new StorageConnector(dataset.location()));
->>>>>>> bdcb6167
     }
 
     /**
@@ -77,8 +65,6 @@
         }
         MetadataReaderTest.compareToExpected(metadata);
     }
-<<<<<<< HEAD
-=======
 
     /**
      * Tests {@link NetcdfStore#getConventionVersion()}.
@@ -94,5 +80,4 @@
         assertEquals("major", 1, version.getMajor());
         assertEquals("minor", 4, version.getMinor());
     }
->>>>>>> bdcb6167
 }