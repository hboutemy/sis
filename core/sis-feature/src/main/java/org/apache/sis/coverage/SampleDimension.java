--- conflicted
+++ resolved
@@ -516,13 +516,8 @@
      * then it should be declared using {@code setBackground(…)} method instead of {@code addQualitative(…)}.</p>
      *
      * <p>A <cite>quantitative category</cite> is a range of sample values associated to numbers with units of measurement.
-<<<<<<< HEAD
-     * For example 10 = 1.0°C, 11 = 1.1°C, 12 = 1.2°C, <i>etc</i>. A quantitative category has a
+     * For example, 10 = 1.0°C, 11 = 1.1°C, 12 = 1.2°C, <i>etc</i>. A quantitative category has a
      * transfer function
-=======
-     * For example, 10 = 1.0°C, 11 = 1.1°C, 12 = 1.2°C, <i>etc</i>. A quantitative category has a
-     * {@linkplain org.opengis.metadata.content.SampleDimension#getTransferFunctionType() transfer function}
->>>>>>> 29bfa755
      * (typically a scale factor and an offset) for converting sample values to values expressed
      * in the unit of measurement.</p>
      *
