/*
 * Licensed to the Apache Software Foundation (ASF) under one or more
 * contributor license agreements.  See the NOTICE file distributed with
 * this work for additional information regarding copyright ownership.
 * The ASF licenses this file to You under the Apache License, Version 2.0
 * (the "License"); you may not use this file except in compliance with
 * the License.  You may obtain a copy of the License at
 *
 *     http://www.apache.org/licenses/LICENSE-2.0
 *
 * Unless required by applicable law or agreed to in writing, software
 * distributed under the License is distributed on an "AS IS" BASIS,
 * WITHOUT WARRANTIES OR CONDITIONS OF ANY KIND, either express or implied.
 * See the License for the specific language governing permissions and
 * limitations under the License.
 */
package org.apache.sis.internal.storage.gpx;

import java.util.ArrayList;
import java.util.Collection;
import java.util.Collections;
import java.util.Date;
import java.util.List;
import java.util.Locale;
import java.util.Objects;
import java.io.IOException;
import java.io.UncheckedIOException;
import javax.xml.bind.annotation.XmlList;
import javax.xml.bind.annotation.XmlElement;

import org.opengis.metadata.citation.Citation;
import org.opengis.metadata.citation.CitationDate;
import org.opengis.metadata.citation.DateType;
import org.opengis.metadata.citation.OnlineResource;
import org.opengis.metadata.constraint.Constraints;
import org.opengis.metadata.constraint.LegalConstraints;
import org.opengis.metadata.extent.Extent;
import org.opengis.metadata.identification.Keywords;
import org.opengis.metadata.identification.Identification;
import org.opengis.metadata.content.ContentInformation;
import org.opengis.metadata.distribution.Format;
import org.opengis.referencing.ReferenceSystem;
import org.opengis.util.InternationalString;

import org.apache.sis.io.TableAppender;
import org.apache.sis.internal.simple.SimpleMetadata;
import org.apache.sis.internal.util.UnmodifiableArrayList;
import org.apache.sis.metadata.iso.citation.DefaultCitationDate;
import org.apache.sis.metadata.iso.identification.DefaultKeywords;
import org.apache.sis.metadata.iso.extent.Extents;
import org.apache.sis.referencing.CommonCRS;
import org.apache.sis.util.iso.SimpleInternationalString;
import org.apache.sis.util.iso.Types;

// Branch-dependent imports
import org.apache.sis.metadata.iso.citation.DefaultCitation;
import org.apache.sis.metadata.iso.identification.AbstractIdentification;
import org.opengis.metadata.citation.ResponsibleParty;


/**
 * Information about the GPX file, author, and copyright restrictions.
 * This is the root of the {@code <metadata>} element in a GPX file.
 * At most one such element may appear in the document.
 * The XML content is like below:
 *
 * {@preformat xml
 *   <metadata>
 *     <name> String </name>
 *     <desc> String </desc>
 *     <author> Person </author>
 *     <copyright> Copyright </copyright>
 *     <link href="URI"/>
 *     <time> Temporal </time>
 *     <keywords> String[] </keywords>
 *     <bounds> Envelope </bounds>
 *     <extensions> any object known to JAXB </extensions>
 *   </metadata>
 * }
 *
 * Those properties can be read or modified directly. All methods defined in this class are bridges to
 * the ISO 19115 metadata model and can be ignored if the user only wants to manipulate the GPX model.
 *
 * @author  Johann Sorel (Geomatys)
 * @author  Martin Desruisseaux (Geomatys)
 * @version 1.1
 * @since   0.8
 * @module
 */
public final class Metadata extends SimpleMetadata {
    /**
     * The data store that created this metadata, or {@code null} if none. This information is used for fetching
     * information that are constants for all GPX files, for example the feature types and the format description.
     *
     * <p>This field needs to be set after construction. It can not be set at construction time because JAXB needs
     * to invoke a no-argument constructor.</p>
     */
    Store store;

    /**
     * The creator of the GPX file. The creator is a property of the GPX node;
     * it is not part of the content marshalled in a GPX {@code <metadata>} element.
     */
    public String creator;

    /**
     * The name of the GPX file.
     *
     * @see #getTitle()
     */
    @XmlElement(name = Tags.NAME)
    public String name;

    /**
     * A description of the contents of the GPX file.
     *
     * @see #getAbstract()
     */
    @XmlElement(name = Tags.DESCRIPTION)
    public String description;

    /**
     * The person or organization who created the GPX file.
     *
     * @see #getPointOfContacts()
     */
    @XmlElement(name = Tags.AUTHOR)
    public Person author;

    /**
     * Copyright and license information governing use of the file.
     *
     * @see #getResourceConstraints()
     */
    @XmlElement(name = Tags.COPYRIGHT)
    public Copyright copyright;

    /**
     * URLs associated with the location described in the file, or {@code null} if none.
     */
    @XmlElement(name = Tags.LINK)
    public List<Link> links;

    /**
     * The creation date of the file.
     *
     * @see #getDates()
     *
     * @todo We would like to use {@link java.time}, but it does not yet work out-of-the-box with JAXB
     *       (we need adapter). Furthermore current GeoAPI interfaces does not yet use {@code java.time}.
     */
    @XmlElement(name = Tags.TIME)
    public Date time;

    /**
     * Keywords associated with the file, or {@code null} if unspecified.
     * Search engines or databases can use this information to classify the data.
     *
     * @see #getDescriptiveKeywords()
     */
    @XmlList
    @XmlElement(name = Tags.KEYWORDS)
    public List<String> keywords;

    /**
     * Minimum and maximum coordinates which describe the extent of the coordinates in the file.
     * The GPX 1.1 specification restricts the coordinate reference system to WGS84.
     *
     * @see #getExtents()
     */
    @XmlElement(name = Tags.BOUNDS)
    public Bounds bounds;

    /**
     * The format returned by {@link #getResourceFormats()}, created when first needed.
     *
     * @see #getResourceFormats()
     */
    private Format format;

    /**
     * Creates an initially empty metadata object.
     */
    public Metadata() {
    }

    /**
     * Copies properties from the given ISO 19115 metadata.
     * If a property has more than one value, only the first one will be retained
     * (except for links and keywords where multi-values are allowed).
     */
    Metadata(final org.opengis.metadata.Metadata md, final Locale locale) {
        for (final Identification id : md.getIdentificationInfo()) {
            /*
             * identificationInfo.citation.title                    →   name
             * identificationInfo.citation.date.date                →   time
             * identificationInfo.citation.onlineResource.name      →   link.text
             * identificationInfo.citation.onlineResource.linkage   →   link.uri
             * identificationInfo.abstract                          →   description
             */
            final Citation ci = id.getCitation();
            if (ci != null) {
                if (name == null) {
                    name = Types.toString(ci.getTitle(), locale);
                }
                if (time == null) {
                    for (final CitationDate d : ci.getDates()) {
                        time = d.getDate();
                        if (time != null) break;
                    }
                }
                if (ci instanceof DefaultCitation) {
                    for (final OnlineResource r : ((DefaultCitation) ci).getOnlineResources()) {
                        links = addIfNonNull(links, Link.castOrCopy(r, locale));
                    }
                }
            }
            if (description == null) {
                description = Types.toString(id.getAbstract(), locale);
            }
            /*
             * identificationInfo.pointOfContact.party.name   →   creator        if role is ORIGINATOR
             * identificationInfo.pointOfContact.party.name   →   author.name    if role is AUTHOR
             */
            for (final ResponsibleParty r : id.getPointOfContacts()) {
                final Person p = Person.castOrCopy(r, locale);
                if (p != null) {
                    if (p.isCreator) {
                        if (creator == null) {
                            creator = p.name;
                        }
                    } else if (author == null) {
                        author = p;
                    }
                }
            }
            /*
             * identificationInfo.resourceConstraints.responsibleParty.party.name        →   copyright.author
             * identificationInfo.resourceConstraints.reference.date.date                →   copyright.year
             * identificationInfo.resourceConstraints.reference.onlineResource.linkage   →   copyright.license
             */
            if (copyright == null) {
                for (final Constraints c : id.getResourceConstraints()) {
                    if (c instanceof LegalConstraints) {
                        copyright = Copyright.castOrCopy((LegalConstraints) c, locale);
                        if (copyright != null) break;
                    }
                }
            }
            /*
             * identificationInfo.descriptiveKeywords.keyword   →   keywords
             */
            for (final Keywords k : id.getDescriptiveKeywords()) {
                for (final InternationalString word : k.getKeywords()) {
                    keywords = addIfNonNull(keywords, Types.toString(word, locale));
                }
            }
            /*
             * identificationInfo.extent.geographicElement   →   bounds
             */
<<<<<<< HEAD
            if (bounds == null && id instanceof AbstractIdentification) {
                for (final Extent e : ((AbstractIdentification) id).getExtents()) {
                    bounds = Bounds.castOrCopy(Extents.getGeographicBoundingBox(e));
                    if (bounds != null) break;
                }
=======
            if (bounds == null) {
                bounds = Bounds.castOrCopy(Extents.getGeographicBoundingBox(md));
>>>>>>> 152b383d
            }
        }
    }

    /**
     * Returns the given ISO 19115 metadata as a {@code Metadata} instance.
     * This method copies the data only if needed.
     *
     * @param  md      the ISO 19115 metadata, or {@code null}.
     * @param  locale  the locale to use for localized strings.
     * @return the GPX metadata, or {@code null}.
     */
    public static Metadata castOrCopy(final org.opengis.metadata.Metadata md, final Locale locale) {
        return (md == null || md instanceof Metadata) ? (Metadata) md : new Metadata(md, locale);
    }

    /**
     * ISO 19115 metadata property determined by the {@link #name} field.
     * This is part of the information returned by {@link #getCitation()}.
     *
     * @return the cited resource name.
     */
    @Override
    public InternationalString getTitle() {
        return (name != null) ? new SimpleInternationalString(name) : super.getTitle();
    }

    /**
     * ISO 19115 metadata property determined by the {@link #description} field.
     * This is part of the information returned by {@link #getIdentificationInfo()}.
     *
     * @return brief narrative summary of the resource.
     */
    @Override
    public InternationalString getAbstract() {
        return (description != null) ? new SimpleInternationalString(description) : super.getAbstract();
    }

    /**
     * ISO 19115 metadata property determined by the {@link #keywords} field.
     * This is part of the information returned by {@link #getIdentificationInfo()}.
     *
     * @return category keywords, their type, and reference source.
     */
    @Override
    public Collection<Keywords> getDescriptiveKeywords() {
        if (keywords != null) {
            return Collections.singletonList(new DefaultKeywords(keywords.toArray(new String[keywords.size()])));
        }
        return Collections.emptyList();
    }

    /**
     * ISO 19115 metadata property determined by the {@link #author} field.
     * This is part of the information returned by {@link #getIdentificationInfo()}.
     *
     * @return means of communication with person(s) and organisations(s) associated with the resource.
     */
    @Override
    public Collection<ResponsibleParty> getPointOfContacts() {
        if (creator != null) {
            final Person p = new Person(creator);
            return (author != null) ? UnmodifiableArrayList.wrap(new ResponsibleParty[] {p, author})
                                    : Collections.singletonList(author);
        }
        return (author != null) ? Collections.singletonList(author) : Collections.emptyList();
    }

    /**
     * ISO 19115 metadata property determined by the {@link #copyright} field.
     * This is part of the information returned by {@link #getIdentificationInfo()}.
     *
     * @return constraints which apply to the resource(s).
     */
    @Override
    public Collection<Constraints> getResourceConstraints() {
        return (copyright != null) ? Collections.singletonList(copyright) : Collections.emptyList();
    }

    /**
     * ISO 19115 metadata property determined by the {@link #bounds} field.
     * This is part of the information returned by {@link #getIdentificationInfo()}.
     *
     * @return spatial and temporal extent of the resource.
     */
    @Override
    public Collection<Extent> getExtents() {
        return (bounds != null) ? Collections.singletonList(bounds) : Collections.emptyList();
    }

    /**
     * Description of the spatial and temporal reference systems used in the dataset.
     * This is fixed to WGS 84 in GPX files. We use (latitude, longitude) axis order.
     *
     * @return WGS 84 (EPSG:4326).
     */
    @Override
    public Collection<ReferenceSystem> getReferenceSystemInfo() {
        return Collections.singletonList(CommonCRS.WGS84.geographic());
    }

    /**
     * ISO 19115 metadata property determined by the {@link #time} field.
     * This is part of the information returned by {@link #getCitation()}.
     *
     * @return reference dates for the cited resource.
     */
    @Override
    public Collection<CitationDate> getDates() {
        if (time != null) {
            return Collections.singletonList(new DefaultCitationDate(time, DateType.CREATION));
        }
        return Collections.emptyList();
    }

    /**
     * Names of features types available for the GPX format, or an empty list if none.
     * This property is not part of metadata described in GPX file; it is rather a hard-coded value shared by all
     * GPX files. Users could however filter the list of features, for example with only routes and no tracks.
     *
     * @return information about the feature characteristics.
     */
    @Override
    public Collection<ContentInformation> getContentInfo() {
        final Store store = this.store;
        return (store != null) ? store.types.metadata : Collections.emptyList();
    }

    /**
     * Description of the format of the resource(s).
     * This is part of the information returned by {@link #getIdentificationInfo()}.
     *
     * @return description of the format of the resource(s).
     */
    @Override
    public Collection<Format> getResourceFormats() {
        final Store store = this.store;
        if (store != null) {
            Format f;
            synchronized (store) {
                if ((f = format) == null) {
                    format = f = store.getFormat();
                }
            }
            return Collections.singletonList(f);
        }
        return Collections.emptyList();
    }

    /**
     * Compares this {@code Metadata} with the given object for equality.
     *
     * @param  obj  the object to compare with this {@code Metadata}.
     * @return {@code true} if both objects are equal.
     */
    @Override
    public boolean equals(Object obj) {
        if (this == obj) {
            return true;
        }
        if (obj instanceof Metadata) {
            final Metadata that = (Metadata) obj;
            return Objects.equals(this.creator,     that.creator)     &&
                   Objects.equals(this.name,        that.name)        &&
                   Objects.equals(this.description, that.description) &&
                   Objects.equals(this.author,      that.author)      &&
                   Objects.equals(this.copyright,   that.copyright)   &&
                   Objects.equals(this.links,       that.links)       &&
                   Objects.equals(this.time,        that.time)        &&
                   Objects.equals(this.keywords,    that.keywords)    &&
                   Objects.equals(this.bounds,      that.bounds);
        }
        return false;
    }

    /**
     * Returns a hash code value for this {@code Metadata}.
     *
     * @return a hash code value.
     */
    @Override
    public int hashCode() {
        return Objects.hash(creator, name, description, author, copyright, links, time, keywords, bounds);
    }

    /**
     * Returns a string representation of this metadata object.
     *
     * @return a string representation of this metadata.
     */
    @Override
    public String toString() {
        final StringBuilder buffer = new StringBuilder();
        buffer.append("GPX metadata").append(System.lineSeparator());
        final TableAppender table = new TableAppender(buffer);
        table.setMultiLinesCells(true);
        table.appendHorizontalSeparator();
        append(table, "Creator",     creator);
        append(table, "Name",        name);
        append(table, "Description", description);
        append(table, "Author",      author);
        append(table, "Copyright",   copyright);
        append(table, "Link(s)",     links, System.lineSeparator());
        append(table, "Time",        (time != null) ? time.toInstant() : null);
        append(table, "Keywords",    keywords, " ");
        append(table, "Bounds",      bounds);
        table.appendHorizontalSeparator();
        try {
            table.flush();
        } catch (IOException e) {
            throw new UncheckedIOException(e);      // Should never happen since we are writing to a StringBuilder.
        }
        return buffer.toString();
    }

    /**
     * Appends a row to the given table if the given value is non-null.
     *
     * @param  table  the table where to append a row.
     * @param  label  the label.
     * @param  value  the value, or {@code null} if none.
     */
    private static void append(final TableAppender table, final String label, final Object value) {
        if (value != null) {
            table.append(label).append(':').nextColumn();
            table.append(value.toString()).nextLine();
        }
    }

    /**
     * Appends a multi-values to the given table if the given list is non-null.
     *
     * @param  table      the table where to append a row.
     * @param  label      the label.
     * @param  values     the values, or {@code null} if none.
     * @param  separator  the separator to insert between each value.
     */
    private static void append(final TableAppender table, final String label, final List<?> values, final String separator) {
        if (values != null && !values.isEmpty()) {
            table.append(label).append(':').nextColumn();
            final int n = values.size();
            for (int i=0; i<n; i++) {
                if (i != 0) table.append(separator);
                table.append(values.get(i).toString());
            }
            table.nextLine();
        }
    }

    /**
     * Adds the given element to the given list if non null, or do nothing otherwise.
     * This is a convenience method for storing {@code <link>} elements in way points,
     * routes or tracks among others.
     *
     * @param  list     the list where to add the element, or {@code null} if not yet created.
     * @param  element  the element to add, or {@code null} if none.
     * @return the list where the element has been added.
     */
    static <T> List<T> addIfNonNull(List<T> list, final T element) {
        if (element != null) {
            if (list == null) {
                list = new ArrayList<>(4);         // Small capacity since there is usually few elements.
            }
            list.add(element);
        }
        return list;
    }
}<|MERGE_RESOLUTION|>--- conflicted
+++ resolved
@@ -54,7 +54,6 @@
 
 // Branch-dependent imports
 import org.apache.sis.metadata.iso.citation.DefaultCitation;
-import org.apache.sis.metadata.iso.identification.AbstractIdentification;
 import org.opengis.metadata.citation.ResponsibleParty;
 
 
@@ -258,16 +257,8 @@
             /*
              * identificationInfo.extent.geographicElement   →   bounds
              */
-<<<<<<< HEAD
-            if (bounds == null && id instanceof AbstractIdentification) {
-                for (final Extent e : ((AbstractIdentification) id).getExtents()) {
-                    bounds = Bounds.castOrCopy(Extents.getGeographicBoundingBox(e));
-                    if (bounds != null) break;
-                }
-=======
             if (bounds == null) {
                 bounds = Bounds.castOrCopy(Extents.getGeographicBoundingBox(md));
->>>>>>> 152b383d
             }
         }
     }
