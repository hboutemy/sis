--- conflicted
+++ resolved
@@ -206,12 +206,7 @@
      * @param dimensions  The parameter for the size of each dimension, usually in an array of length 2.
      *                    Length may be different if the caller wants to generalize usage of this class to tensors.
      */
-<<<<<<< HEAD
-    @SuppressWarnings({"unchecked", "rawtypes"})
-=======
-    @SafeVarargs
     @SuppressWarnings("rawtypes")
->>>>>>> 2f91becc
     public TensorParameters(final Class<E> elementType, final String prefix, final String separator,
             final ParameterDescriptor<Integer>... dimensions)
     {
