--- conflicted
+++ resolved
@@ -39,13 +39,9 @@
 import org.apache.sis.util.logging.Logging;
 import org.apache.sis.util.logging.PerformanceLevel;
 
-<<<<<<< HEAD
 // Branch-specific imports
-import org.apache.sis.internal.jdk7.Files;
-import org.apache.sis.internal.jdk7.Path;
-=======
->>>>>>> b60591fc
 import org.apache.sis.internal.jdk8.BiFunction;
+
 
 /**
  * Runs the SQL scripts for creating an EPSG database.
@@ -261,8 +257,11 @@
         final String[] scripts = scriptProvider.getScriptNames();
         int numRows = 0;
         for (int i=0; i<scripts.length; i++) {
-            try (BufferedReader in = scriptProvider.getScriptContent(i)) {
+            final BufferedReader in = scriptProvider.getScriptContent(i);
+            try {
                 numRows += run(scripts[i], in);
+            } finally {
+                in.close();
             }
         }
         time = System.nanoTime() - time;
