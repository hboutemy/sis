/*
 * Licensed to the Apache Software Foundation (ASF) under one or more
 * contributor license agreements.  See the NOTICE file distributed with
 * this work for additional information regarding copyright ownership.
 * The ASF licenses this file to You under the Apache License, Version 2.0
 * (the "License"); you may not use this file except in compliance with
 * the License.  You may obtain a copy of the License at
 *
 *     http://www.apache.org/licenses/LICENSE-2.0
 *
 * Unless required by applicable law or agreed to in writing, software
 * distributed under the License is distributed on an "AS IS" BASIS,
 * WITHOUT WARRANTIES OR CONDITIONS OF ANY KIND, either express or implied.
 * See the License for the specific language governing permissions and
 * limitations under the License.
 */
package org.apache.sis.internal.storage;

import java.util.Date;
import java.util.Locale;
import java.util.Collection;
import java.util.Collections;
import java.util.HashMap;
import java.util.List;
import java.util.Map;
import java.nio.charset.Charset;
import org.opengis.util.GenericName;
import org.opengis.util.InternationalString;
import org.opengis.metadata.Identifier;
import org.opengis.metadata.citation.Role;
import org.opengis.metadata.citation.DateType;
import org.opengis.metadata.spatial.Dimension;
import org.opengis.metadata.spatial.DimensionNameType;
import org.opengis.metadata.spatial.CellGeometry;
import org.opengis.metadata.spatial.PixelOrientation;
import org.opengis.metadata.constraint.Restriction;
import org.opengis.metadata.maintenance.ScopeCode;
import org.opengis.metadata.acquisition.Context;
import org.opengis.metadata.acquisition.OperationType;
import org.opengis.metadata.identification.Progress;
import org.opengis.metadata.distribution.Format;
import org.opengis.referencing.crs.CoordinateReferenceSystem;
import org.opengis.referencing.operation.TransformException;
import org.apache.sis.geometry.AbstractEnvelope;
import org.apache.sis.metadata.iso.DefaultMetadata;
import org.apache.sis.metadata.iso.DefaultIdentifier;
import org.apache.sis.metadata.iso.DefaultMetadataScope;
import org.apache.sis.metadata.iso.extent.DefaultExtent;
import org.apache.sis.metadata.iso.extent.DefaultTemporalExtent;
import org.apache.sis.metadata.iso.extent.DefaultGeographicBoundingBox;
import org.apache.sis.metadata.iso.spatial.DefaultDimension;
import org.apache.sis.metadata.iso.spatial.DefaultGeorectified;
import org.apache.sis.metadata.iso.content.DefaultAttributeGroup;
import org.apache.sis.metadata.iso.content.DefaultSampleDimension;
import org.apache.sis.metadata.iso.content.DefaultCoverageDescription;
import org.apache.sis.metadata.iso.content.DefaultFeatureCatalogueDescription;
import org.apache.sis.metadata.iso.content.DefaultImageDescription;
import org.apache.sis.metadata.iso.content.DefaultFeatureTypeInfo;
import org.apache.sis.metadata.iso.citation.AbstractParty;
import org.apache.sis.metadata.iso.citation.DefaultCitation;
import org.apache.sis.metadata.iso.citation.DefaultCitationDate;
import org.apache.sis.metadata.iso.citation.DefaultResponsibility;
import org.apache.sis.metadata.iso.citation.DefaultIndividual;
import org.apache.sis.metadata.iso.citation.DefaultOrganisation;
import org.apache.sis.metadata.iso.constraint.DefaultLegalConstraints;
import org.apache.sis.metadata.iso.identification.DefaultResolution;
import org.apache.sis.metadata.iso.identification.DefaultDataIdentification;
import org.apache.sis.metadata.iso.distribution.DefaultFormat;
import org.apache.sis.metadata.iso.acquisition.DefaultAcquisitionInformation;
import org.apache.sis.metadata.iso.acquisition.DefaultEvent;
import org.apache.sis.metadata.iso.acquisition.DefaultInstrument;
import org.apache.sis.metadata.iso.acquisition.DefaultOperation;
import org.apache.sis.metadata.iso.acquisition.DefaultPlatform;
import org.apache.sis.metadata.iso.acquisition.DefaultRequirement;
import org.apache.sis.metadata.iso.lineage.DefaultLineage;
import org.apache.sis.metadata.iso.lineage.DefaultProcessStep;
import org.apache.sis.metadata.iso.lineage.DefaultProcessing;
import org.apache.sis.metadata.sql.MetadataStoreException;
import org.apache.sis.metadata.sql.MetadataSource;
import org.apache.sis.util.ArgumentChecks;
import org.apache.sis.util.CharSequences;
import org.apache.sis.util.iso.Types;

import static java.util.Collections.singleton;
import static org.apache.sis.internal.util.StandardDateFormat.MILLISECONDS_PER_DAY;

// Branch-dependent imports
import org.apache.sis.internal.jdk8.LocalDate;
import org.apache.sis.internal.jdk8.JDK8;
import org.apache.sis.feature.DefaultFeatureType;
import org.apache.sis.metadata.iso.citation.DefaultResponsibleParty;


/**
 * Helper methods for the metadata created by {@code DataStore} implementations.
 * This is not yet a general-purpose builder suitable for public API, since the
 * methods provided in this class are tailored for Apache SIS data store needs.
 * API of this class may change in any future SIS versions.
 *
 * @author  Martin Desruisseaux (Geomatys)
 * @author  Rémi Marechal (Geomatys)
 * @since   0.8
 * @version 0.8
 * @module
 */
public class MetadataBuilder {
    /**
     * The metadata created by this reader, or {@code null} if none.
     */
    private DefaultMetadata metadata;

    /**
     * The identification information that are part of {@linkplain #metadata}, or {@code null} if none.
     */
    private DefaultDataIdentification identification;

    /**
     * The citation of data {@linkplain #identification}, or {@code null} if none.
     */
    private DefaultCitation citation;

    /**
     * Part of the responsible party of the {@linkplain #citation}, or {@code null} if none.
     */
    private DefaultResponsibleParty responsibility;

    /**
     * Part of the responsible party of the {@linkplain #citation}, or {@code null} if none.
     */
    private AbstractParty party;

    /**
     * Copyright information, or {@code null} if none.
     */
    private DefaultLegalConstraints constraints;

    /**
     * The extent information that are part of {@linkplain #identification}, or {@code null} if none.
     */
    private DefaultExtent extent;

    /**
     * Information about the platforms and sensors that collected the data, or {@code null} if none.
     */
    private DefaultAcquisitionInformation acquisition;

    /**
     * Platform where are installed the sensors that collected the data, or {@code null} if none.
     */
    private DefaultPlatform platform;

    /**
     * Information about the grid shape, or {@code null} if none.
     */
    private DefaultGeorectified gridRepresentation;

    /**
     * Information about the content of a grid data cell, or {@code null} if none.
     * May also be an instance of {@link DefaultImageDescription} if {@link #electromagnetic} is {@code true}.
     */
    private DefaultCoverageDescription coverageDescription;

    /**
     * Information about the feature types, or {@code null} if none.
     */
    private DefaultFeatureCatalogueDescription featureDescription;

    /**
     * Information about content type for groups of attributes for a specific range dimension, or {@code null} if none.
     */
    private DefaultAttributeGroup attributeGroup;

    /**
     * The characteristic of each dimension (layer) included in the resource, or {@code null} if none.
     */
    private DefaultSampleDimension sampleDimension;

    /**
     * The distribution format, or {@code null} if none.
     * This is part of the resource {@linkplain #identification}.
     */
    private Format format;

    /**
     * Information about the events or source data used in constructing the data specified by the
     * {@linkplain DefaultLineage#getScope() scope}.
     */
    private DefaultLineage lineage;

    /**
     * Information about an event or transformation in the life of a resource.
     * This is part of {@link #lineage}.
     */
    private DefaultProcessStep processStep;

    /**
     * Information about the procedures, processes and algorithms applied in the process step.
     * This is part of {@link #processStep}.
     */
    private DefaultProcessing processing;

    /**
     * Whether the next party to create should be an instance of {@link DefaultIndividual} or {@link DefaultOrganisation}.
     *
     * @see #newParty(PartyType)
     */
    private PartyType partyType = PartyType.UNKNOWN;

    /**
     * {@code true} if the next {@code CoverageDescription} to create will be a description of measurements
     * in the electromagnetic spectrum. In that case, the coverage description will actually be an instance
     * of {@code ImageDescription}.
     */
    private boolean electromagnetic;

    /**
     * For using the same instance of {@code Double} when the value is the same.
     * We use this map because the same values appear many time in a Landsat file.
     *
     * @see #parseDouble(String)
     */
    private final Map<Number,Number> sharedNumbers = new HashMap<>();

    /**
     * Creates a new metadata reader.
     */
    public MetadataBuilder() {
    }

    /**
     * Adds the given element in the given collection if not already present. This method is used only for
     * properties that are usually stored in {@code List} rather than {@code Set} and for which we do not
     * keep a reference in this {@code MetadataBuilder} after the element has been added. This method is
     * intended for adding elements that despite being modifiable, are not going to be modified by this
     * {@code MetadataBuilder} class. Performance should not be a concern since the given list is usually
     * very short (0 or 1 element).
     *
     * <p>The given element should be non-null. The check for null value should be done by the caller instead
     * than by this method in order to avoid unneeded creation of collections. Such creation are implicitly
     * done by calls to {@code metadata.getFoos()} methods.</p>
     */
    private static <E> void addIfNotPresent(final Collection<E> collection, final E element) {
        if (!collection.contains(element)) {
            collection.add(element);
        }
    }

    /**
     * The type of party to create (individual, organization or unknown).
     */
    public static enum PartyType {
        /**
         * Instructs {@link #newParty(PartyType)} that the next party to create should be an instance of
         * {@link DefaultIndividual}.
         */
        INDIVIDUAL,

        /**
         * Instructs {@link #newParty(PartyType)} that the next party to create should be an instance of
         * {@link DefaultOrganisation}.
         */
        ORGANISATION,

        /**
         * Instructs {@link #newParty(PartyType)} that the next party to create if of unknown type.
         */
        UNKNOWN
    }

    /**
     * Commits all pending information under the "responsible party" node (author, address, <i>etc</i>).
     * If there is no pending party information, then invoking this method has no effect
     * except setting the {@code type} flag.
     * If new party information are added after this method call, they will be stored in a new element.
     *
     * <p>This method does not need to be invoked unless a new "responsible party" node,
     * separated from the previous one, is desired.</p>
     *
     * @param  type  whether the party to create is an individual or an organization.
     */
    public final void newParty(final PartyType type) {
        ArgumentChecks.ensureNonNull("type", type);
        if (party != null) {
            addIfNotPresent(responsibility().getParties(), party);
            party = null;
        }
        partyType = type;
    }

    /**
     * Commits all pending information under the metadata "identification info" node (author, bounding box, <i>etc</i>).
     * If there is no pending identification information, then invoking this method has no effect.
     * If new identification info are added after this method call, they will be stored in a new element.
     *
     * <p>This method does not need to be invoked unless a new "identification info" node,
     * separated from the previous one, is desired.</p>
     */
    public final void newIdentification() {
        /*
         * Construction shall be ordered from children to parents.
         */
        newParty(PartyType.UNKNOWN);
        if (responsibility != null) {
            addIfNotPresent(citation().getCitedResponsibleParties(), responsibility);
            responsibility = null;
        }
        if (citation != null) {
            identification().setCitation(citation);
            citation = null;
        }
        if (extent != null) {
            addIfNotPresent(identification().getExtents(), extent);
            extent = null;
        }
        if (format != null) {
            addIfNotPresent(identification().getResourceFormats(), format);
            format = null;
        }
        if (constraints != null) {
            addIfNotPresent(identification().getResourceConstraints(), constraints);
            constraints = null;
        }
        if (identification != null) {
            addIfNotPresent(metadata().getIdentificationInfo(), identification);
            identification = null;
        }
    }

    /**
     * Commits all pending information under the metadata "acquisition" node (station, sensors, <i>etc</i>).
     * If there is no pending acquisition information, then invoking this method has no effect.
     * If new acquisition info are added after this method call, they will be stored in a new element.
     *
     * <p>This method does not need to be invoked unless a new "acquisition info" node,
     * separated from the previous one, is desired.</p>
     */
    public final void newAcquisition() {
        if (platform != null) {
            addIfNotPresent(acquisition().getPlatforms(), platform);
        }
        if (acquisition != null) {
            addIfNotPresent(metadata().getAcquisitionInformation(), acquisition);
            acquisition = null;
        }
    }

    /**
     * Commits all pending information under the metadata "spatial representation" node (dimensions, <i>etc</i>).
     * If there is no pending spatial representation information, then invoking this method has no effect.
     * If new spatial representation info are added after this method call, they will be stored in a new element.
     *
     * <p>This method does not need to be invoked unless a new "spatial representation info" node,
     * separated from the previous one, is desired.</p>
     */
    public final void newGridRepresentation() {
        if (gridRepresentation != null) {
            final int n = gridRepresentation.getAxisDimensionProperties().size();
            if (n != 0) {
                gridRepresentation.setNumberOfDimensions(shared(n));
            }
            addIfNotPresent(metadata.getSpatialRepresentationInfo(), gridRepresentation);
            gridRepresentation = null;
        }
    }

    /**
     * Commits all pending information under the metadata "content info" node (bands, <i>etc</i>).
     * If there is no pending coverage description, then invoking this method has no effect
     * except setting the {@code electromagnetic} flag.
     * If new coverage descriptions are added after this method call, they will be stored in a new element.
     *
     * <p>This method does not need to be invoked unless a new "coverage description" node is desired,
     * or the {@code electromagnetic} flag needs to be set to {@code true}.</p>
     *
     * @param  electromagnetic  {@code true} if the next {@code CoverageDescription} to create
     *         will be a description of measurements in the electromagnetic spectrum.
     */
    public final void newCoverage(final boolean electromagnetic) {
        if (sampleDimension != null) {
            addIfNotPresent(attributGroup().getAttributes(), sampleDimension);
            sampleDimension = null;
        }
        if (attributeGroup != null) {
            addIfNotPresent(coverageDescription().getAttributeGroups(), attributeGroup);
            attributeGroup = null;
        }
        if (coverageDescription != null) {
            addIfNotPresent(metadata().getContentInfo(), coverageDescription);
            coverageDescription = null;
        }
        this.electromagnetic = electromagnetic;
    }

    /**
     * Commits all pending information under the metadata "feature catalog" node.
     * If there is no pending feature description, then invoking this method has no effect.
     * If new feature descriptions are added after this method call, they will be stored in a new element.
     *
     * <p>This method does not need to be invoked unless a new "feature catalog description" node is desired.</p>
     */
    public final void newFeatureTypes() {
        if (featureDescription != null) {
            addIfNotPresent(metadata().getContentInfo(), featureDescription);
            featureDescription = null;
        }
    }

    /**
     * Commits all pending information under the metadata "lineage" node (process steps, <i>etc</i>).
     * If there is no pending lineage information, then invoking this method has no effect.
     * If new lineage information are added after this method call, they will be stored in a new element.
     *
     * <p>This method does not need to be invoked unless a new "lineage" node,
     * separated from the previous one, is desired.</p>
     */
    public final void newLineage() {
        if (processing != null) {
            processStep().setProcessingInformation(processing);
            processing = null;
        }
        if (processStep != null) {
            addIfNotPresent(lineage().getProcessSteps(), processStep);
            processStep = null;
        }
        if (lineage != null) {
            addIfNotPresent(metadata().getResourceLineages(), lineage);
            lineage = null;
        }
    }

    /**
     * Creates the metadata object if it does not already exists, then returns it.
     *
     * @return the metadata (never {@code null}).
     */
    private DefaultMetadata metadata() {
        if (metadata == null) {
            metadata = new DefaultMetadata();
        }
        return metadata;
    }

    /**
     * Creates the identification information object if it does not already exists, then returns it.
     *
     * @return the identification information (never {@code null}).
     */
    private DefaultDataIdentification identification() {
        if (identification == null) {
            identification = new DefaultDataIdentification();
        }
        return identification;
    }

    /**
     * Creates the citation object if it does not already exists, then returns it.
     *
     * @return the citation information (never {@code null}).
     */
    private DefaultCitation citation() {
        if (citation == null) {
            citation = new DefaultCitation();
        }
        return citation;
    }

    /**
     * Creates the responsibility object if it does not already exists, then returns it.
     *
     * @return the responsibility party (never {@code null}).
     */
    private DefaultResponsibility responsibility() {
        if (responsibility == null) {
            responsibility = new DefaultResponsibleParty();
        }
        return responsibility;
    }

    /**
     * Creates the individual or organization information object if it does not already exists, then returns it.
     *
     * <p><b>Limitation:</b> if the party type is unknown, then this method creates an {@code AbstractParty} instead
     * than one of the subtypes. This is not valid, but we currently have no way to guess if a party is an individual
     * or an organization. For now we prefer to let users know that the type is unknown rather than to pick a
     * potentially wrong type.</p>
     *
     * @return the individual or organization information (never {@code null}).
     */
    private AbstractParty party() {
        if (party == null) {
            switch (partyType) {
                case UNKNOWN:      party = new AbstractParty();       break;
                case INDIVIDUAL:   party = new DefaultIndividual();   break;
                case ORGANISATION: party = new DefaultOrganisation(); break;
                default:           throw new AssertionError(partyType);
            }
        }
        return party;
    }

    /**
     * Creates the constraints information object if it does not already exists, then returns it.
     *
     * @return the constraints information (never {@code null}).
     */
    private DefaultLegalConstraints constraints() {
        if (constraints == null) {
            constraints = new DefaultLegalConstraints();
        }
        return constraints;
    }

    /**
     * Creates the extent information object if it does not already exists, then returns it.
     *
     * @return the extent information (never {@code null}).
     */
    private DefaultExtent extent() {
        if (extent == null) {
            extent = new DefaultExtent();
        }
        return extent;
    }

    /**
     * Creates the acquisition information object if it does not already exists, then returns it.
     *
     * @return the acquisition information (never {@code null}).
     */
    private DefaultAcquisitionInformation acquisition() {
        if (acquisition == null) {
            acquisition = new DefaultAcquisitionInformation();
        }
        return acquisition;
    }

    /**
     * Creates a platform object if it does not already exists, then returns it.
     *
     * @return the platform information (never {@code null}).
     */
    private DefaultPlatform platform() {
        if (platform == null) {
            platform = new DefaultPlatform();
        }
        return platform;
    }

    /**
     * Creates a grid representation object if it does not already exists, then returns it.
     *
     * @return the grid representation object (never {@code null}).
     */
    private DefaultGeorectified gridRepresentation() {
        if (gridRepresentation == null) {
            gridRepresentation = new DefaultGeorectified();
        }
        return gridRepresentation;
    }

    /**
     * Creates the sample dimension object if it does not already exists, then returns it.
     *
     * @return the sample dimension (never {@code null}).
     */
    private DefaultSampleDimension sampleDimension() {
        if (sampleDimension == null) {
            sampleDimension = new DefaultSampleDimension();
        }
        return sampleDimension;
    }

    /**
     * Creates the attribut group object if it does not already exists, then returns it.
     *
     * @return the attribut group (never {@code null}).
     */
    private DefaultAttributeGroup attributGroup() {
        if (attributeGroup == null) {
            attributeGroup = new DefaultAttributeGroup();
        }
        return attributeGroup;
    }

    /**
     * Creates the coverage description object if it does not already exists, then returns it.
     *
     * @return the coverage description (never {@code null}).
     */
    private DefaultCoverageDescription coverageDescription() {
        if (coverageDescription == null) {
            coverageDescription = electromagnetic ? new DefaultImageDescription() : new DefaultCoverageDescription();
        }
        return coverageDescription;
    }

    /**
     * Creates the feature descriptions object if it does not already exists, then returns it.
     * This method sets the {@code includedWithDataset} property to {@code true} because the
     * metadata built by this helper class are typically encoded together with the data.
     *
     * @return the feature descriptions (never {@code null}).
     */
    private DefaultFeatureCatalogueDescription featureDescription() {
        if (featureDescription == null) {
            featureDescription = new DefaultFeatureCatalogueDescription();
            featureDescription.setIncludedWithDataset(true);
        }
        return featureDescription;
    }

    /**
     * Creates the distribution format object if it does not already exists, then returns it.
     *
     * @return the distribution format (never {@code null}).
     */
    private DefaultFormat format() {
        DefaultFormat df = DefaultFormat.castOrCopy(format);
        if (df == null) {
            format = df = new DefaultFormat();
        }
        return df;
    }

    /**
     * Creates the lineage object if it does not already exists, then returns it.
     *
     * @return the lineage (never {@code null}).
     */
    private DefaultLineage lineage() {
        if (lineage == null) {
            lineage = new DefaultLineage();
        }
        return lineage;
    }

    /**
     * Creates the process step object if it does not already exists, then returns it.
     *
     * @return the process step (never {@code null}).
     */
    private DefaultProcessStep processStep() {
        if (processStep == null) {
            processStep = new DefaultProcessStep();
        }
        return processStep;
    }

    /**
     * Creates the processing object if it does not already exists, then returns it.
     *
     * @return the processing (never {@code null}).
     */
    private DefaultProcessing processing() {
        if (processing == null) {
            processing = new DefaultProcessing();
        }
        return processing;
    }

    /**
     * Specify if an information apply to data, to metadata or to both.
     */
    public static enum Scope {
        /**
         * Information applies only to data.
         */
        DATA,

        /**
         * Information applies only to metadata.
         */
        METADATA,

        /**
         * Information applies to both data and metadata.
         */
        ALL
    }

    /**
     * Adds a language used for documenting data and/or metadata.
     * Storage locations are:
     *
     * <table class="compact" summary="Storage locations.">
     * <tr><td>Metadata</td> <td>{@code metadata/language}</td></tr>
     * <tr><td>Data</td>     <td>{@code metadata/identificationInfo/language}</td></tr>
     * </table>
     *
     * @param  language  a language used for documenting data and/or metadata.
     * @param  scope     whether the language applies to data, to metadata or to both.
     */
    public final void add(final Locale language, final Scope scope) {
        ArgumentChecks.ensureNonNull("scope", scope);
        if (language != null) {
            // No need to use 'addIfNotPresent(…)' because Locale collection is a Set by default.
            if (scope != Scope.DATA)           metadata().getLanguages().add(language);
            if (scope != Scope.METADATA) identification().getLanguages().add(language);
        }
    }

    /**
     * Adds a character set used for encoding the data and/or metadata.
     * Storage locations are:
     *
     * <table class="compact" summary="Storage locations.">
     * <tr><td>Metadata</td> <td>{@code metadata/characterSet}</td></tr>
     * <tr><td>Data</td>     <td>{@code metadata/identificationInfo/characterSet}</td></tr>
     * </table>
     *
     * @param  encoding  the character set used for encoding data and/or metadata.
     * @param  scope     whether the encoding applies to data, to metadata or to both.
     */
    public final void add(final Charset encoding, final Scope scope) {
        ArgumentChecks.ensureNonNull("scope", scope);
        if (encoding != null) {
            // No need to use 'addIfNotPresent(…)' because Charset collection is a Set by default.
            if (scope != Scope.DATA)           metadata().getCharacterSets().add(encoding);
            if (scope != Scope.METADATA) identification().getCharacterSets().add(encoding);
        }
    }

    /**
     * Adds information about the scope of the resource.
     * The scope is typically {@link ScopeCode#DATASET}.
     * Storage location is:
     *
     * <pre>metadata/metadataScope/resourceScope</pre>
     *
     * @param  scope  the scope of the resource, or {@code null} if none.
     */
    public final void add(final ScopeCode scope) {
        if (scope != null) {
            addIfNotPresent(metadata().getMetadataScopes(), new DefaultMetadataScope(scope, null));
        }
    }

    /**
     * Adds descriptions for the given feature.
     * Storage location is:
     *
     * <pre>metadata/contentInfo/featureTypes/featureTypeName</pre>
     *
     * This method returns the feature name for more convenient chaining with
     * {@link org.apache.sis.storage.FeatureNaming#add FeatureNaming.add(…)}.
     * Note that the {@link FeatureCatalogBuilder} subclasses can also be used for that chaining.
     *
     * @param  type         the feature type to add, or {@code null}.
     * @param  occurrences  number of instances of the given feature type, or {@code null} if unknown.
     * @return the name of the added feature, or {@code null} if none.
     *
     * @see FeatureCatalogBuilder#define(FeatureType)
     */
<<<<<<< HEAD
    public final void add(final DefaultFeatureType type, final Integer occurrences) {
=======
    public final GenericName add(final FeatureType type, final Integer occurrences) {
>>>>>>> 3d41883a
        if (type != null) {
            final GenericName name = type.getName();
            if (name != null) {
                final DefaultFeatureTypeInfo info = new DefaultFeatureTypeInfo(name);
                if (occurrences != null) {
                    info.setFeatureInstanceCount(shared(occurrences));
                }
                addIfNotPresent(featureDescription().getFeatureTypeInfo(), info);
                return name;
            }
        }
        return null;
    }

    /**
     * Adds the given coordinate reference system to metadata, if it does not already exists.
     * This method ensures that there is no duplicated values.
     * Storage location is:
     *
     * <pre>metadata/referenceSystemInfo</pre>
     *
     * @param  crs  the coordinate reference system to add to the metadata, or {@code null} if none.
     */
    public final void add(final CoordinateReferenceSystem crs) {
        if (crs != null) {
            addIfNotPresent(metadata().getReferenceSystemInfo(), crs);
        }
    }

    /**
     * Adds the given envelope, including its CRS, to the metadata. If the metadata already contains a geographic
     * bounding box, then a new bounding box is added; this method does not compute the union of the two boxes.
     * Storage location is:
     *
     * <pre>metadata/identificationInfo/extent/geographicElement</pre>
     *
     * @param  envelope  the extent to add in the metadata, or {@code null} if none.
     * @throws TransformException if an error occurred while converting the given envelope to extents.
     */
    public final void addExtent(final AbstractEnvelope envelope) throws TransformException {
        if (envelope != null) {
            add(envelope.getCoordinateReferenceSystem());
            if (!envelope.isAllNaN()) {
                extent().addElements(envelope);
            }
        }
    }

    /**
     * Adds a geographic bounding box initialized to the values in the given array.
     * The array must contains at least 4 values starting at the given index in this exact order:
     *
     * <ul>
     *   <li>{@code westBoundLongitude} (the minimal λ value), or {@code NaN}</li>
     *   <li>{@code eastBoundLongitude} (the maximal λ value), or {@code NaN}</li>
     *   <li>{@code southBoundLatitude} (the minimal φ value), or {@code NaN}</li>
     *   <li>{@code northBoundLatitude} (the maximal φ value), or {@code NaN}</li>
     * </ul>
     *
     * Storage location is:
     *
     * <pre>metadata/identificationInfo/extent/geographicElement</pre>
     *
     * @param  ordinates  the geographic coordinates.
     * @param  index      index of the first value to use in the given array.
     */
    public final void addExtent(final double[] ordinates, int index) {
        final DefaultGeographicBoundingBox bbox = new DefaultGeographicBoundingBox(
                    ordinates[index], ordinates[++index], ordinates[++index], ordinates[++index]);
        if (!bbox.isEmpty()) {
            addIfNotPresent(extent().getGeographicElements(), bbox);
        }
    }

    /**
     * Adds a temporal extent covered by the data.
     * Storage location is:
     *
     * <pre>metadata/identificationInfo/extent/temporalElement</pre>
     *
     * @param  startTime  when the data begins, or {@code null}.
     * @param  endTime    when the data ends, or {@code null}.
     * @throws UnsupportedOperationException if the temporal module is not on the classpath.
     *
     * @see #addAcquisitionTime(Date)
     */
    public final void addExtent(final Date startTime, final Date endTime) {
        if (startTime != null || endTime != null) {
            final DefaultTemporalExtent t = new DefaultTemporalExtent();
            t.setBounds(startTime, endTime);
            addIfNotPresent(extent().getTemporalElements(), t);
        }
    }

    /**
     * Adds a date of the given type. This is not the data acquisition time,
     * but rather the metadata creation or last update time.
     * Storage location is:
     *
     * <pre>metadata/identificationInfo/citation/date/date</pre>
     *
     * @param date  the date to add, or {@code null}.
     * @param type  the type of the date to add, or {@code null}.
     */
    public final void add(final Date date, final DateType type) {
        if (date != null) {
            addIfNotPresent(citation().getDates(), new DefaultCitationDate(date, type));
        }
    }

    /**
     * Returns the given character sequence as a non-empty character string with leading and trailing spaces removed.
     * If the given character sequence is null, empty or blank, then this method returns {@code null}.
     */
    private static InternationalString trim(CharSequence value) {
        value = CharSequences.trimWhitespaces(value);
        if (value != null && value.length() != 0) {
            return Types.toInternationalString(value);
        } else {
            return null;
        }
    }

    /**
     * Returns the concatenation of the given string. The previous string may be {@code null}.
     * This method does nothing if the previous string already contains the one to append.
     */
    private static InternationalString append(final InternationalString previous, final InternationalString toAdd) {
        if (previous == null) {
            return toAdd;
        }
        final String p = previous.toString();
        final String a = toAdd.toString();
        if (p.contains(a)) {
            return previous;
        }
        return Types.toInternationalString(p + System.lineSeparator() + a);
    }

    /**
     * Returns {@code true} if the given character sequences have equal content.
     */
    private static boolean equals(final CharSequence s1, final CharSequence s2) {
        if (s1 == s2) {
            return true;
        }
        if (s1 == null || s2 == null) {
            return false;
        }
        return s1.toString().equals(s2.toString());
    }

    /**
     * Adds a title or alternate title of the resource.
     * Storage location is:
     *
     * <pre>metadata/identificationInfo/citation/title</pre>
     *
     * @param title  the resource title or alternate title, or {@code null} if none.
     */
    public final void addTitle(final CharSequence title) {
        final InternationalString i18n = trim(title);
        if (i18n != null) {
            final DefaultCitation citation = citation();
            final InternationalString current = citation.getTitle();
            if (current == null) {
                citation.setTitle(i18n);
            } else if (!equals(current, i18n)) {
                addIfNotPresent(citation.getAlternateTitles(), i18n);
            }
        }
    }

    /**
     * Adds a brief narrative summary of the resource(s).
     * If a summary already existed, the new one will be appended after a new line.
     * Storage location is:
     *
     * <pre>metadata/identificationInfo/abstract</pre>
     *
     * @param description  the summary of resource(s), or {@code null} if none.
     */
    public final void addAbstract(final CharSequence description) {
        final InternationalString i18n = trim(description);
        if (i18n != null) {
            final DefaultDataIdentification identification = identification();
            identification.setAbstract(append(identification.getAbstract(), i18n));
        }
    }

    /**
     * Adds an author name. If an author was already defined with a different name,
     * then a new party instance is created.
     * Storage location is:
     *
     * <pre>metadata/identificationInfo/citation/party/name</pre>
     *
     * @param  name  the name of the author or publisher, or {@code null} if none.
     */
    public final void addAuthor(final CharSequence name) {
        final InternationalString i18n = trim(name);
        if (i18n != null) {
            if (party != null) {
                final InternationalString current = party.getName();
                if (current != null) {
                    if (equals(current, name)) {
                        return;
                    }
                    newParty(partyType);
                }
            }
            party().setName(i18n);
        }
    }

    /**
     * Adds recognition of those who contributed to the resource(s).
     * Storage location is:
     *
     * <pre>metadata/identificationInfo/credit</pre>
     *
     * @param  credit  recognition of those who contributed to the resource(s).
     */
    public final void addCredits(final CharSequence credit) {
        if (credit != null) {
            final String c = CharSequences.trimWhitespaces(credit).toString();
            if (!c.isEmpty()) {
                addIfNotPresent(identification().getCredits(), c);
            }
        }
    }

    /**
     * Adds a data identifier (not necessarily the same as the metadata identifier).
     * Empty strings (ignoring spaces) are ignored.
     * Storage location is:
     *
     * <pre>metadata/identificationInfo/citation/identifier</pre>
     *
     * @param  code  the identifier code, or {@code null} if none.
     */
    public final void addIdentifier(String code) {
        if (code != null && !(code = code.trim()).isEmpty()) {
            addIfNotPresent(citation().getIdentifiers(), new DefaultIdentifier(code));
        }
    }

    /**
     * Elements to omit in the legal notice to be parsed by {@link MetadataBuilder#parseLegalNotice(String)}.
     * Some of those elements are implied by the metadata were the legal notice will be stored.
     */
    private static final class LegalSymbols {
        /**
         * Symbols associated to restrictions.
         */
        private static final LegalSymbols[] VALUES = {
            new LegalSymbols(Restriction.COPYRIGHT, "COPYRIGHT", "(C)", "©", "All rights reserved"),
            new LegalSymbols(Restriction.TRADEMARK, "TRADEMARK", "(TM)", "™", "(R)", "®")
        };

        /**
         * The restriction to use if an item in the {@linkplain #symbols} list is found.
         */
        private final Restriction restriction;

        /**
         * Symbols to use as an indication that the {@linkplain #restriction} applies.
         */
        private final String[] symbols;

        /**
         * Creates a new enumeration value for the given symbol.
         */
        private LegalSymbols(final Restriction restriction, final String... symbols) {
            this.restriction = restriction;
            this.symbols = symbols;
        }

        /**
         * Returns {@code true} if the given character is a space or a punctuation of category "other".
         * The punctuation characters include coma, dot, semi-colon, <i>etc.</i> but do not include
         * parenthesis or connecting punctuation.
         *
         * @param c the Unicode code point of the character to test.
         */
        private static boolean isSpaceOrPunctuation(final int c) {
            switch (Character.getType(c)) {
                case Character.LINE_SEPARATOR:
                case Character.SPACE_SEPARATOR:
                case Character.PARAGRAPH_SEPARATOR:
                case Character.OTHER_PUNCTUATION: return true;
                default: return false;
            }
        }

        /**
         * Implementation of {@link MetadataBuilder#parseLegalNotice(String)}, provided here for reducing
         * the amount of class loading in the common case where there is no legal notice to parse.
         */
        static void parse(final String notice, final DefaultLegalConstraints constraints) {
            final int length = notice.length();
            final StringBuilder buffer = new StringBuilder(length);
            int     year           = 0;         // The copyright year, or 0 if none.
            int     quoteLevel     = 0;         // Incremented on ( [ « characters, decremented on ) ] » characters.
            boolean isCopyright    = false;     // Whether the word parsed by previous iteration was "Copyright" or "(C)".
            boolean wasSeparator   = true;      // Whether the caracter parsed by the previous iteration was a word separator.
            boolean wasPunctuation = true;      // Whether the previous character was a punctuation of Unicode category "other".
            boolean skipNextChars  = true;      // Whether the next spaces and some punction characters should be ignored.
parse:      for (int i = 0; i < length;) {
                final int c = notice.codePointAt(i);
                final int n = Character.charCount(c);
                int     quoteChange   = 0;
                boolean isSeparator   = false;
                boolean isPunctuation;
                switch (Character.getType(c)) {
                    case Character.INITIAL_QUOTE_PUNCTUATION:
                    case Character.START_PUNCTUATION: {
                        quoteChange   = +1;                     //  ( [ «  etc.
                        skipNextChars = false;
                        isPunctuation = false;
                        break;
                    }
                    case Character.FINAL_QUOTE_PUNCTUATION:
                    case Character.END_PUNCTUATION: {
                        quoteChange   = -1;                     //  ) ] »  etc.
                        skipNextChars = false;
                        isPunctuation = false;
                        break;
                    }
                    default: {                                  // Letter, digit, hyphen, etc.
                        skipNextChars = false;
                        isPunctuation = false;
                        break;
                    }
                    case Character.OTHER_PUNCTUATION: {         //  , . : ; / " etc. but not -.
                        isPunctuation = true;
                        isSeparator   = true;
                        break;
                    }
                    case Character.LINE_SEPARATOR:
                    case Character.SPACE_SEPARATOR:
                    case Character.PARAGRAPH_SEPARATOR: {
                        isPunctuation = wasPunctuation;
                        isSeparator   = true;
                        break;
                    }
                }
                if (wasSeparator && !isSeparator && quoteLevel == 0) {
                    /*
                     * Found the beginning of a new word. Ignore textes like "(C)" or "All rights reserved".
                     * Some of those textes are implied by the metadata where the legal notice will be stored.
                     */
                    for (final LegalSymbols r : VALUES) {
                        for (final String symbol : r.symbols) {
                            if (notice.regionMatches(true, i, symbol, 0, symbol.length())) {
                                final int after = i + symbol.length();
                                if (after >= length || isSpaceOrPunctuation(notice.codePointAt(after))) {
                                    isCopyright |= Restriction.COPYRIGHT.equals(r.restriction);
                                    constraints.getUseConstraints().add(r.restriction);
                                    wasPunctuation = true;      // Pretend that "Copyright" was followed by a coma.
                                    skipNextChars  = true;      // Ignore spaces and punctuations until the next word.
                                    i = after;                  // Skip the "Copyright" (or other) word.
                                    continue parse;
                                }
                            }
                        }
                    }
                    /*
                     * If a copyright notice is followed by digits, assume that those digits are the copyright year.
                     * We require the year is followed by punctuations or non-breaking space in order to reduce the
                     * risk of confusion with postal addresses. So this block should accept "John, 1992." but not
                     * "1992-1 Nowhere road".
                     */
                    if (isCopyright && wasPunctuation && year == 0 && c >= '0' && c <= '9') {
                        int endOfDigits = i + n;            // After the last digit in sequence.
                        while (endOfDigits < length) {
                            final int d = notice.codePointAt(endOfDigits);
                            if (d < '0' || d > '9') break;
                            endOfDigits++;              // No need to use Character.charCount(s) here.
                        }
                        // Verify if the digits are followed by a punctuation.
                        final int endOfToken = CharSequences.skipLeadingWhitespaces(notice, endOfDigits, length);
                        if (endOfToken > endOfDigits || isSpaceOrPunctuation(notice.codePointAt(endOfToken))) try {
                            year = Integer.parseInt(notice.substring(i, endOfDigits));
                            if (year >= 1800 && year <= 9999) {                     // Those limits are arbitrary.
                                skipNextChars = true;
                                i = endOfToken;
                                continue;
                            }
                            year = 0;                                               // Reject as not a copyright year.
                        } catch (NumberFormatException e) {
                            // Not an integer - ignore, will be handled as text.
                        }
                    }
                }
                /*
                 * End of the block that was executed at the beginning of each new word.
                 * Following is executed for every characters, except if the above block
                 * skipped a portion of the input string.
                 */
                wasPunctuation = isPunctuation;
                wasSeparator   = isSeparator;
                quoteLevel    += quoteChange;
                if (!skipNextChars && !Character.isIdentifierIgnorable(c)) {
                    buffer.appendCodePoint(c);
                }
                i += n;
            }
            /*
             * End of parsing. Omit trailing spaces and some punctuations if any, then store the result.
             */
            int i = buffer.length();
            while (i > 0) {
                final int c = buffer.codePointBefore(i);
                if (!isSpaceOrPunctuation(c)) break;
                i -= Character.charCount(c);
            }
            final DefaultCitation c = new DefaultCitation(notice);
            if (year != 0) {
                final Date date = new Date(LocalDate.of(year, 1, 1).toEpochDay() * MILLISECONDS_PER_DAY);
                c.setDates(Collections.singleton(new DefaultCitationDate(date, DateType.valueOf("IN_FORCE"))));
            }
            if (i != 0) {
                buffer.setLength(i);
                // Same limitation than MetadataBuilder.party().
                final AbstractParty party = new AbstractParty(buffer, null);
                final DefaultResponsibleParty r = new DefaultResponsibleParty(Role.OWNER);
                r.setParties(Collections.singleton(party));
                c.setCitedResponsibleParties(Collections.singleton(r));
            }
            constraints.getReferences().add(c);
        }
    }

    /**
     * Parses the legal notice. The method expects a string of the form
     * “Copyright, John Smith, 1992. All rights reserved.”
     * The result of above example will be:
     *
     * {@preformat text
     *   Metadata
     *     └─Identification info
     *         └─Resource constraints
     *             ├─Use constraints……………………………… Copyright
     *             └─Reference
     *                 ├─Title……………………………………………… Copyright (C), John Smith, 1992. All rights reserved.
     *                 ├─Date
     *                 │   ├─Date……………………………………… 1992-01-01
     *                 │   └─Date type………………………… In force
     *                 └─Cited responsible party
     *                     ├─Party
     *                     │   └─Name…………………………… John Smith
     *                     └─Role……………………………………… Owner
     * }
     *
     * Storage location is:
     *
     * <pre>metadata/identificationInfo/resourceConstraint</pre>
     *
     * @param  notice  the legal notice, or {@code null} if none.
     */
    public final void parseLegalNotice(final String notice) {
        if (notice != null) {
            LegalSymbols.parse(notice, constraints());
        }
    }

    /**
     * Adds a platform on which instrument are installed. If a platform was already defined
     * with a different identifier, then a new platform instance will be created.
     * Storage location is:
     *
     * <pre>metadata/acquisitionInformation/platform/identifier</pre>
     *
     * @param  identifier  identifier of the platform to add, or {@code null}.
     */
    public final void addPlatform(String identifier) {
        if (identifier != null && !(identifier = identifier.trim()).isEmpty()) {
            if (platform != null) {
                final Identifier current = platform.getIdentifier();
                if (current != null) {
                    if (identifier.equals(current.getCode())) {
                        return;
                    }
                    acquisition().getPlatforms().add(platform);
                    platform = null;
                }
            }
            platform().setIdentifier(new DefaultIdentifier(identifier));
        }
    }

    /**
     * Adds an instrument or sensor on the platform.
     * Storage location is:
     *
     * <pre>metadata/acquisitionInformation/platform/instrument/identifier</pre>
     *
     * @param  identifier  identifier of the sensor to add, or {@code null}.
     */
    public final void addInstrument(String identifier) {
        if (identifier != null && !(identifier = identifier.trim()).isEmpty()) {
            final DefaultInstrument instrument = new DefaultInstrument();
            instrument.setIdentifier(new DefaultIdentifier(identifier));
            addIfNotPresent(platform().getInstruments(), instrument);
        }
    }

    /**
     * Adds an event that describe the time at which data were acquired.
     * Storage location is:
     *
     * <pre>metadata/acquisitionInformation/operation/significantEvent/time</pre>
     *
     * @param  time  the acquisition time, or {@code null}.
     *
     * @see #addExtent(Date, Date)
     */
    public final void addAcquisitionTime(final Date time) {
        if (time != null) {
            final DefaultEvent event = new DefaultEvent();
            event.setContext(Context.ACQUISITION);
            event.setTime(time);
            final DefaultOperation op = new DefaultOperation();
            op.setSignificantEvents(singleton(event));
            op.setType(OperationType.REAL);
            op.setStatus(Progress.COMPLETED);
            addIfNotPresent(acquisition().getOperations(), op);
        }
    }

    /**
     * Adds the identifier of the requirement to be satisfied by data acquisition.
     * Storage location is:
     *
     * <pre>metadata/acquisitionInformation/acquisitionRequirement/identifier</pre>
     *
     * @param  identifier  unique name or code for the requirement, or {@code null}.
     */
    public final void addAcquisitionRequirement(String identifier) {
        if (identifier != null && !(identifier = identifier.trim()).isEmpty()) {
            final DefaultRequirement r = new DefaultRequirement();
            r.setIdentifier(new DefaultIdentifier(identifier));
            addIfNotPresent(acquisition().getAcquisitionRequirements(), r);
        }
    }

    /**
     * Adds information about the procedure, process and algorithm applied in a process step.
     * If a processing was already defined with a different identifier, then a new processing
     * instance will be created. Storage location is:
     *
     * <pre>metadata/resourceLineage/processStep/processingInformation/identifier</pre>
     *
     * @param  identifier  identification of the processing package that produced the data, or {@code null}.
     *
     * @see #addSoftwareReference(CharSequence)
     * @see #addHostComputer(CharSequence)
     */
    public final void addProcessing(String identifier) {
        if (identifier != null && !(identifier = identifier.trim()).isEmpty()) {
            if (processing != null) {
                final Identifier current = processing.getIdentifier();
                if (current != null) {
                    if (identifier.equals(current.getCode())) {
                        return;
                    }
                    processStep().setProcessingInformation(processing);
                    addIfNotPresent(lineage().getProcessSteps(), processStep);
                    processing  = null;
                    processStep = null;
                }
            }
            processing().setIdentifier(new DefaultIdentifier(identifier));
        }
    }

    /**
     * Adds a reference to document describing processing software.
     * This is added to the processing identified by last call to {@link #addProcessing(String)}.
     * Storage location is:
     *
     * <pre>metadata/resourceLineage/processStep/processingInformation/softwareReference/title</pre>
     *
     * @param  title  title of the document that describe the software, or {@code null} if none.
     */
    public final void addSoftwareReference(final CharSequence title) {
        final InternationalString i18n = trim(title);
        if (i18n != null) {
            addIfNotPresent(processing().getSoftwareReferences(), new DefaultCitation(i18n));
        }
    }

    /**
     * Adds information about the computer and/or operating system in use at the processing time.
     * This is added to the processing identified by last call to {@link #addProcessing(String)}.
     * Storage location is:
     *
     * <pre>metadata/resourceLineage/processStep/processingInformation/procedureDescription</pre>
     *
     * @param  platform  name of the computer or operation system on which the processing has been executed.
     */
    public final void addHostComputer(final CharSequence platform) {
        InternationalString i18n = trim(platform);
        if (i18n != null) {
            i18n = Resources.formatInternational(Resources.Keys.ProcessingExecutedOn_1, i18n);
            final DefaultProcessing p = processing();
            p.setProcedureDescription(append(p.getProcedureDescription(), i18n));
        }
    }

    /**
     * Adds additional details about the process step.
     * If a description already exists, the new one will be added on a new line.
     * Storage location is:
     *
     * <pre>metadata/resourceLineage/processStep/description</pre>
     *
     * @param  description  additional details about the process step, or {@code null}.
     */
    public final void addProcessDescription(final CharSequence description) {
        final InternationalString i18n = trim(description);
        if (i18n != null) {
            final DefaultProcessStep ps = processStep();
            ps.setDescription(append(ps.getDescription(), i18n));
        }
    }

    /**
     * Sets the area of the dataset obscured by clouds, expressed as a percentage of the spatial extent.
     * This method does nothing if the given value is {@link Double#NaN}.
     *
     * <p>This method is available only if {@link #commitCoverageDescription(boolean)}
     * has been invoked with the {@code electromagnetic} parameter set to {@code true}.
     * Storage location is:</p>
     *
     * <pre>metadata/contentInfo/cloudCoverPercentage</pre>
     *
     * @param  value  the new cloud percentage.
     * @throws IllegalArgumentException if the given value is out of range.
     */
    public final void setCloudCoverPercentage(final double value) {
        if (!Double.isNaN(value)) {
            ((DefaultImageDescription) coverageDescription()).setCloudCoverPercentage(shared(value));
        }
    }

    /**
     * Sets the illumination azimuth measured in degrees clockwise from true north at the time the image is taken.
     * For images from a scanning device, refer to the centre pixel of the image.
     * This method does nothing if the given value is {@link Double#NaN}.
     *
     * <p>This method is available only if {@link #commitCoverageDescription(boolean)}
     * has been invoked with the {@code electromagnetic} parameter set to {@code true}.
     * Storage location is:</p>
     *
     * <pre>metadata/contentInfo/illuminationAzimuthAngle</pre>
     *
     * @param  value  the new illumination azimuth angle, or {@code null}.
     * @throws IllegalArgumentException if the given value is out of range.
     */
    public final void setIlluminationAzimuthAngle(final double value) {
        if (!Double.isNaN(value)) {
            ((DefaultImageDescription) coverageDescription()).setIlluminationAzimuthAngle(shared(value));
        }
    }

    /**
     * Sets the illumination elevation measured in degrees clockwise from the target plane
     * at intersection of the optical line of sight with the Earth's surface.
     * For images from a canning device, refer to the centre pixel of the image.
     * This method does nothing if the given value is {@link Double#NaN}.
     *
     * <p>This method is available only if {@link #commitCoverageDescription(boolean)}
     * has been invoked with the {@code electromagnetic} parameter set to {@code true}.
     * Storage location is:</p>
     *
     * <pre>metadata/contentInfo/illuminationElevationAngle</pre>
     *
     * @param  value  the new illumination azimuth angle, or {@code null}.
     * @throws IllegalArgumentException if the given value is out of range.
     */
    public final void setIlluminationElevationAngle(final double value) {
        if (!Double.isNaN(value)) {
            ((DefaultImageDescription) coverageDescription()).setIlluminationElevationAngle(shared(value));
        }
    }

    /**
     * Adds a linear resolution in metres.
     * Storage location is:
     *
     * <pre>metadata/identificationInfo/spatialResolution/distance</pre>
     *
     * @param  distance  the resolution in metres, or {@code NaN} if none.
     */
    public final void addResolution(final double distance) {
        if (!Double.isNaN(distance)) {
            final DefaultResolution r = new DefaultResolution();
            r.setDistance(shared(distance));
            addIfNotPresent(identification().getSpatialResolutions(), r);
        }
    }

    /**
     * Sets the file format. The given name should be a short name like "GeoTIFF".
     * The long name will be inferred from the given short name, if possible.
     * Storage location is:
     *
     * <pre>metadata/identificationInfo/resourceFormat/formatSpecificationCitation/alternateTitle</pre>
     *
     * @param  abbreviation  the format short name or abbreviation, or {@code null}.
     * @throws MetadataStoreException  if this method can not connect to the {@code jdbc/SpatialMetadata} database.
     *         Callers should generally handle this exception as a recoverable one (i.e. log a warning and continue).
     */
    public final void setFormat(final String abbreviation) throws MetadataStoreException {
        if (abbreviation != null && abbreviation.length() != 0) {
            if (format == null) {
                format = MetadataSource.getProvided().lookup(Format.class, abbreviation);
                /*
                 * Additional step for converting deprecated "name" and "specification" into non-deprecated properties.
                 * This step is not required on SIS branches that depend on development branches of GeoAPI 3.1 or 4.0.
                 */
                format = DefaultFormat.castOrCopy(format);
            }
        }
    }

    /**
     * Sets identification of grid data as point or cell.
     * Storage location is:
     *
     * <pre>metadata/spatialRepresentationInfo/cellGeometry</pre>
     *
     * @param  value   whether the data represent point or area, or {@code null} if unknown.
     */
    public final void setCellGeometry(final CellGeometry value) {
        if (value != null) {
            gridRepresentation().setCellGeometry(value);
        }
    }

    /**
     * Sets the point in a pixel corresponding to the Earth location of the pixel.
     * Storage location is:
     *
     * <pre>metadata/spatialRepresentationInfo/pointInPixel</pre>
     *
     * @param  value   whether the data represent point or area, or {@code null} if unknown.
     */
    public final void setPointInPixel(final PixelOrientation value) {
        if (value != null) {
            gridRepresentation().setPointInPixel(value);
        }
    }

    /**
     * Sets a general description of the transformation form grid coordinates to "real world" coordinates.
     * Storage location is:
     *
     * <pre>metadata/spatialRepresentationInfo/transformationDimensionDescription</pre>
     *
     * @param  value  a general description of the "grid to CRS" transformation, or {@code null} if unknown.
     */
    public final void setGridToCRS(final CharSequence value) {
        final InternationalString i18n = trim(value);
        if (i18n != null) {
            gridRepresentation().setTransformationDimensionDescription(i18n);
        }
    }

    /**
     * Returns the axis at the given dimension index. All previous dimensions are created if needed.
     *
     * @param  index  index of the desired dimension.
     * @return dimension at the given index.
     */
    private DefaultDimension axis(final short index) {
        final List<Dimension> axes = gridRepresentation().getAxisDimensionProperties();
        for (int i=axes.size(); i <= index; i++) {
            axes.add(new DefaultDimension());
        }
        return (DefaultDimension) axes.get(index);
    }

    /**
     * Sets the number of cells along the given dimension.
     * Storage location is:
     *
     * <pre>metadata/spatialRepresentationInfo/axisDimensionProperties/dimensionName</pre>
     *
     * @param  dimension  the axis dimension, as a {@code short} for avoiding excessive values.
     * @param  name       the name to set for the given dimension.
     */
    public final void setAxisName(final short dimension, final DimensionNameType name) {
        axis(dimension).setDimensionName(name);
    }

    /**
     * Sets the number of cells along the given dimension.
     * Storage location is:
     *
     * <pre>metadata/spatialRepresentationInfo/axisDimensionProperties/dimensionSize</pre>
     *
     * @param  dimension  the axis dimension, as a {@code short} for avoiding excessive values.
     * @param  length     number of cell values along the given dimension.
     */
    public final void setAxisLength(final short dimension, final int length) {
        axis(dimension).setDimensionSize(shared(length));
    }

    /**
     * Adds a minimal value for the current sample dimension. If a minimal value was already defined, then
     * the new value will be set only if it is smaller than the existing one. {@code NaN} values are ignored.
     * Storage location is:
     *
     * <pre>metadata/contentInfo/attributeGroup/attribute/minValue</pre>
     *
     * @param value  the minimal value to add to the existing range of sample values, or {@code NaN}.
     */
    public final void addMinimumSampleValue(final double value) {
        if (!Double.isNaN(value)) {
            final DefaultSampleDimension sampleDimension = sampleDimension();
            final Double current = sampleDimension.getMinValue();
            if (current == null || value < current) {
                sampleDimension.setMinValue(shared(value));
            }
        }
    }

    /**
     * Adds a maximal value for the current sample dimension. If a maximal value was already defined, then
     * the new value will be set only if it is greater than the existing one. {@code NaN} values are ignored.
     * Storage location is:
     *
     * <pre>metadata/contentInfo/attributeGroup/attribute/maxValue</pre>
     *
     * @param value  the maximal value to add to the existing range of sample values, or {@code NaN}.
     */
    public final void addMaximumSampleValue(final double value) {
        if (!Double.isNaN(value)) {
            final DefaultSampleDimension sampleDimension = sampleDimension();
            final Double current = sampleDimension.getMaxValue();
            if (current == null || value > current) {
                sampleDimension.setMaxValue(shared(value));
            }
        }
    }

    /**
     * Adds a compression name.
     * Storage location is:
     *
     * <pre>metadata/identificationInfo/resourceFormat/fileDecompressionTechnique</pre>
     *
     * @param value  the compression name, or {@code null}.
     */
    public final void addCompression(final CharSequence value) {
        final InternationalString i18n = trim(value);
        if (i18n != null) {
            final DefaultFormat format = format();
            format.setFileDecompressionTechnique(append(format.getFileDecompressionTechnique(), i18n));
        }
    }

    /**
     * Returns the metadata (optionally as an unmodifiable object), or {@code null} if none.
     * If {@code freeze} is {@code true}, then the returned metadata instance can not be modified.
     *
     * @param  freeze  {@code true} if this method should {@linkplain DefaultMetadata#freeze() freeze}
     *                 the metadata instance before to return it.
     * @return the metadata, or {@code null} if none.
     */
    public final DefaultMetadata build(final boolean freeze) {
        newIdentification();
        newGridRepresentation();
        newFeatureTypes();
        newCoverage(false);
        newAcquisition();
        final DefaultMetadata md = metadata;
        metadata = null;
        if (freeze && md != null) {
            md.freeze();
        }
        return md;
    }

    /**
     * Returns a shared instance of the given value.
     * This is a helper method for callers who want to set themselves some additional
     * metadata values on the instance returned by {@link #build(boolean)}.
     *
     * @param   value  a double value.
     * @return  the same value, but as an existing instance if possible.
     */
    public final Double shared(final Double value) {
        final Number existing = JDK8.putIfAbsent(sharedNumbers, value, value);
        return (existing != null) ? (Double) existing : value;
    }

    /**
     * Returns a shared instance of the given value.
     * This is a helper method for callers who want to set themselves some additional
     * metadata values on the instance returned by {@link #build(boolean)}.
     *
     * @param   value  an integer value.
     * @return  the same value, but as an existing instance if possible.
     */
    public final Integer shared(final Integer value) {
        final Number existing = JDK8.putIfAbsent(sharedNumbers, value, value);
        return (existing != null) ? (Integer) existing : value;
    }
}<|MERGE_RESOLUTION|>--- conflicted
+++ resolved
@@ -715,8 +715,7 @@
         ArgumentChecks.ensureNonNull("scope", scope);
         if (encoding != null) {
             // No need to use 'addIfNotPresent(…)' because Charset collection is a Set by default.
-            if (scope != Scope.DATA)           metadata().getCharacterSets().add(encoding);
-            if (scope != Scope.METADATA) identification().getCharacterSets().add(encoding);
+            if (scope != Scope.DATA) metadata().getCharacterSets().add(encoding);
         }
     }
 
@@ -751,11 +750,7 @@
      *
      * @see FeatureCatalogBuilder#define(FeatureType)
      */
-<<<<<<< HEAD
-    public final void add(final DefaultFeatureType type, final Integer occurrences) {
-=======
-    public final GenericName add(final FeatureType type, final Integer occurrences) {
->>>>>>> 3d41883a
+    public final GenericName add(final DefaultFeatureType type, final Integer occurrences) {
         if (type != null) {
             final GenericName name = type.getName();
             if (name != null) {
