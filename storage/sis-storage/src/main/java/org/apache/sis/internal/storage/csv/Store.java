--- conflicted
+++ resolved
@@ -242,12 +242,7 @@
         this.envelope    = envelope;
         this.featureType = featureType;
         this.foliation   = foliation;
-<<<<<<< HEAD
-        this.metadata    = MetadataHelper.createForTextFile(connector);
         this.features    = new ArrayList<Feature>();
-=======
-        this.features    = new ArrayList<>();
->>>>>>> 6e941010
     }
 
     /**
@@ -275,7 +270,6 @@
         GeneralEnvelope envelope      = null;
         switch (elements.size()) {
             default:final String unit = elements.get(7);
-<<<<<<< HEAD
                     /*switch (k)*/ {
                         final String k = unit.toLowerCase(Locale.US);
                         if (k.isEmpty() || k.equals("sec") || k.equals("second")) {
@@ -289,19 +283,8 @@
                         } else if (k.equals("absolute")) {
                             isTimeAbsolute = true;
                         } else {
-                            throw new DataStoreException(errors().getString(Errors.Keys.UnknownUnit_1, unit));
-                        }
-=======
-                    switch (unit.toLowerCase(Locale.US)) {
-                        case "":
-                        case "sec":
-                        case "second":   /* Already SI.SECOND. */ break;
-                        case "minute":   timeUnit = NonSI.MINUTE; break;
-                        case "hour":     timeUnit = NonSI.HOUR;   break;
-                        case "day":      timeUnit = NonSI.DAY;    break;
-                        case "absolute": isTimeAbsolute = true;   break;
-                        default: throw new DataStoreContentException(errors().getString(Errors.Keys.UnknownUnit_1, unit));
->>>>>>> 6e941010
+                            throw new DataStoreContentException(errors().getString(Errors.Keys.UnknownUnit_1, unit));
+                        }
                     }
                     // Fall through
             case 7: endTime     = Instant      .parse(       elements.get(6));
@@ -309,7 +292,6 @@
             case 5: upperCorner = CharSequences.parseDoubles(elements.get(4), ORDINATE_SEPARATOR);
             case 4: lowerCorner = CharSequences.parseDoubles(elements.get(3), ORDINATE_SEPARATOR);
             case 3: final String dimension = elements.get(2);
-<<<<<<< HEAD
                     /* switch (k)*/ {
                         final String k = dimension.toUpperCase(Locale.US);
                         if (k.isEmpty() || k.equals("2D")) {
@@ -317,14 +299,7 @@
                         } else if (k.equals("3D")) {
                             is3D = true;
                         } else {
-                            throw new DataStoreException(errors().getString(
-=======
-                    switch (dimension.toUpperCase(Locale.US)) {
-                        case "":   // Default to 2D.
-                        case "2D": break;
-                        case "3D": is3D = true; break;
-                        default: throw new DataStoreContentException(errors().getString(
->>>>>>> 6e941010
+                            throw new DataStoreContentException(errors().getString(
                                         Errors.Keys.IllegalCoordinateSystem_1, dimension));
                         }
                     }
@@ -413,7 +388,6 @@
                 String tn = elements.get(i);
                 if (!tn.isEmpty() && tn.regionMatches(true, 0, TYPE_PREFIX, 0, TYPE_PREFIX.length())) {
                     String st = tn.substring(TYPE_PREFIX.length()).toLowerCase(Locale.US);
-<<<<<<< HEAD
                     /*switch (st)*/ {
                         if (st.equals("boolean")) {
                             type = Boolean.class;
@@ -428,18 +402,8 @@
                         } else if (st.equals("anyuri")) {
                             type = URI.class;
                         } else {
-                            throw new DataStoreException(errors().getString(Errors.Keys.UnknownType_1, tn));
-                        }
-=======
-                    switch (st) {
-                        case "boolean":  type = Boolean.class; break;
-                        case "decimal":  type = Double .class; break;
-                        case "integer":  type = Integer.class; break;
-                        case "string":   type = String .class; break;
-                        case "datetime": type = Instant.class; break;
-                        case "anyuri":   type = URI    .class; break;
-                        default: throw new DataStoreContentException(errors().getString(Errors.Keys.UnknownType_1, tn));
->>>>>>> 6e941010
+                            throw new DataStoreContentException(errors().getString(Errors.Keys.UnknownType_1, tn));
+                        }
                     }
                 }
             }
