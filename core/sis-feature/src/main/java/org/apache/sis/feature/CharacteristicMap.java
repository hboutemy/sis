/*
 * Licensed to the Apache Software Foundation (ASF) under one or more
 * contributor license agreements.  See the NOTICE file distributed with
 * this work for additional information regarding copyright ownership.
 * The ASF licenses this file to You under the Apache License, Version 2.0
 * (the "License"); you may not use this file except in compliance with
 * the License.  You may obtain a copy of the License at
 *
 *     http://www.apache.org/licenses/LICENSE-2.0
 *
 * Unless required by applicable law or agreed to in writing, software
 * distributed under the License is distributed on an "AS IS" BASIS,
 * WITHOUT WARRANTIES OR CONDITIONS OF ANY KIND, either express or implied.
 * See the License for the specific language governing permissions and
 * limitations under the License.
 */
package org.apache.sis.feature;

import java.util.Map;
import org.opengis.util.GenericName;
import org.apache.sis.util.ArgumentChecks;
import org.apache.sis.util.resources.Errors;
import org.apache.sis.internal.util.Cloner;
import org.apache.sis.internal.util.AbstractMap;
import org.apache.sis.internal.util.AbstractMapEntry;

<<<<<<< HEAD
=======
// Branch-dependent imports
import org.opengis.feature.Attribute;
import org.opengis.feature.AttributeType;
import org.opengis.feature.InvalidPropertyValueException;
import org.opengis.feature.PropertyNotFoundException;

>>>>>>> 533154ac

/**
 * Implementation of {@link AbstractAttribute#characteristics()} map.
 * This map holds only the attribute characteristics which have been explicitely set or requested.
 *
 * @author  Martin Desruisseaux (Geomatys)
 * @since   0.5
 * @version 0.6
 * @module
 */
final class CharacteristicMap extends AbstractMap<String,AbstractAttribute<?>> implements Cloneable {
    /**
     * The attribute source for which to provide characteristics.
     */
    private final AbstractAttribute<?> source;

    /**
     * Characteristics of the {@code source} attribute, created when first needed.
     */
    AbstractAttribute<?>[] characterizedBy;

    /**
     * Description of the attribute characteristics.
     */
    final CharacteristicTypeMap types;

    /**
     * Creates an initially empty map of attribute characteristics.
     *
     * @param source The attribute which is characterized by {@code characterizedBy}.
     * @param characterizedBy Description of the characteristics of {@code source}.
     */
    CharacteristicMap(final AbstractAttribute<?> source, final CharacteristicTypeMap types) {
        this.source = source;
        this.types  = types;
    }

    /**
     * Returns a copy of this map. Characteristics are also cloned.
     *
     * @return A copy of this map.
     */
    @Override
    public CharacteristicMap clone() throws CloneNotSupportedException {
        final CharacteristicMap clone = (CharacteristicMap) super.clone();
        AbstractAttribute<?>[] c = clone.characterizedBy;
        if (c != null) {
            clone.characterizedBy = c = c.clone();
            final Cloner cloner = new Cloner();
            for (int i=0; i<c.length; i++) {
                final AbstractAttribute<?> attribute = c[i];
                if (attribute instanceof Cloneable) {
                    c[i] = (AbstractAttribute<?>) cloner.clone(attribute);
                }
            }
        }
        return clone;
    }

    /**
     * Removes all entries in this map.
     */
    @Override
    public void clear() {
        /*
         * Implementation note: We could keep existing array and clear it with Arrays.fill(characterizedBy, null)
         * instead, but maybe the user does not plan to store characteristics anymore for the attribute. Setting
         * the array reference to null free more memory in such cases.
         */
        characterizedBy = null;
    }

    /**
     * Returns {@code false} if this map contains at least one characteristic.
     */
    @Override
    public boolean isEmpty() {
        if (characterizedBy != null) {
            for (final AbstractAttribute<?> attribute : characterizedBy) {
                if (attribute != null) {
                    return false;
                }
            }
        }
        return true;
    }

    /**
     * Returns the number of attribute characteristics.
     */
    @Override
    public int size() {
        int n = 0;
        if (characterizedBy != null) {
            for (final AbstractAttribute<?> attribute : characterizedBy) {
                if (attribute != null) {
                    n++;
                }
            }
        }
        return n;
    }

    /**
     * Returns the attribute characteristic for the given name, or {@code null} if none.
     */
    @Override
    public AbstractAttribute<?> get(final Object key) {
        if (characterizedBy != null) {
            final Integer index = types.indices.get(key);
            if (index != null) {
                return characterizedBy[index];
            }
        }
        return null;
    }

    /**
     * Removes the attribute characteristic for the given name.
     */
    @Override
    public AbstractAttribute<?> remove(final Object key) {
        if (characterizedBy != null) {
            final Integer index = types.indices.get(key);
            if (index != null) {
                final AbstractAttribute<?> previous = characterizedBy[index];
                characterizedBy[index] = null;
                return previous;
            }
        }
        return null;
    }

    /**
     * Returns the index for the characteristic of the given name.
     *
     * @param  key The name for which to get the characteristic index.
     * @return The index for the characteristic of the given name.
     * @throws PropertyNotFoundException if the given key is not the name of a characteristic in this map.
     */
    private int indexOf(final String key) {
        ArgumentChecks.ensureNonNull("key", key);
        final Integer index = types.indices.get(key);
        if (index == null) {
            throw new PropertyNotFoundException(Errors.format(Errors.Keys.PropertyNotFound_2, source.getName(), key));
        }
        return index;
    }

    /**
     * Ensures that the given attribute type is the instance that we expect at the given index.
     * If the given instance is not the expected one, then an {@link IllegalArgumentException}
     * will be thrown with an error message formatted using the name of expected and given types.
     *
     * @param index Index of the expected attribute type.
     * @param type  The actual attribute type.
     */
    final void verifyAttributeType(final int index, final DefaultAttributeType<?> type) {
        final DefaultAttributeType<?> expected = types.characterizedBy[index];
        if (!expected.equals(type)) {
            final GenericName en = expected.getName();
            final GenericName an = type.getName();
            throw new InvalidPropertyValueException(String.valueOf(en).equals(String.valueOf(an))
                    ? Errors.format(Errors.Keys.MismatchedPropertyType_1, en)
                    : Errors.format(Errors.Keys.CanNotAssign_2, en.push(source.getName()), an));
        }
    }

    /**
     * Sets the attribute characteristic for the given name.
     *
     * @param  key The name of the characteristic to set.
     * @throws IllegalArgumentException if the given key is not the name of a characteristic in this map.
     */
    @Override
    public AbstractAttribute<?> put(final String key, final AbstractAttribute<?> value) {
        final int index = indexOf(key);
        ArgumentChecks.ensureNonNull("value", value);
        verifyAttributeType(index, value.getType());
        if (characterizedBy == null) {
            characterizedBy = new AbstractAttribute<?>[types.characterizedBy.length];
        }
        final AbstractAttribute<?> previous = characterizedBy[index];
        characterizedBy[index] = value;
        return previous;
    }

    /**
     * If no characteristic exists for the given name and that name is valid,
     * creates a new map entry with a default {@code Attribute} characteristic.
     *
     * @param  name The name of the characteristic to create, if it does not already exist.
     * @return {@code true} if a new characteristic has been created for the given name.
     * @throws IllegalArgumentException if the given key is not the name of a characteristic in this map.
     */
    @Override
    protected boolean addKey(final String name) {
        final int index = indexOf(name);
        if (characterizedBy == null) {
            characterizedBy = new AbstractAttribute<?>[types.characterizedBy.length];
        }
        if (characterizedBy[index] == null) {
            characterizedBy[index] = types.characterizedBy[index].newInstance();
            return true;
        }
        return false;
    }

    /**
     * Adds the given characteristic if none is currently associated for the same characteristic name.
     *
     * @param  value The characteristic to add.
     * @return {@code true} if the characteristic has been added.
     * @throws IllegalArgumentException if given characteristic is not valid for this map.
     * @throws IllegalStateException if another characteristic already exists for the characteristic name.
     */
    @Override
    protected boolean addValue(final AbstractAttribute<?> value) {
        ArgumentChecks.ensureNonNull("value", value);
        final int index = indexOf(value.getName().toString());
        verifyAttributeType(index, value.getType());
        if (characterizedBy == null) {
            characterizedBy = new AbstractAttribute<?>[types.characterizedBy.length];
        }
        final AbstractAttribute<?> previous = characterizedBy[index];
        if (previous == null) {
            characterizedBy[index] = value;
            return true;
        } else if (previous.equals(value)) {
            return false;
        } else {
            throw new IllegalStateException(Errors.format(
                    Errors.Keys.PropertyAlreadyExists_2, source.getName(), value.getName()));
        }
    }

    /**
     * Returns an iterator over the entries.
     */
    @Override
    protected EntryIterator<String, AbstractAttribute<?>> entryIterator() {
        if (characterizedBy == null) {
            return null;
        }
        return new EntryIterator<String, AbstractAttribute<?>>() {
            /** Index of the current element to return in the iteration. */
            private int index = -1;

            /** The element to return, or {@code null} if we reached the end of iteration. */
            private AbstractAttribute<?> value;

            /** Returns {@code true} if there is more entries in the iteration. */
            @Override protected boolean next() {
                while (++index < characterizedBy.length) {
                    value = characterizedBy[index];
                    if (value != null) return true;
                }
                value = null;
                return false;
            }

            /** Returns the name of the attribute characteristic. */
            @Override protected String getKey() {
                return value.getType().getName().toString();
            }

            /** Returns the attribute characteristic (never {@code null}). */
            @Override protected AbstractAttribute<?> getValue() {
                return value;
            }

            /** Creates and return the next entry. */
            @Override protected Map.Entry<String, AbstractAttribute<?>> getEntry() {
                return new Entry(index, value);
            }

            /** Removes the last element returned by {@link #next()}. */
            @Override protected void remove() {
                characterizedBy[index] = null;
            }
        };
    }

    /**
     * An entry returned by the {@link CharacteristicMap#entrySet()} iterator.
     * The key and value are never null, even in case of concurrent modification.
     * This entry supports the {@link #setValue(Attribute)} operation.
     */
    private final class Entry extends AbstractMapEntry<String, AbstractAttribute<?>> {
        /** Index of the attribute characteristics represented by this entry. */
        private final int index;

        /** The current attribute value, which is guaranteed to be non-null. */
        private AbstractAttribute<?> value;

        /** Creates a new entry for the characteristic at the given index. */
        Entry(final int index, final AbstractAttribute<?> value) {
            this.index = index;
            this.value = value;
        }

        /** Returns the name of the attribute characteristic. */
        @Override public String getKey() {
            return value.getType().getName().toString();
        }

        /** Returns the attribute characteristic (never {@code null}). */
        @Override public AbstractAttribute<?> getValue() {
            return value;
        }

        /** Sets the attribute characteristic. */
        @Override public AbstractAttribute<?> setValue(final AbstractAttribute<?> value) {
            ArgumentChecks.ensureNonNull("value", value);
            verifyAttributeType(index, value.getType());
            final AbstractAttribute<?> previous = this.value;
            characterizedBy[index] = value;
            this.value = value;
            return previous;
        }
    }
}<|MERGE_RESOLUTION|>--- conflicted
+++ resolved
@@ -24,15 +24,6 @@
 import org.apache.sis.internal.util.AbstractMap;
 import org.apache.sis.internal.util.AbstractMapEntry;
 
-<<<<<<< HEAD
-=======
-// Branch-dependent imports
-import org.opengis.feature.Attribute;
-import org.opengis.feature.AttributeType;
-import org.opengis.feature.InvalidPropertyValueException;
-import org.opengis.feature.PropertyNotFoundException;
-
->>>>>>> 533154ac
 
 /**
  * Implementation of {@link AbstractAttribute#characteristics()} map.
@@ -171,13 +162,13 @@
      *
      * @param  key The name for which to get the characteristic index.
      * @return The index for the characteristic of the given name.
-     * @throws PropertyNotFoundException if the given key is not the name of a characteristic in this map.
+     * @throws IllegalArgumentException if the given key is not the name of a characteristic in this map.
      */
     private int indexOf(final String key) {
         ArgumentChecks.ensureNonNull("key", key);
         final Integer index = types.indices.get(key);
         if (index == null) {
-            throw new PropertyNotFoundException(Errors.format(Errors.Keys.PropertyNotFound_2, source.getName(), key));
+            throw new IllegalArgumentException(Errors.format(Errors.Keys.PropertyNotFound_2, source.getName(), key));
         }
         return index;
     }
@@ -195,7 +186,7 @@
         if (!expected.equals(type)) {
             final GenericName en = expected.getName();
             final GenericName an = type.getName();
-            throw new InvalidPropertyValueException(String.valueOf(en).equals(String.valueOf(an))
+            throw new IllegalArgumentException(String.valueOf(en).equals(String.valueOf(an))
                     ? Errors.format(Errors.Keys.MismatchedPropertyType_1, en)
                     : Errors.format(Errors.Keys.CanNotAssign_2, en.push(source.getName()), an));
         }
