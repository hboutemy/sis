--- conflicted
+++ resolved
@@ -146,13 +146,8 @@
     @Override
     public void write(final AbstractFeature feature) throws DataStoreException, XMLStreamException, JAXBException {
         if (feature != null) {
-<<<<<<< HEAD
-            final Types types = ((Store) owner).types;
+            final Types types = ((WritableStore) owner).types;
             final DefaultFeatureType type = feature.getType();
-=======
-            final Types types = ((WritableStore) owner).types;
-            final FeatureType type = feature.getType();
->>>>>>> 05a9bb3b
             if (types.wayPoint.isAssignableFrom(type)) {
                 writeWayPoint(feature, Tags.WAY_POINT);
             } else {
