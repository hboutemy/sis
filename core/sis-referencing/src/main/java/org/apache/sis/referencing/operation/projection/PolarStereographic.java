--- conflicted
+++ resolved
@@ -98,11 +98,6 @@
      * @param method     Description of the projection parameters.
      * @param parameters The parameter values of the projection to create.
      */
-<<<<<<< HEAD
-    private static Map<ParameterRole, ParameterDescriptor<Double>> roles(final byte variant) {
-        final EnumMap<ParameterRole, ParameterDescriptor<Double>> roles =
-                new EnumMap<ParameterRole, ParameterDescriptor<Double>>(ParameterRole.class);
-=======
     public PolarStereographic(final OperationMethod method, final Parameters parameters) {
         this(initializer(method, parameters));
     }
@@ -115,8 +110,8 @@
     @Workaround(library="JDK", version="1.7")
     private static Initializer initializer(final OperationMethod method, final Parameters parameters) {
         final byte variant = getVariant(method);
-        final EnumMap<ParameterRole, ParameterDescriptor<Double>> roles = new EnumMap<>(ParameterRole.class);
->>>>>>> 1e47a148
+        final EnumMap<ParameterRole, ParameterDescriptor<Double>> roles =
+                new EnumMap<ParameterRole, ParameterDescriptor<Double>>(ParameterRole.class);
         ParameterDescriptor<Double> falseEasting  = PolarStereographicA.FALSE_EASTING;
         ParameterDescriptor<Double> falseNorthing = PolarStereographicA.FALSE_NORTHING;
         if (variant == C) {
