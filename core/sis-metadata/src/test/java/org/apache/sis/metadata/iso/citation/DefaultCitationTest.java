/*
 * Licensed to the Apache Software Foundation (ASF) under one or more
 * contributor license agreements.  See the NOTICE file distributed with
 * this work for additional information regarding copyright ownership.
 * The ASF licenses this file to You under the Apache License, Version 2.0
 * (the "License"); you may not use this file except in compliance with
 * the License.  You may obtain a copy of the License at
 *
 *     http://www.apache.org/licenses/LICENSE-2.0
 *
 * Unless required by applicable law or agreed to in writing, software
 * distributed under the License is distributed on an "AS IS" BASIS,
 * WITHOUT WARRANTIES OR CONDITIONS OF ANY KIND, either express or implied.
 * See the License for the specific language governing permissions and
 * limitations under the License.
 */
package org.apache.sis.metadata.iso.citation;

import java.net.URI;
import java.util.Arrays;
import java.util.Collection;
import java.util.Collections;
import java.util.Iterator;
import java.util.Locale;
import javax.xml.bind.JAXBException;
import org.opengis.metadata.Identifier;
import org.opengis.metadata.citation.CitationDate;
import org.opengis.metadata.citation.Contact;
import org.opengis.metadata.citation.DateType;
import org.opengis.metadata.citation.Role;
<<<<<<< HEAD
import org.opengis.metadata.citation.ResponsibleParty;
=======
import org.opengis.metadata.citation.Responsibility;
import org.opengis.metadata.citation.OnLineFunction;
import org.opengis.metadata.citation.OnlineResource;
>>>>>>> f514ce0e
import org.opengis.metadata.citation.PresentationForm;
import org.apache.sis.internal.util.CollectionsExt;
import org.apache.sis.xml.IdentifierMap;
import org.apache.sis.xml.IdentifierSpace;
import org.apache.sis.metadata.iso.extent.Extents;
import org.apache.sis.metadata.iso.DefaultIdentifier;
import org.apache.sis.util.iso.SimpleInternationalString;
import org.apache.sis.util.iso.DefaultInternationalString;
import org.apache.sis.util.Version;
import org.apache.sis.test.DependsOnMethod;
import org.apache.sis.test.TestUtilities;
import org.apache.sis.test.XMLTestCase;
import org.junit.Test;

import static org.apache.sis.test.TestUtilities.getSingleton;
import static org.apache.sis.test.MetadataAssert.*;


/**
 * Tests {@link DefaultCitation}.
 *
 * @author  Martin Desruisseaux (Geomatys)
 * @author  Cullen Rombach (Image Matters)
 * @version 1.0
 * @since   0.3
 * @module
 */
public final strictfp class DefaultCitationTest extends XMLTestCase {
    /**
     * An XML file in this package containing a citation.
     */
    private static final String XML_FILE = "Citation.xml";

    /**
     * An XML file in this package containing a citation in the format of legacy ISO 19139:2007 specification.
     */
    private static final String XML_FILE_LEGACY = "Citation (legacy).xml";

    /**
     * Creates a citation with an arbitrary title, presentation form and other properties.
     *
     * @return an arbitrary citation.
     *
     * @since 0.7
     */
    public static DefaultCitation create() {
        final DefaultCitation citation = new DefaultCitation();
        final DefaultInternationalString title = new DefaultInternationalString();
        title.add(Locale.JAPANESE, "アンダーカレント");
        title.add(Locale.ENGLISH,  "Undercurrent");
        citation.setTitle(title);
        citation.setISBN("9782505004509");
        citation.setPresentationForms(Arrays.asList(
                PresentationForm.DOCUMENT_HARDCOPY,
                PresentationForm.DOCUMENT_DIGITAL));
        citation.setAlternateTitles(Collections.singleton(
                new SimpleInternationalString("Andākarento")));   // Actually a different script of the Japanese title.

        final DefaultResponsibleParty author = new DefaultResponsibleParty(Role.AUTHOR);
        author.setParties(Collections.singleton(new DefaultIndividual("Testsuya Toyoda", null, null)));

        final DefaultResponsibleParty editor = new DefaultResponsibleParty(Role.valueOf("EDITOR"));
        editor.setParties(Collections.singleton(new DefaultOrganisation("Kōdansha", null, null, null)));
        editor.setExtents(Collections.singleton(Extents.WORLD));

        citation.setCitedResponsibleParties(Arrays.asList(author, editor));
        return citation;
    }

    /**
     * Tests the identifier map, which handles ISBN and ISSN codes in a special way.
     */
    @Test
    public void testIdentifierMap() {
        final DefaultCitation citation = new DefaultCitation();
        final Collection<Identifier> identifiers = citation.getIdentifiers();
        final IdentifierMap identifierMap = citation.getIdentifierMap();
        assertTrue("Expected an initially empty set of identifiers.", identifiers.isEmpty());
        /*
         * Set the ISBN code, and ensure that the the ISBN is reflected in the identifier map.
         */
        citation.setISBN("MyISBN");
        assertEquals("MyISBN", citation.getISBN());
        assertEquals("ISBN code shall be included in the set of identifiers.", 1, identifiers.size());
        assertEquals("{ISBN=“MyISBN”}", identifierMap.toString());
        /*
         * Set the identifiers with a list containing ISBN and ISSN codes.
         * The ISBN code shall be ignored because and ISBN property was already set.
         * The ISSN code shall be retained because it is a new code.
         */
        assertNull("ISSN shall be initially null.", citation.getISSN());
        citation.setIdentifiers(Arrays.asList(
                new DefaultIdentifier(Citations.NETCDF, "MyNetCDF"),
                new DefaultIdentifier(Citations.EPSG,   "MyEPSG"),
                new DefaultIdentifier(Citations.ISBN,   "NewISBN"),
                new DefaultIdentifier(Citations.ISSN,   "MyISSN")));

        assertEquals("The ISBN value shall have been overwritten.",       "NewISBN", citation.getISBN());
        assertEquals("The ISSN value shall have been added, because new.", "MyISSN", citation.getISSN());
        assertEquals("{NetCDF=“MyNetCDF”, EPSG=“MyEPSG”, ISBN=“NewISBN”, ISSN=“MyISSN”}", identifierMap.toString());
    }

    /**
     * Tests {@link DefaultCitation#freeze()}, which is needed for the constants defined in {@link Citations}.
     */
    @Test
    public void testFreeze() {
        final DefaultCitation original = create();
        final DefaultCitation clone = (DefaultCitation) original.unmodifiable();    // This will invoke 'freeze()'.
        assertNotSame(original, clone);
        assertTrue ("original.isModifiable",        original.isModifiable());
        assertFalse(   "clone.isModifiable",           clone.isModifiable());
        assertSame ("original.unmodifiable", clone, original.unmodifiable());
        assertSame (   "clone.unmodifiable", clone,    clone.unmodifiable());

        assertSame ("ISBN",  original.getISBN(),  clone.getISBN());
        assertSame ("title", original.getTitle(), clone.getTitle());
        assertSame ("alternateTitle", getSingleton(original.getAlternateTitles()),
                                     getSingleton(clone.getAlternateTitles()));

        assertCopy(original.getIdentifiers(),             clone.getIdentifiers());
        assertCopy(original.getCitedResponsibleParties(), clone.getCitedResponsibleParties());
        assertCopy(original.getPresentationForms(),       clone.getPresentationForms());
        /*
         * Verify the unique identifier, which is the ISBN code. ISBN and ISSN codes are handled
         * in a special way by DefaultCitation (they are instances of SpecializedIdentifier), but
         * the should nevertheless be cloned.
         */
        final Identifier ide = getSingleton(original.getIdentifiers());
        final Identifier ida = getSingleton(   clone.getIdentifiers());
        assertNotSame("identifier", ide, ida);
        assertSame("code",      ide.getCode(),      ida.getCode());
        assertSame("authority", ide.getAuthority(), ida.getAuthority());
        /*
         * Verify the author metadata.
         */
        final ResponsibleParty re = CollectionsExt.first(original.getCitedResponsibleParties());
        final ResponsibleParty ra = CollectionsExt.first(clone   .getCitedResponsibleParties());
        assertNotSame("citedResponsibleParty", re, ra);
        assertSame("role", re.getRole(), ra.getRole());
        assertSame("name", re.getIndividualName(),
                           ra.getIndividualName());
    }

    /**
     * Verifies that {@code actual} is an unmodifiable copy of {@code expected}.
     */
    private static <T> void assertCopy(final Collection<T> expected, final Collection<T> actual) {
        assertNotSame("ModifiableMetadata.freeze() shall have copied the collection.", expected, actual);
        assertEquals("The copied collection shall have the same content than the original.", expected, actual);
        try {
            actual.add(null);
            fail("The copied collection shall be unmodifiable.");
        } catch (UnsupportedOperationException e) {
            // This is the expected exception.
        }
    }

    /**
     * Tests XML marshalling using the format derived form ISO 19115:2014 model.
     * This method also tests usage of {@code gml:id} and {@code xlink:href}.
     *
     * @throws JAXBException if an error occurred during marshalling.
     *
     * @since 1.0
     */
    @Test
    public void testMarshalling() throws JAXBException {
        testMarshalling(XML_FILE, VERSION_2014);
    }

    /**
     * Tests XML marshalling using the format derived form ISO 19115:2003 model.
     * This method also tests usage of {@code gml:id} and {@code xlink:href}.
     *
     * @throws JAXBException if an error occurred during marshalling.
     *
     * @since 0.7
     */
    @Test
    @DependsOnMethod("testMarshalling")
    public void testMarshallingLegacy() throws JAXBException {
        testMarshalling(XML_FILE_LEGACY, VERSION_2007);
    }

    /**
     * Tests XML marshalling for the given metadata version.
     *
     * @param  file     file containing the expected metadata.
     * @param  version  the metadata version to marshal.
     */
    private void testMarshalling(final String file, final Version version) throws JAXBException {
        final DefaultOnlineResource rs = new DefaultOnlineResource(URI.create("https://tools.ietf.org/html/rfc1149"));
        rs.setName(new SimpleInternationalString("IP over Avian Carriers"));
        rs.setDescription(new SimpleInternationalString("High delay, low throughput, and low altitude service."));
        rs.setFunction(OnLineFunction.OFFLINE_ACCESS);

        final DefaultContact contact = new DefaultContact(rs);
        contact.setContactInstructions(new SimpleInternationalString("Send carrier pigeon."));
        contact.getIdentifierMap().putSpecialized(IdentifierSpace.ID, "ip-protocol");
        final DefaultCitation c = new DefaultCitation("Fight against poverty");
<<<<<<< HEAD
        final DefaultResponsibleParty r1 = new DefaultResponsibleParty(Role.ORIGINATOR);
        final DefaultResponsibleParty r2 = new DefaultResponsibleParty(Role.valueOf("funder"));
        r1.setParties(Collections.singleton(new DefaultIndividual("Maid Marian", null, contact)));
        r2.setParties(Collections.singleton(new DefaultIndividual("Robin Hood",  null, contact)));
        c.setCitedResponsibleParties(Arrays.asList(r1, r2));
        c.getDates().add(new DefaultCitationDate(TestUtilities.date("2015-10-17 00:00:00"), DateType.valueOf("adopted")));
        assertMarshalEqualsFile(XML_FILE, c, "xlmns:*", "xsi:schemaLocation");
=======
        c.setCitedResponsibleParties(Arrays.asList(
                new DefaultResponsibility(Role.ORIGINATOR, null, new DefaultIndividual("Maid Marian", null, contact)),
                new DefaultResponsibility(Role.FUNDER,     null, new DefaultIndividual("Robin Hood",  null, contact))
        ));
        c.getDates().add(new DefaultCitationDate(TestUtilities.date("2015-10-17 00:00:00"), DateType.ADOPTED));
        c.getPresentationForms().add(PresentationForm.PHYSICAL_OBJECT);
        /*
         * Check that XML file built by the marshaller is the same as the example file.
         */
        assertMarshalEqualsFile(file, c, version, "xmlns:*", "xsi:schemaLocation");
    }

    /**
     * Tests XML unmarshalling using the format derived form ISO 19115:2014 model.
     * This method also tests usage of {@code gml:id} and {@code xlink:href}.
     *
     * @throws JAXBException if an error occurred during unmarshalling.
     *
     * @since 1.0
     */
    @Test
    public void testUnmarshalling() throws JAXBException {
        testUnmarshalling(XML_FILE);
>>>>>>> f514ce0e
    }

    /**
     * Tests XML unmarshalling using the format derived form ISO 19115:2003 model.
     * This method also tests usage of {@code gml:id} and {@code xlink:href}.
     *
     * @throws JAXBException if an error occurred during unmarshalling.
     *
     * @since 0.7
     */
    @Test
    @DependsOnMethod("testUnmarshalling")
    public void testUnmarshallingLegacy() throws JAXBException {
        testUnmarshalling(XML_FILE_LEGACY);
    }

    /**
     * Tests XML unmarshalling for a metadata version.
     * The version is not specified since it should be detected automatically.
     *
     * @param  file  file containing the metadata to unmarshal.
     */
    private void testUnmarshalling(final String file) throws JAXBException {
        final DefaultCitation c = unmarshalFile(DefaultCitation.class, file);
        assertTitleEquals("title", "Fight against poverty", c);

        final CitationDate date = getSingleton(c.getDates());
        assertEquals("date", date.getDate(), TestUtilities.date("2015-10-17 00:00:00"));
<<<<<<< HEAD
        assertEquals("dateType", date.getDateType(), DateType.valueOf("adopted"));
=======
        assertEquals("dateType", DateType.ADOPTED, date.getDateType());
        assertEquals("presentationForm", PresentationForm.PHYSICAL_OBJECT, getSingleton(c.getPresentationForms()));
>>>>>>> f514ce0e

        final Iterator<ResponsibleParty> it = c.getCitedResponsibleParties().iterator();
        final Contact contact = assertResponsibilityEquals(Role.ORIGINATOR, "Maid Marian", it.next());
        assertEquals("Contact instruction", "Send carrier pigeon.", String.valueOf(contact.getContactInstructions()));

        final OnlineResource resource = TestUtilities.getSingleton(contact.getOnlineResources());
        assertEquals("Resource name", "IP over Avian Carriers", String.valueOf(resource.getName()));
        assertEquals("Resource description", "High delay, low throughput, and low altitude service.", String.valueOf(resource.getDescription()));
        assertEquals("Resource linkage", "https://tools.ietf.org/html/rfc1149", String.valueOf(resource.getLinkage()));
        assertEquals("Resource function", OnLineFunction.OFFLINE_ACCESS, resource.getFunction());

<<<<<<< HEAD
        // Thanks to xlink:href, the Contact shall be the same instance than above.
        assertSame("contact", contact, assertResponsibilityEquals(Role.valueOf("funder"), "Robin Hood", it.next()));
=======
        // Thanks to xlink:href, the Contact shall be the same instance as above.
        assertSame("contact", contact, assertResponsibilityEquals(Role.FUNDER, "Robin Hood", it.next()));
>>>>>>> f514ce0e
        assertFalse(it.hasNext());
    }

    /**
     * Asserts that the given responsibility has the expected properties, then returns its contact info.
     */
    private static Contact assertResponsibilityEquals(final Role role, final String name, final ResponsibleParty actual) {
        assertEquals("role", role, actual.getRole());
<<<<<<< HEAD
        final AbstractParty p = getSingleton(((DefaultResponsibleParty) actual).getParties());
        assertEquals("name", name, p.getName().toString());
=======
        final Party p = getSingleton(actual.getParties());
        assertEquals("name", name, String.valueOf(p.getName()));
>>>>>>> f514ce0e
        return getSingleton(p.getContactInfo());
    }
}<|MERGE_RESOLUTION|>--- conflicted
+++ resolved
@@ -28,13 +28,9 @@
 import org.opengis.metadata.citation.Contact;
 import org.opengis.metadata.citation.DateType;
 import org.opengis.metadata.citation.Role;
-<<<<<<< HEAD
 import org.opengis.metadata.citation.ResponsibleParty;
-=======
-import org.opengis.metadata.citation.Responsibility;
 import org.opengis.metadata.citation.OnLineFunction;
 import org.opengis.metadata.citation.OnlineResource;
->>>>>>> f514ce0e
 import org.opengis.metadata.citation.PresentationForm;
 import org.apache.sis.internal.util.CollectionsExt;
 import org.apache.sis.xml.IdentifierMap;
@@ -228,7 +224,7 @@
      */
     private void testMarshalling(final String file, final Version version) throws JAXBException {
         final DefaultOnlineResource rs = new DefaultOnlineResource(URI.create("https://tools.ietf.org/html/rfc1149"));
-        rs.setName(new SimpleInternationalString("IP over Avian Carriers"));
+        rs.setName("IP over Avian Carriers");
         rs.setDescription(new SimpleInternationalString("High delay, low throughput, and low altitude service."));
         rs.setFunction(OnLineFunction.OFFLINE_ACCESS);
 
@@ -236,21 +232,13 @@
         contact.setContactInstructions(new SimpleInternationalString("Send carrier pigeon."));
         contact.getIdentifierMap().putSpecialized(IdentifierSpace.ID, "ip-protocol");
         final DefaultCitation c = new DefaultCitation("Fight against poverty");
-<<<<<<< HEAD
         final DefaultResponsibleParty r1 = new DefaultResponsibleParty(Role.ORIGINATOR);
         final DefaultResponsibleParty r2 = new DefaultResponsibleParty(Role.valueOf("funder"));
         r1.setParties(Collections.singleton(new DefaultIndividual("Maid Marian", null, contact)));
         r2.setParties(Collections.singleton(new DefaultIndividual("Robin Hood",  null, contact)));
         c.setCitedResponsibleParties(Arrays.asList(r1, r2));
         c.getDates().add(new DefaultCitationDate(TestUtilities.date("2015-10-17 00:00:00"), DateType.valueOf("adopted")));
-        assertMarshalEqualsFile(XML_FILE, c, "xlmns:*", "xsi:schemaLocation");
-=======
-        c.setCitedResponsibleParties(Arrays.asList(
-                new DefaultResponsibility(Role.ORIGINATOR, null, new DefaultIndividual("Maid Marian", null, contact)),
-                new DefaultResponsibility(Role.FUNDER,     null, new DefaultIndividual("Robin Hood",  null, contact))
-        ));
-        c.getDates().add(new DefaultCitationDate(TestUtilities.date("2015-10-17 00:00:00"), DateType.ADOPTED));
-        c.getPresentationForms().add(PresentationForm.PHYSICAL_OBJECT);
+        c.getPresentationForms().add(PresentationForm.valueOf("physicalObject"));
         /*
          * Check that XML file built by the marshaller is the same as the example file.
          */
@@ -268,7 +256,6 @@
     @Test
     public void testUnmarshalling() throws JAXBException {
         testUnmarshalling(XML_FILE);
->>>>>>> f514ce0e
     }
 
     /**
@@ -297,30 +284,21 @@
 
         final CitationDate date = getSingleton(c.getDates());
         assertEquals("date", date.getDate(), TestUtilities.date("2015-10-17 00:00:00"));
-<<<<<<< HEAD
-        assertEquals("dateType", date.getDateType(), DateType.valueOf("adopted"));
-=======
-        assertEquals("dateType", DateType.ADOPTED, date.getDateType());
-        assertEquals("presentationForm", PresentationForm.PHYSICAL_OBJECT, getSingleton(c.getPresentationForms()));
->>>>>>> f514ce0e
+        assertEquals("dateType", DateType.valueOf("adopted"), date.getDateType());
+        assertEquals("presentationForm", PresentationForm.valueOf("physicalObject"), getSingleton(c.getPresentationForms()));
 
         final Iterator<ResponsibleParty> it = c.getCitedResponsibleParties().iterator();
         final Contact contact = assertResponsibilityEquals(Role.ORIGINATOR, "Maid Marian", it.next());
         assertEquals("Contact instruction", "Send carrier pigeon.", String.valueOf(contact.getContactInstructions()));
 
-        final OnlineResource resource = TestUtilities.getSingleton(contact.getOnlineResources());
+        final OnlineResource resource = contact.getOnlineResource();
         assertEquals("Resource name", "IP over Avian Carriers", String.valueOf(resource.getName()));
         assertEquals("Resource description", "High delay, low throughput, and low altitude service.", String.valueOf(resource.getDescription()));
         assertEquals("Resource linkage", "https://tools.ietf.org/html/rfc1149", String.valueOf(resource.getLinkage()));
         assertEquals("Resource function", OnLineFunction.OFFLINE_ACCESS, resource.getFunction());
 
-<<<<<<< HEAD
-        // Thanks to xlink:href, the Contact shall be the same instance than above.
+        // Thanks to xlink:href, the Contact shall be the same instance as above.
         assertSame("contact", contact, assertResponsibilityEquals(Role.valueOf("funder"), "Robin Hood", it.next()));
-=======
-        // Thanks to xlink:href, the Contact shall be the same instance as above.
-        assertSame("contact", contact, assertResponsibilityEquals(Role.FUNDER, "Robin Hood", it.next()));
->>>>>>> f514ce0e
         assertFalse(it.hasNext());
     }
 
@@ -329,13 +307,8 @@
      */
     private static Contact assertResponsibilityEquals(final Role role, final String name, final ResponsibleParty actual) {
         assertEquals("role", role, actual.getRole());
-<<<<<<< HEAD
         final AbstractParty p = getSingleton(((DefaultResponsibleParty) actual).getParties());
         assertEquals("name", name, p.getName().toString());
-=======
-        final Party p = getSingleton(actual.getParties());
-        assertEquals("name", name, String.valueOf(p.getName()));
->>>>>>> f514ce0e
         return getSingleton(p.getContactInfo());
     }
 }