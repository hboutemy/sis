/*
 * Licensed to the Apache Software Foundation (ASF) under one or more
 * contributor license agreements.  See the NOTICE file distributed with
 * this work for additional information regarding copyright ownership.
 * The ASF licenses this file to You under the Apache License, Version 2.0
 * (the "License"); you may not use this file except in compliance with
 * the License.  You may obtain a copy of the License at
 *
 *     http://www.apache.org/licenses/LICENSE-2.0
 *
 * Unless required by applicable law or agreed to in writing, software
 * distributed under the License is distributed on an "AS IS" BASIS,
 * WITHOUT WARRANTIES OR CONDITIONS OF ANY KIND, either express or implied.
 * See the License for the specific language governing permissions and
 * limitations under the License.
 */
package org.apache.sis.referencing.cs;

import java.util.Map;
import java.util.HashMap;
import java.util.Arrays;
import javax.measure.unit.Unit;
import javax.measure.converter.UnitConverter;
import javax.measure.converter.ConversionException;
import org.opengis.referencing.cs.RangeMeaning;
import org.opengis.referencing.cs.AxisDirection;
import org.opengis.referencing.cs.CoordinateSystem;
import org.opengis.referencing.cs.CoordinateSystemAxis;
import org.opengis.referencing.cs.EllipsoidalCS;
import org.opengis.referencing.cs.SphericalCS;
import org.opengis.referencing.cs.CylindricalCS;
import org.opengis.referencing.cs.PolarCS;
import org.apache.sis.internal.metadata.AxisDirections;
import org.apache.sis.referencing.IdentifiedObjects;
import org.apache.sis.util.resources.Errors;
import org.apache.sis.util.CharSequences;
import org.apache.sis.util.ArraysExt;
import org.apache.sis.measure.Units;

import static java.util.Collections.singletonMap;
import static org.opengis.referencing.IdentifiedObject.NAME_KEY;
import static org.opengis.referencing.IdentifiedObject.IDENTIFIERS_KEY;

/*
 * The identifier for axis of unknown name. We have to use this identifier when the axis direction changed,
 * because such change often implies a name change too (e.g. "Westing" → "Easting"), and we can not always
 * guess what the new name should be. This constant is used as a sentinel value set by Normalizer and checked
 * by DefaultCoordinateSystemAxis for skipping axis name comparisons when the axis name is unknown.
 */
import static org.apache.sis.internal.referencing.NilReferencingObject.UNNAMED;


/**
 * Derives an coordinate system from an existing one for {@link AxesConvention}.
 * The main usage for this class is to reorder the axes in some fixed order like
 * (<var>x</var>, <var>y</var>, <var>z</var>) or (<var>longitude</var>, <var>latitude</var>).
 *
 * <p>The normalization performed by this class shall be compatible with axis order expected by various
 * {@code MathTransform} implementations in the {@link org.apache.sis.referencing.operation.transform} package.
 * In particular:</p>
 *
 * <ul>
 *   <li>{@code EllipsoidToCentricTransform} input:<ol>
 *     <li>Geodetic longitude (λ) in degrees</li>
 *     <li>Geodetic latitude (φ) in degrees</li>
 *     <li>Height in units of semi-axes</li>
 *   </ol></li>
 *   <li>{@code SphericalToCartesian} input:<ol>
 *     <li>Spherical longitude in degrees</li>
 *     <li>Spherical latitude in degrees</li>
 *     <li>Spherical radius (r) in any units</li>
 *   </ol></li>
 *   <li>{@code CartesianToSpherical} input:<ol>
 *     <li>X in units of the above radius</li>
 *     <li>Y in units of the above radius</li>
 *     <li>Z in units of the above radius</li>
 *   </ol></li>
 *   <li>{@code CylindricalToCartesian} input:<ol>
 *     <li>Radius (r) in any units</li>
 *     <li>Angle (θ) in degrees</li>
 *     <li>Height (z) in any units</li>
 *   </ol></li>
 * </ul>
 *
 * <p>This class implements {@link Comparable} for opportunist reasons.
 * This should be considered as an implementation details.</p>
 *
 * @author  Martin Desruisseaux (IRD, Geomatys)
 * @since   0.4
 * @version 0.7
 * @module
 */
final class Normalizer implements Comparable<Normalizer> {
    /**
     * The properties to exclude in calls to {@link IdentifiedObjects#getProperties(IdentifiedObject, String...)}.
     */
    private static final String[] EXCLUDES = {
        IDENTIFIERS_KEY
    };

    /**
     * Number of bits by which to shift the {@link AxisDirection#ordinal()} value in order to make room for
     * inserting intermediate values between them. A shift of 2 make room for {@literal 1 << 2} intermediate
     * values. Those intermediate values are declared in the {@link #ORDER} map.
     *
     * @see #order(AxisDirection)
     */
    private static final int SHIFT = 2;

    /**
     * Custom code list values to handle as if the where defined between two GeoAPI values.
     *
     * @see #order(AxisDirection)
     */
    private static final Map<AxisDirection,Integer> ORDER = new HashMap<>();
    static {
        final Map<AxisDirection,Integer> m = ORDER;
        // Get ordinal of last compass direction defined by GeoAPI. We will continue on the horizontal plane.
        final int horizontal = (AxisDirection.NORTH.ordinal() + (AxisDirections.COMPASS_COUNT - 1)) << SHIFT;
        m.put(AxisDirections.AWAY_FROM,         horizontal + 1);
        m.put(AxisDirections.COUNTER_CLOCKWISE, horizontal + 2);
        m.put(AxisDirections.CLOCKWISE,         horizontal + 3);
    }

    /**
     * The axis to be compared by {@link #compareTo(Normalizer)}.
     */
    private final CoordinateSystemAxis axis;

    /**
     * The direction along meridian, or {@code null} if none. This is inferred from {@link #axis}
     * at construction time in order to compute it only once before to sort an array of axes.
     */
    private final DirectionAlongMeridian meridian;

    /**
     * Angular units order relative to other units.
     * A value of -1 means that angular units should be first.
     * A value of +1 means than angular units should be last.
     * A value of 0 means to not use this criterion.
     */
    private final int unitOrder;

    /**
     * For internal usage by {@link #sort(CoordinateSystemAxis[])} only.
     */
    private Normalizer(final CoordinateSystemAxis axis, final int angularUnitOrder) {
        this.axis = axis;
        unitOrder = Units.isAngular(axis.getUnit()) ? angularUnitOrder : 0;
        final AxisDirection dir = axis.getDirection();
        meridian = AxisDirections.isUserDefined(dir) ? DirectionAlongMeridian.parse(dir) : null;
    }

    /**
     * Returns the order of the given axis direction.
     */
    private static int order(final AxisDirection dir) {
        final Integer p = ORDER.get(dir);
        return (p != null) ? p : (dir.ordinal() << SHIFT);
    }

    /**
     * Compares two axis for an order that try to favor right-handed coordinate systems.
     * Compass directions like North and East are first. Vertical directions like Up or Down are next.
     */
    @Override
    public int compareTo(final Normalizer that) {
        int d = unitOrder - that.unitOrder;
        if (d == 0) {
            final AxisDirection d1 = this.axis.getDirection();
            final AxisDirection d2 = that.axis.getDirection();
            d = AxisDirections.angleForCompass(d2, d1);
            if (d == Integer.MIN_VALUE) {
                if (meridian != null) {
                    if (that.meridian != null) {
                        d = meridian.compareTo(that.meridian);
                    } else {
                        d = -1;
                    }
                } else if (that.meridian != null) {
                    d = +1;
                } else {
                    d = order(d1) - order(d2);
                }
            }
        }
        return d;
    }

    /**
     * Sorts the specified axis in an attempt to create a right-handed system.
     * The sorting is performed in place. This method returns {@code true} if
     * at least one axis moved as result of this method call.
     *
     * @param axes The axes to sort.
     * @param angularUnitOrder -1 for sorting angular units first, +1 for sorting them last, or 0 if neutral.
     */
    static boolean sort(final CoordinateSystemAxis[] axes, final int angularUnitOrder) {
        final Normalizer[] wrappers = new Normalizer[axes.length];
        for (int i=0; i<axes.length; i++) {
            wrappers[i] = new Normalizer(axes[i], angularUnitOrder);
        }
        Arrays.sort(wrappers);
        boolean changed = false;
        for (int i=0; i<axes.length; i++) {
            final CoordinateSystemAxis a = wrappers[i].axis;
            changed |= (axes[i] != a);
            axes[i] = a;
        }
        return changed;
    }

    /**
     * Returns a new axis with the same properties (except identifiers) than given axis,
     * but with normalized axis direction and unit of measurement.
     *
     * @param  axis    The axis to normalize.
     * @param  changes The change to apply on axis direction and units.
     * @return An axis using normalized direction and units, or {@code axis} if there is no change.
     */
    static CoordinateSystemAxis normalize(final CoordinateSystemAxis axis, final AxisFilter changes) {
        final Unit<?>       unit      = axis.getUnit();
        final AxisDirection direction = axis.getDirection();
        final Unit<?>       newUnit   = changes.getUnitReplacement(axis, unit);
        final AxisDirection newDir    = changes.getDirectionReplacement(axis, direction);
        /*
         * Reuse some properties (name, remarks, etc.) from the existing axis. If the direction changed,
         * then the axis name may need change too (e.g. "Westing" → "Easting"). The new axis name may be
         * set to "Unnamed", but the caller will hopefully be able to replace the returned instance by
         * an instance from the EPSG database with appropriate name.
         */
        final boolean sameDirection = newDir.equals(direction);
        if (sameDirection && newUnit.equals(unit)) {
            return axis;
        }
        final String abbreviation = axis.getAbbreviation();
<<<<<<< HEAD
        String newAbbr = abbreviation;
        if (!sameDirection) {
            if (AxisDirections.isCompass(direction)) {
                if (CharSequences.isAcronymForWords(abbreviation, direction.name())) {
                    if (newDir.equals(AxisDirection.EAST)) {
                        newAbbr = "E";
                    } else if (newDir.equals(AxisDirection.NORTH)) {
                        newAbbr = "N";
                    }
                }
            } else if (newDir.equals(AxisDirection.UP)) {
                newAbbr = "z";
            } else if (newDir.equals(AxisDirection.FUTURE)) {
                newAbbr = "t";
            }
        }
        final Map<String,Object> properties = new HashMap<String,Object>();
=======
        final String newAbbr = sameDirection ? abbreviation :
                AxisDirections.suggestAbbreviation(axis.getName().getCode(), newDir, newUnit);
        final Map<String,Object> properties = new HashMap<>();
>>>>>>> e5ff9865
        if (newAbbr.equals(abbreviation)) {
            properties.putAll(IdentifiedObjects.getProperties(axis, EXCLUDES));
        } else {
            properties.put(NAME_KEY, UNNAMED);
        }
        /*
         * Convert the axis range and build the new axis. The axis range will be converted only if
         * the axis direction is the same or the opposite, otherwise we do not know what should be
         * the new values. In the particular case of opposite axis direction, we need to reverse the
         * sign of minimum and maximum values.
         */
        if (sameDirection || newDir.equals(AxisDirections.opposite(direction))) {
            final UnitConverter c;
            try {
                c = unit.getConverterToAny(newUnit);
            } catch (ConversionException e) {
                // Use IllegalStateException because the public API is an AbstractCS member method.
                throw new IllegalStateException(Errors.format(Errors.Keys.IllegalUnitFor_2, "axis", unit), e);
            }
            double minimum = c.convert(axis.getMinimumValue());
            double maximum = c.convert(axis.getMaximumValue());
            if (!sameDirection) {
                final double tmp = minimum;
                minimum = -maximum;
                maximum = -tmp;
            }
            properties.put(DefaultCoordinateSystemAxis.MINIMUM_VALUE_KEY, minimum);
            properties.put(DefaultCoordinateSystemAxis.MAXIMUM_VALUE_KEY, maximum);
            properties.put(DefaultCoordinateSystemAxis.RANGE_MEANING_KEY, axis.getRangeMeaning());
        }
        return new DefaultCoordinateSystemAxis(properties, newAbbr, newDir, newUnit);
    }

    /**
     * Optionally normalizes and reorders the axes in an attempt to get a right-handed system.
     * If no axis change is needed, then this method returns {@code null}.
     *
     * @param  cs      The coordinate system to normalize.
     * @param  changes The change to apply on axis direction and units.
     * @param  reorder {@code true} for reordering the axis for a right-handed coordinate system.
     * @return The normalized coordinate system, or {@code null} if no normalization is needed.
     */
    static AbstractCS normalize(final CoordinateSystem cs, final AxisFilter changes, final boolean reorder) {
        boolean changed = false;
        final int dimension = cs.getDimension();
        CoordinateSystemAxis[] axes = new CoordinateSystemAxis[dimension];
        int n = 0;
        for (int i=0; i<dimension; i++) {
            CoordinateSystemAxis axis = cs.getAxis(i);
            if (changes != null) {
                if (!changes.accept(axis)) {
                    continue;
                }
                changed |= (axis != (axis = normalize(axis, changes)));
            }
            axes[n++] = axis;
        }
        axes = ArraysExt.resize(axes, n);
        /*
         * Sort the axes in an attempt to create a right-handed system.
         * If nothing changed, return the given Coordinate System as-is.
         */
        if (reorder) {
            int angularUnitOrder = 0;
            if  (cs instanceof EllipsoidalCS || cs instanceof SphericalCS) angularUnitOrder = -1;      // (λ,φ,h) order
            else if (cs instanceof CylindricalCS || cs instanceof PolarCS) angularUnitOrder = +1;      // (r,θ) order
            changed |= sort(axes, angularUnitOrder);
            if (angularUnitOrder == 1) {                            // Cylindrical or polar
                /*
                 * Change (r,z,θ) to (r,θ,z) order in CylindricalCS. The check on unit of
                 * measurements should be always true, but we verify as a paranoiac check.
                 */
                if (axes.length == 3 && isLengthAndAngle(axes, 1)) {
                    ArraysExt.swap(axes, 1, 2);
                }
                /*
                 * If we were not allowed to normalize the axis direction, we may have a
                 * left-handed coordinate system here. If so, make it right-handed.
                 */
                if (AxisDirections.CLOCKWISE.equals(axes[1].getDirection()) && isLengthAndAngle(axes, 0)) {
                    ArraysExt.swap(axes, 0, 1);
                }
            }
        }
        if (!changed && n == dimension) {
            return null;
        }
        /*
         * Create a new coordinate system of the same type than the given one, but with the given axes.
         * We need to change the Coordinate System name, since it is likely to not be valid anymore.
         */
        final AbstractCS impl = castOrCopy(cs);
        final StringBuilder buffer = (StringBuilder) CharSequences.camelCaseToSentence(impl.getInterface().getSimpleName());
        return impl.createForAxes(singletonMap(AbstractCS.NAME_KEY, AxisDirections.appendTo(buffer, axes)), axes);
    }

    /**
     * Returns {@code true} if the units of measurement at the given position is a linear unit,
     * followed by an angular unit on the next axis.
     */
    private static boolean isLengthAndAngle(final CoordinateSystemAxis[] axes, final int p) {
        return Units.isLinear(axes[p].getUnit()) && Units.isAngular(axes[p+1].getUnit());
    }

    /**
     * Returns a coordinate system with the same axes than the given CS, except that the wrapround axes
     * are shifted to a range of positive values. This method can be used in order to shift between the
     * [-180 … +180]° and [0 … 360]° ranges of longitude values.
     *
     * <p>This method shifts the axis {@linkplain CoordinateSystemAxis#getMinimumValue() minimum} and
     * {@linkplain CoordinateSystemAxis#getMaximumValue() maximum} values by a multiple of half the range
     * (typically 180°). This method does not change the meaning of ordinate values. For example a longitude
     * of -60° still locate the same point in the old and the new coordinate system. But the preferred way
     * to locate that point become the 300° value if the longitude range has been shifted to positive values.</p>
     *
     * @return A coordinate system using the given kind of longitude range, or {@code null} if no change is needed.
     */
    private static AbstractCS shiftAxisRange(final CoordinateSystem cs) {
        boolean changed = false;
        final CoordinateSystemAxis[] axes = new CoordinateSystemAxis[cs.getDimension()];
        for (int i=0; i<axes.length; i++) {
            CoordinateSystemAxis axis = cs.getAxis(i);
            final RangeMeaning rangeMeaning = axis.getRangeMeaning();
            if (RangeMeaning.WRAPAROUND.equals(rangeMeaning)) {
                double min = axis.getMinimumValue();
                if (min < 0) {
                    double max = axis.getMaximumValue();
                    double offset = (max - min) / 2;
                    offset *= Math.floor(min/offset + 1E-10);
                    min -= offset;
                    max -= offset;
                    if (min < max) { // Paranoiac check, but also a way to filter NaN values when offset is infinite.
                        final Map<String,Object> properties = new HashMap<String,Object>();
                        properties.putAll(IdentifiedObjects.getProperties(axis, EXCLUDES));
                        properties.put(DefaultCoordinateSystemAxis.MINIMUM_VALUE_KEY, min);
                        properties.put(DefaultCoordinateSystemAxis.MAXIMUM_VALUE_KEY, max);
                        properties.put(DefaultCoordinateSystemAxis.RANGE_MEANING_KEY, rangeMeaning);
                        axis = new DefaultCoordinateSystemAxis(properties,
                                axis.getAbbreviation(), axis.getDirection(), axis.getUnit());
                        changed = true;
                    }
                }
            }
            axes[i] = axis;
        }
        if (!changed) {
            return null;
        }
        return castOrCopy(cs).createForAxes(IdentifiedObjects.getProperties(cs, EXCLUDES), axes);
    }

    /**
     * Returns the given coordinate system as an {@code AbstractCS} instance. This method performs an
     * {@code instanceof} check before to delegate to {@link AbstractCS#castOrCopy(CoordinateSystem)}
     * because there is no need to check for all interfaces before the implementation class here.
     * Checking the implementation class first is usually more efficient in this particular case.
     */
    private static AbstractCS castOrCopy(final CoordinateSystem cs) {
        return (cs instanceof AbstractCS) ? (AbstractCS) cs : AbstractCS.castOrCopy(cs);
    }

    /**
     * Returns a coordinate system equivalent to the given one but with axes rearranged according the given convention.
     * If the given coordinate system is already compatible with the given convention, then returns {@code null}.
     *
     * @param  convention The axes convention for which a coordinate system is desired.
     * @return A coordinate system compatible with the given convention, or {@code null} if no change is needed.
     *
     * @see AbstractCS#forConvention(AxesConvention)
     */
    static AbstractCS forConvention(final CoordinateSystem cs, final AxesConvention convention) {
        switch (convention) {
            case NORMALIZED:              // Fall through
            case CONVENTIONALLY_ORIENTED: return normalize(cs, convention, true);
            case RIGHT_HANDED:            return normalize(cs, null, true);
            case POSITIVE_RANGE:          return shiftAxisRange(cs);
            default: throw new AssertionError(convention);
        }
    }
}<|MERGE_RESOLUTION|>--- conflicted
+++ resolved
@@ -112,7 +112,7 @@
      *
      * @see #order(AxisDirection)
      */
-    private static final Map<AxisDirection,Integer> ORDER = new HashMap<>();
+    private static final Map<AxisDirection,Integer> ORDER = new HashMap<AxisDirection,Integer>();
     static {
         final Map<AxisDirection,Integer> m = ORDER;
         // Get ordinal of last compass direction defined by GeoAPI. We will continue on the horizontal plane.
@@ -234,29 +234,9 @@
             return axis;
         }
         final String abbreviation = axis.getAbbreviation();
-<<<<<<< HEAD
-        String newAbbr = abbreviation;
-        if (!sameDirection) {
-            if (AxisDirections.isCompass(direction)) {
-                if (CharSequences.isAcronymForWords(abbreviation, direction.name())) {
-                    if (newDir.equals(AxisDirection.EAST)) {
-                        newAbbr = "E";
-                    } else if (newDir.equals(AxisDirection.NORTH)) {
-                        newAbbr = "N";
-                    }
-                }
-            } else if (newDir.equals(AxisDirection.UP)) {
-                newAbbr = "z";
-            } else if (newDir.equals(AxisDirection.FUTURE)) {
-                newAbbr = "t";
-            }
-        }
-        final Map<String,Object> properties = new HashMap<String,Object>();
-=======
         final String newAbbr = sameDirection ? abbreviation :
                 AxisDirections.suggestAbbreviation(axis.getName().getCode(), newDir, newUnit);
-        final Map<String,Object> properties = new HashMap<>();
->>>>>>> e5ff9865
+        final Map<String,Object> properties = new HashMap<String,Object>();
         if (newAbbr.equals(abbreviation)) {
             properties.putAll(IdentifiedObjects.getProperties(axis, EXCLUDES));
         } else {
