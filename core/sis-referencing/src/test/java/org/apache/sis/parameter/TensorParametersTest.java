/*
 * Licensed to the Apache Software Foundation (ASF) under one or more
 * contributor license agreements.  See the NOTICE file distributed with
 * this work for additional information regarding copyright ownership.
 * The ASF licenses this file to You under the Apache License, Version 2.0
 * (the "License"); you may not use this file except in compliance with
 * the License.  You may obtain a copy of the License at
 *
 *     http://www.apache.org/licenses/LICENSE-2.0
 *
 * Unless required by applicable law or agreed to in writing, software
 * distributed under the License is distributed on an "AS IS" BASIS,
 * WITHOUT WARRANTIES OR CONDITIONS OF ANY KIND, either express or implied.
 * See the License for the specific language governing permissions and
 * limitations under the License.
 */
package org.apache.sis.parameter;

import java.util.Map;
import java.util.Random;
import org.opengis.parameter.ParameterValueGroup;
import org.opengis.parameter.ParameterDescriptor;
import org.opengis.referencing.operation.Matrix;
import org.apache.sis.referencing.operation.matrix.Matrices;
import org.apache.sis.test.TestUtilities;
import org.apache.sis.test.DependsOnMethod;
import org.apache.sis.test.DependsOn;
import org.apache.sis.test.TestCase;
import org.junit.AfterClass;
import org.junit.Test;

<<<<<<< HEAD
import static java.util.Collections.singletonMap;
=======
import static org.opengis.test.Validators.validate;
>>>>>>> f5bc633a
import static org.apache.sis.test.ReferencingAssert.*;
import static org.apache.sis.internal.util.Constants.NUM_ROW;
import static org.apache.sis.internal.util.Constants.NUM_COL;


/**
 * Tests the {@link TensorParameters} class.
 *
 * @author  Martin Desruisseaux (Geomatys)
 * @version 0.6
 * @since   0.4
 * @module
 */
@DependsOn({
    DefaultParameterDescriptorTest.class,
    DefaultParameterValueTest.class,
    ParametersTest.class
})
public strictfp class TensorParametersTest extends TestCase {
    /**
     * The parameters to use for testing purpose. Mostly identical to {@link TensorParameters#WKT1},
     * except that it is not an instance of the {@link MatrixParameters} subclass. Those parameters
     * do not contain EPSG aliases and identifiers.
     */
    private static TensorParameters<Double> WKT1;

    /**
     * The expected parameter names according the WKT 1 convention for the matrix elements.
     *
     * @see MatrixParametersTest#ALPHANUM_NAMES
     */
    static final String[][] ELEMENT_NAMES = {
        {"elt_0_0", "elt_0_1", "elt_0_2", "elt_0_3"},
        {"elt_1_0", "elt_1_1", "elt_1_2", "elt_1_3"},
        {"elt_2_0", "elt_2_1", "elt_2_2", "elt_2_3"},
        {"elt_3_0", "elt_3_1", "elt_3_2", "elt_3_3"}
    };

    /**
     * The instance tested by this class.
     */
    final TensorParameters<Double> param;

    /**
     * The expected parameter names for all matrix elements.
     * Example: {@link #ELEMENT_NAMES}.
     */
    private final String[][] names;

    /**
     * The expected parameter aliases for all matrix elements, or {@code null} for no alias.
     * Example: {@link MatrixParametersTest#ALPHANUM_NAMES}.
     */
    private final String[][] aliases;

    /**
     * The expected parameter identifiers for all matrix elements, or {@code null} for no identifier.
     * Example: {@link MatrixParametersAlphaNumTest#IDENTIFIERS}.
     */
    private final short[][] identifiers;

    /**
     * Creates a new test case for {@link TensorParameters}.
     */
    @SuppressWarnings("unchecked")
    public TensorParametersTest() {
        if (WKT1 == null) {
            WKT1 = new TensorParameters<>(Double.class, "elt_", "_",
                    TensorParameters.WKT1.getDimensionDescriptor(0),
                    TensorParameters.WKT1.getDimensionDescriptor(1));
        }
        param       = WKT1;
        names       = ELEMENT_NAMES;
        aliases     = null;
        identifiers = null;
    }

    /**
     * Creates a new test case for a {@link MatrixParameters} defined by the subclass.
     *
     * @param  param        the instance tested by this class.
     * @param  names        the expected parameter names for all matrix elements.
     * @param  aliases      the expected parameter aliases for all matrix elements, or {@code null} for no alias.
     * @param  identifiers  the expected parameter identifiers for all matrix elements, or {@code null} for no identifier.
     */
    TensorParametersTest(final TensorParameters<Double> param, final String[][] names, final String[][] aliases,
            final short[][] identifiers)
    {
        this.param       = param;
        this.names       = names;
        this.aliases     = aliases;
        this.identifiers = identifiers;
    }

    /**
     * Discards the parameters used by the tests in this class.
     * This method is invoked by JUnit only after all tests completed.
     */
    @AfterClass
    public static void clearTensorParameters() {
        WKT1 = null;
    }

    /**
     * Asserts that the given descriptor has the given name.
     *
     * @param  name          the expected parameter name.
     * @param  defaultValue  the expected parameter default value.
     * @param  actual        the actual parameter to verify.
     */
    private static void verifyDescriptor(final String name, final Number defaultValue,
            final ParameterDescriptor<?> actual)
    {
        assertEquals("name", name, actual.getName().getCode());
        assertEquals("defaultValue", defaultValue, actual.getDefaultValue());
    }

    /**
     * Asserts that the given descriptor has the given name, alias, identifier and default value.
     *
     * @param  defaultValue  the expected parameter default value.
     * @param  actual        the actual parameter to verify.
     * @param  row           row index of the matrix element to test.
     * @param  column        column index of the matrix element to test.
     */
    private void verifyDescriptor(final Number defaultValue, final ParameterDescriptor<?> actual,
            final int row, final int column)
    {
        assertEquals("name", names[row][column], actual.getName().getCode());
        assertAliasTipEquals((aliases != null) ? aliases[row][column] : null, actual);
        assertEquals("defaultValue", defaultValue, actual.getDefaultValue());
        if (identifiers != null) {
            final short expected = identifiers[row][column];
            if (expected != 0) {
                assertEpsgIdentifierEquals(String.valueOf(expected), TestUtilities.getSingleton(actual.getIdentifiers()));
                return;
            }
        }
        assertTrue(actual.getIdentifiers().isEmpty());
    }

    /**
     * Tests {@link TensorParameters#getDimensionDescriptor(int)}.
     */
    @Test
    public void testGetDimensionDescriptor() {
        final Integer N3 = 3;
        verifyDescriptor(NUM_ROW, N3, param.getDimensionDescriptor(0));
        verifyDescriptor(NUM_COL, N3, param.getDimensionDescriptor(1));
    }

    /**
     * Tests {@link TensorParameters#getElementDescriptor(int[])}.
     */
    @Test
    @DependsOnMethod("testIndicesToName")
    public void testGetElementDescriptor() {
        final Double N0 = 0.0;
        final Double N1 = 1.0;
        final ParameterDescriptor<Double> e00 = param.getElementDescriptor(0, 0);
        final ParameterDescriptor<Double> e01 = param.getElementDescriptor(0, 1);
        final ParameterDescriptor<Double> e10 = param.getElementDescriptor(1, 0);
        final ParameterDescriptor<Double> e11 = param.getElementDescriptor(1, 1);
        verifyDescriptor(N1, e00, 0, 0);
        verifyDescriptor(N0, e01, 0, 1);
        verifyDescriptor(N0, e10, 1, 0);
        verifyDescriptor(N1, e11, 1, 1);
        assertSame(e00, param.getElementDescriptor(0, 0));      // Test caching.
        assertSame(e01, param.getElementDescriptor(0, 1));
        assertSame(e10, param.getElementDescriptor(1, 0));
        assertSame(e11, param.getElementDescriptor(1, 1));
    }

    /**
     * Tests {@link TensorParameters#getElementDescriptor(int[])} with a value outside the cache capacity.
     */
    @DependsOnMethod("testGetElementDescriptor")
    public void testGetElementDescriptorOutsideCache() {
        final int row = TensorParameters.CACHE_SIZE + 1;
        final int col = TensorParameters.CACHE_SIZE + 2;
        verifyDescriptor("elt_" + row + "_" + col, 0.0, param.getElementDescriptor(row, col));
    }

    /**
     * Tests {@link TensorParameters#indicesToName(int[])}.
     */
    @Test
    public void testIndicesToName() {
        assertEquals("elt_4_8", param.indicesToName(new int[] {4, 8}));
        assertEquals("elt_7_2", param.indicesToName(new int[] {7, 2}));
    }

    /**
     * Tests {@link TensorParameters#nameToIndices(String)}.
     */
    @Test
    public void testNameToIndices() {
        assertArrayEquals(new int[] {4, 8}, param.nameToIndices("elt_4_8"));
        assertArrayEquals(new int[] {7, 2}, param.nameToIndices("elt_7_2"));
        assertNull(param.nameToIndices("other_7_2"));
        assertNull(param.nameToIndices("elt_7"));
        try {
            param.nameToIndices("elt_7_2_3");
            fail("Should not have parsed a name with too many indices.");
        } catch (IllegalArgumentException e) {
            // This is the expected exception.
        }
    }

    /**
     * Tests {@link TensorParameters#getAllDescriptors(int[])} for a 1×1, 2×3 and 3×3 matrices.
     */
    @Test
    @DependsOnMethod("testGetElementDescriptor")
    public void testGetAllDescriptors() {
        final Double  N0 = 0.0;
        final Double  N1 = 1.0;
        final Integer N3 = 3;
        ParameterDescriptor<?>[] descriptors = param.getAllDescriptors(1, 1);
        verifyDescriptor(NUM_ROW, N3, descriptors[0]);
        verifyDescriptor(NUM_COL, N3, descriptors[1]);
        verifyDescriptor(N1, descriptors[2], 0, 0);
        assertEquals("size", 3, descriptors.length);

        descriptors = param.getAllDescriptors(2, 3);
        verifyDescriptor(NUM_ROW, N3, descriptors[0]);
        verifyDescriptor(NUM_COL, N3, descriptors[1]);
        verifyDescriptor(N1, descriptors[2], 0, 0);
        verifyDescriptor(N0, descriptors[3], 0, 1);
        verifyDescriptor(N0, descriptors[4], 0, 2);
        verifyDescriptor(N0, descriptors[5], 1, 0);
        verifyDescriptor(N1, descriptors[6], 1, 1);
        verifyDescriptor(N0, descriptors[7], 1, 2);
        assertEquals("size", 8, descriptors.length);

        descriptors = param.getAllDescriptors(3, 3);
        verifyDescriptor(NUM_ROW, N3, descriptors[0]);
        verifyDescriptor(NUM_COL, N3, descriptors[1]);
        verifyDescriptor(N1, descriptors[ 2], 0, 0);
        verifyDescriptor(N0, descriptors[ 3], 0, 1);
        verifyDescriptor(N0, descriptors[ 4], 0, 2);
        verifyDescriptor(N0, descriptors[ 5], 1, 0);
        verifyDescriptor(N1, descriptors[ 6], 1, 1);
        verifyDescriptor(N0, descriptors[ 7], 1, 2);
        verifyDescriptor(N0, descriptors[ 8], 2, 0);
        verifyDescriptor(N0, descriptors[ 9], 2, 1);
        verifyDescriptor(N1, descriptors[10], 2, 2);
        assertEquals("size", 11, descriptors.length);

        descriptors = param.getAllDescriptors(4, 4);
        verifyDescriptor(NUM_ROW, N3, descriptors[0]);
        verifyDescriptor(NUM_COL, N3, descriptors[1]);
        verifyDescriptor(N1, descriptors[ 2], 0, 0);
        verifyDescriptor(N0, descriptors[ 3], 0, 1);
        verifyDescriptor(N0, descriptors[ 4], 0, 2);
        verifyDescriptor(N0, descriptors[ 5], 0, 3);
        verifyDescriptor(N0, descriptors[ 6], 1, 0);
        verifyDescriptor(N1, descriptors[ 7], 1, 1);
        verifyDescriptor(N0, descriptors[ 8], 1, 2);
        verifyDescriptor(N0, descriptors[ 9], 1, 3);
        verifyDescriptor(N0, descriptors[10], 2, 0);
        verifyDescriptor(N0, descriptors[11], 2, 1);
        verifyDescriptor(N1, descriptors[12], 2, 2);
        verifyDescriptor(N0, descriptors[13], 2, 3);
        verifyDescriptor(N0, descriptors[14], 3, 0);
        verifyDescriptor(N0, descriptors[15], 3, 1);
        verifyDescriptor(N0, descriptors[16], 3, 2);
        verifyDescriptor(N1, descriptors[17], 3, 3);
        assertEquals("size", 18, descriptors.length);
    }

    /**
     * Tests {@link TensorParameters#createValueGroup(Map, Matrix)} and its converse
     * {@link TensorParameters#toMatrix(ParameterValueGroup)}.
     */
    @Test
    @DependsOnMethod("testGetAllDescriptors")
    public void testMatrixConversion() {
        final int size = StrictMath.min(6, TensorParameters.CACHE_SIZE);
        final Random random = TestUtilities.createRandomNumberGenerator();
        for (int numRow = 2; numRow <= size; numRow++) {
            for (int numCol = 2; numCol <= size; numCol++) {
                final Matrix matrix = Matrices.createZero(numRow, numCol);
                for (int j=0; j<numRow; j++) {
                    for (int i=0; i<numCol; i++) {
                        matrix.setElement(j, i, 200*random.nextDouble() - 100);
                    }
                }
                final ParameterValueGroup group = param.createValueGroup(
<<<<<<< HEAD
                        singletonMap(ParameterDescriptor.NAME_KEY, "Test"), matrix);
=======
                        Map.of(ParameterDescriptor.NAME_KEY, "Test"), matrix);
                validate(group);
>>>>>>> f5bc633a
                assertEquals(NUM_ROW,    numRow, group.parameter(NUM_ROW).intValue());
                assertEquals(NUM_COL,    numCol, group.parameter(NUM_COL).intValue());
                assertEquals("elements", matrix, param.toMatrix(group));
                assertEquals("elements", matrix, param.toMatrix(new ParameterValueGroupWrapper(group)));
            }
        }
    }

    /**
     * Tests serialization.
     */
    @Test
    public void testSerialization() {
        assertSerializedEquals(param);
    }
}<|MERGE_RESOLUTION|>--- conflicted
+++ resolved
@@ -29,11 +29,6 @@
 import org.junit.AfterClass;
 import org.junit.Test;
 
-<<<<<<< HEAD
-import static java.util.Collections.singletonMap;
-=======
-import static org.opengis.test.Validators.validate;
->>>>>>> f5bc633a
 import static org.apache.sis.test.ReferencingAssert.*;
 import static org.apache.sis.internal.util.Constants.NUM_ROW;
 import static org.apache.sis.internal.util.Constants.NUM_COL;
@@ -323,12 +318,7 @@
                     }
                 }
                 final ParameterValueGroup group = param.createValueGroup(
-<<<<<<< HEAD
-                        singletonMap(ParameterDescriptor.NAME_KEY, "Test"), matrix);
-=======
                         Map.of(ParameterDescriptor.NAME_KEY, "Test"), matrix);
-                validate(group);
->>>>>>> f5bc633a
                 assertEquals(NUM_ROW,    numRow, group.parameter(NUM_ROW).intValue());
                 assertEquals(NUM_COL,    numCol, group.parameter(NUM_COL).intValue());
                 assertEquals("elements", matrix, param.toMatrix(group));
