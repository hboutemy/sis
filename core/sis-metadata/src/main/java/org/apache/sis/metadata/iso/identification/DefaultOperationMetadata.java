/*
 * Licensed to the Apache Software Foundation (ASF) under one or more
 * contributor license agreements.  See the NOTICE file distributed with
 * this work for additional information regarding copyright ownership.
 * The ASF licenses this file to You under the Apache License, Version 2.0
 * (the "License"); you may not use this file except in compliance with
 * the License.  You may obtain a copy of the License at
 *
 *     http://www.apache.org/licenses/LICENSE-2.0
 *
 * Unless required by applicable law or agreed to in writing, software
 * distributed under the License is distributed on an "AS IS" BASIS,
 * WITHOUT WARRANTIES OR CONDITIONS OF ANY KIND, either express or implied.
 * See the License for the specific language governing permissions and
 * limitations under the License.
 */
package org.apache.sis.metadata.iso.identification;

import java.util.List;
import java.util.Collection;
import javax.xml.bind.annotation.XmlType;
import javax.xml.bind.annotation.XmlElement;
import javax.xml.bind.annotation.XmlRootElement;
import javax.xml.bind.annotation.adapters.XmlJavaTypeAdapter;
import org.opengis.util.InternationalString;
import org.opengis.parameter.ParameterDescriptor;
import org.opengis.metadata.citation.OnlineResource;
<<<<<<< HEAD
import org.opengis.parameter.ParameterDescriptor;
=======
import org.opengis.metadata.identification.DistributedComputingPlatform;
import org.opengis.metadata.identification.OperationMetadata;
import org.apache.sis.metadata.iso.ISOMetadata;
import org.apache.sis.metadata.TitleProperty;
>>>>>>> f514ce0e
import org.apache.sis.xml.Namespaces;

// Branch-specific imports
import org.opengis.util.CodeList;
import org.opengis.annotation.UML;
import org.apache.sis.internal.jaxb.code.DCPList;
import static org.opengis.annotation.Obligation.OPTIONAL;
import static org.opengis.annotation.Obligation.MANDATORY;
import static org.opengis.annotation.Specification.ISO_19115;


/**
 * Parameter information.
 * The following properties are mandatory in a well-formed metadata according ISO 19115:
 *
 * <div class="preformat">{@code SV_OperationMetadata}
 * {@code   ├─operationName……………………………………………} A unique identifier for this interface.
 * {@code   ├─distributedComputingPlatform……} Distributed computing platforms on which the operation has been implemented.
 * {@code   └─connectPoint………………………………………………} Handle for accessing the service interface.
 * {@code       └─linkage…………………………………………………} Location for on-line access using a URL address or similar addressing scheme.</div>
 *
 * <div class="warning"><b>Note on International Standard versions</b><br>
 * This class is derived from a new type defined in the ISO 19115 international standard published in 2014,
 * while GeoAPI 3.0 is based on the version published in 2003. Consequently this implementation class does
 * not yet implement a GeoAPI interface, but is expected to do so after the next GeoAPI releases.
 * When the interface will become available, all references to this implementation class in Apache SIS will
 * be replaced be references to the {@code OperationMetadata} interface.
 * </div>
 *
 * <p><b>Limitations:</b></p>
 * <ul>
 *   <li>Instances of this class are not synchronized for multi-threading.
 *       Synchronization, if needed, is caller's responsibility.</li>
 *   <li>Serialized objects of this class are not guaranteed to be compatible with future Apache SIS releases.
 *       Serialization support is appropriate for short term storage or RMI between applications running the
 *       same version of Apache SIS. For long term storage, use {@link org.apache.sis.xml.XML} instead.</li>
 * </ul>
 *
 * @author  Rémi Maréchal (Geomatys)
 * @author  Martin Desruisseaux (Geomatys)
 * @author  Cullen Rombach (Image Matters)
 * @version 1.0
 * @since   0.5
 * @module
 */
@SuppressWarnings("CloneableClassWithoutClone")                 // ModifiableMetadata needs shallow clones.
@TitleProperty(name = "operationName")
@XmlType(name = "SV_OperationMetadata_Type", namespace = Namespaces.SRV, propOrder = {
    "operationName",
    "distributedComputingPlatforms",    // Singular form used in ISO 19115:2014, was "DCP" in ISO 19115:2003.
    "operationDescription",
    "invocationName",
    "connectPoints",                    // Was after "parameters" in ISO 19115:2003.
    "parameters",                       // Actually "parameter" in ISO 19115:2014, was "parameters" in ISO 19115:2003.
    "dependsOn"
})
@XmlRootElement(name = "SV_OperationMetadata", namespace = Namespaces.SRV)
@UML(identifier="SV_OperationMetadata", specification=ISO_19115)
public class DefaultOperationMetadata extends ISOMetadata {
    /**
     * Serial number for compatibility with different versions.
     */
    private static final long serialVersionUID = -3513177609655567627L;

    /**
     * An unique identifier for this interface.
     */
    private String operationName;

    /**
     * Distributed computing platforms on which the operation has been implemented.
     */
    private Collection<CodeList<?>> distributedComputingPlatforms;

    /**
     * Free text description of the intent of the operation and the results of the operation.
     */
    private InternationalString operationDescription;

    /**
     * The name used to invoke this interface within the context of the DCP.
     */
    private InternationalString invocationName;

    /**
     * Handle for accessing the service interface.
     */
    private Collection<OnlineResource> connectPoints;

    /**
     * The parameters that are required for this interface.
     */
    private Collection<ParameterDescriptor<?>> parameters;

    /**
     * List of operation that must be completed immediately.
     */
    private List<DefaultOperationMetadata> dependsOn;

    /**
     * Constructs an initially empty operation metadata.
     */
    public DefaultOperationMetadata() {
    }

    /**
     * Constructs a new instance initialized with the values from the specified metadata object.
     * This is a <cite>shallow</cite> copy constructor, since the other metadata contained in the
     * given object are not recursively copied.
     *
     * @param  object  the metadata to copy values from, or {@code null} if none.
     */
<<<<<<< HEAD
    @SuppressWarnings("unchecked")
    public DefaultOperationMetadata(final DefaultOperationMetadata object) {
=======
    @SuppressWarnings({"unchecked", "rawtypes"})
    public DefaultOperationMetadata(final OperationMetadata object) {
>>>>>>> f514ce0e
        super(object);
        if (object != null) {
            this.operationName                 = object.getOperationName();
            this.distributedComputingPlatforms = copyCollection(object.getDistributedComputingPlatforms(), (Class) CodeList.class);
            this.operationDescription          = object.getOperationDescription();
            this.invocationName                = object.getInvocationName();
            this.connectPoints                 = copyCollection(object.getConnectPoints(), OnlineResource.class);
            this.parameters                    = copySet(object.getParameters(), (Class) ParameterDescriptor.class);
            this.dependsOn                     = copyList(object.getDependsOn(), DefaultOperationMetadata.class);
        }
    }

    /**
     * Returns an unique identifier for this interface.
     *
     * @return an unique identifier for this interface.
     */
<<<<<<< HEAD
    @XmlElement(name = "operationName", namespace = Namespaces.SRV, required = true)
    @UML(identifier="operationName", obligation=MANDATORY, specification=ISO_19115)
=======
    @Override
    @XmlElement(name = "operationName", required = true)
>>>>>>> f514ce0e
    public String getOperationName() {
        return operationName;
    }

    /**
     * Sets the unique identifier for this interface.
     *
     * @param  newValue  the new unique identifier for this interface.
     */
    public void setOperationName(final String newValue) {
        checkWritePermission();
        operationName = newValue;
    }

    /**
     * Returns the distributed computing platforms (DCPs) on which the operation has been implemented.
     *
     * <div class="warning"><b>Upcoming API change — specialization</b><br>
     * The element type will be changed to the {@code DistributedComputingPlatform} code list
     * when GeoAPI will provide it (tentatively in GeoAPI 3.1).
     * </div>
     *
     * @return distributed computing platforms on which the operation has been implemented.
     */
<<<<<<< HEAD
    @XmlJavaTypeAdapter(DCPList.class)
    @XmlElement(name = "DCP", namespace = Namespaces.SRV, required = true)
    @UML(identifier="distributedComputingPlatform", obligation=MANDATORY, specification=ISO_19115)
    public Collection<CodeList<?>> getDistributedComputingPlatforms() {
        return distributedComputingPlatforms = nonNullCollection(distributedComputingPlatforms, (Class) CodeList.class);
=======
    @Override
    @XmlElement(name = "distributedComputingPlatform", required = true)
    public Collection<DistributedComputingPlatform> getDistributedComputingPlatforms() {
        return distributedComputingPlatforms = nonNullCollection(distributedComputingPlatforms, DistributedComputingPlatform.class);
>>>>>>> f514ce0e
    }

    /**
     * Sets the distributed computing platforms on which the operation has been implemented.
     *
     * <div class="warning"><b>Upcoming API change — specialization</b><br>
     * The element type will be changed to the {@code DistributedComputingPlatform} code list when GeoAPI will provide
     * it (tentatively in GeoAPI 3.1). In the meantime, users can define their own code list class as below:
     *
     * {@preformat java
     *   final class UnsupportedCodeList extends CodeList<UnsupportedCodeList> {
     *       private static final List<UnsupportedCodeList> VALUES = new ArrayList<UnsupportedCodeList>();
     *
     *       // Need to declare at least one code list element.
     *       public static final UnsupportedCodeList MY_CODE_LIST = new UnsupportedCodeList("MY_CODE_LIST");
     *
     *       private UnsupportedCodeList(String name) {
     *           super(name, VALUES);
     *       }
     *
     *       public static UnsupportedCodeList valueOf(String code) {
     *           return valueOf(UnsupportedCodeList.class, code);
     *       }
     *
     *       &#64;Override
     *       public UnsupportedCodeList[] family() {
     *           synchronized (VALUES) {
     *               return VALUES.toArray(new UnsupportedCodeList[VALUES.size()]);
     *           }
     *       }
     *   }
     * }
     * </div>
     *
     * @param  newValues  the new distributed computing platforms on which the operation has been implemented.
     */
    public void setDistributedComputingPlatforms(final Collection<? extends CodeList<?>> newValues) {
        distributedComputingPlatforms = writeCollection(newValues, distributedComputingPlatforms, (Class) CodeList.class);
    }

    /**
     * Returns free text description of the intent of the operation and the results of the operation.
     *
     * @return free text description of the intent of the operation and the results of the operation, or {@code null} if none.
     */
<<<<<<< HEAD
    @XmlElement(name = "operationDescription", namespace = Namespaces.SRV)
    @UML(identifier="operationDescription", obligation=OPTIONAL, specification=ISO_19115)
=======
    @Override
    @XmlElement(name = "operationDescription")
>>>>>>> f514ce0e
    public InternationalString getOperationDescription() {
        return operationDescription;
    }

    /**
     * Sets free text description of the intent of the operation and the results of the operation.
     *
     * @param  newValue  the new free text description of the intent of the operation and the results of the operation.
     */
    public void setOperationDescription(final InternationalString newValue) {
        checkWritePermission();
        operationDescription = newValue;
    }

    /**
     * Returns the name used to invoke this interface within the context of the DCP.
     *
     * @return the name used to invoke this interface within the context of the distributed computing platforms,
     *         or {@code null} if none.
     */
<<<<<<< HEAD
    @XmlElement(name = "invocationName", namespace = Namespaces.SRV)
    @UML(identifier="invocationName", obligation=OPTIONAL, specification=ISO_19115)
=======
    @Override
    @XmlElement(name = "invocationName")
>>>>>>> f514ce0e
    public InternationalString getInvocationName() {
        return invocationName;
    }

    /**
     * Sets the name used to invoke this interface within the context of the DCP.
     *
     * @param  newValue  the new name used to invoke this interface within the context of the DCP.
     */
    public void setInvocationName(final InternationalString newValue) {
        checkWritePermission();
        invocationName = newValue;
    }

    /**
     * Returns the handle for accessing the service interface.
     *
     * @return handle for accessing the service interface.
     */
<<<<<<< HEAD
    @XmlElement(name = "connectPoint", namespace = Namespaces.SRV, required = true)
    @UML(identifier="connectPoint", obligation=MANDATORY, specification=ISO_19115)
=======
    @Override
    @XmlElement(name = "connectPoint", required = true)
>>>>>>> f514ce0e
    public Collection<OnlineResource> getConnectPoints() {
        return connectPoints = nonNullCollection(connectPoints, OnlineResource.class);
    }

    /**
     * Sets the handle for accessing the service interface.
     *
     * @param  newValue  the new handle for accessing the service interface.
     */
    public void setConnectPoints(final Collection<? extends OnlineResource> newValue) {
        connectPoints = writeCollection(newValue, connectPoints, OnlineResource.class);
    }

    /**
     * Returns the parameters that are required for this interface.
     *
     * @return the parameters that are required for this interface, or an empty collection if none.
     */
<<<<<<< HEAD
    @SuppressWarnings("unchecked")
    @XmlElement(name = "parameters", namespace = Namespaces.SRV)
    @UML(identifier="parameters", obligation=OPTIONAL, specification=ISO_19115)
=======
    @Override
    @XmlElement(name = "parameter")
    @SuppressWarnings({"unchecked", "rawtypes"})
>>>>>>> f514ce0e
    public Collection<ParameterDescriptor<?>> getParameters() {
        return parameters = nonNullCollection(parameters, (Class) ParameterDescriptor.class);
    }

    /**
     * Sets the parameters that are required for this interface.
     *
     * @param  newValues  the new set of parameters that are required for this interface.
     */
    @SuppressWarnings({"unchecked", "rawtypes"})
    public void setParameters(final Collection<? extends ParameterDescriptor<?>> newValues) {
        parameters = writeCollection(newValues, parameters, (Class) ParameterDescriptor.class);
    }

    /**
     * Returns the list of operation that must be completed immediately before current operation is invoked.
     *
     * <div class="warning"><b>Upcoming API change — generalization</b><br>
     * The element type will be changed to the {@code OperationMetadata} interface
     * when GeoAPI will provide it (tentatively in GeoAPI 3.1).
     * </div>
     *
     * @return list of operation that must be completed immediately, or an empty list if none.
     */
<<<<<<< HEAD
    @XmlElement(name = "dependsOn", namespace = Namespaces.SRV)
    @UML(identifier="dependsOn", obligation=OPTIONAL, specification=ISO_19115)
    public List<DefaultOperationMetadata> getDependsOn() {
        return dependsOn = nonNullList(dependsOn, DefaultOperationMetadata.class);
=======
    @Override
    @XmlElement(name = "dependsOn")
    public List<OperationMetadata> getDependsOn() {
        return dependsOn = nonNullList(dependsOn, OperationMetadata.class);
>>>>>>> f514ce0e
    }

    /**
     * Sets the list of operation that must be completed before current operation is invoked.
     *
     * <div class="warning"><b>Upcoming API change — generalization</b><br>
     * The element type will be changed to the {@code OperationMetadata} interface
     * when GeoAPI will provide it (tentatively in GeoAPI 3.1).
     * </div>
     *
     * @param  newValues  the new list of operation.
     */
    public void setDependsOn(final List<? extends DefaultOperationMetadata> newValues) {
        dependsOn = writeList(newValues, dependsOn, DefaultOperationMetadata.class);
    }
}<|MERGE_RESOLUTION|>--- conflicted
+++ resolved
@@ -25,14 +25,8 @@
 import org.opengis.util.InternationalString;
 import org.opengis.parameter.ParameterDescriptor;
 import org.opengis.metadata.citation.OnlineResource;
-<<<<<<< HEAD
-import org.opengis.parameter.ParameterDescriptor;
-=======
-import org.opengis.metadata.identification.DistributedComputingPlatform;
-import org.opengis.metadata.identification.OperationMetadata;
 import org.apache.sis.metadata.iso.ISOMetadata;
 import org.apache.sis.metadata.TitleProperty;
->>>>>>> f514ce0e
 import org.apache.sis.xml.Namespaces;
 
 // Branch-specific imports
@@ -145,13 +139,8 @@
      *
      * @param  object  the metadata to copy values from, or {@code null} if none.
      */
-<<<<<<< HEAD
-    @SuppressWarnings("unchecked")
+    @SuppressWarnings({"unchecked", "rawtypes"})
     public DefaultOperationMetadata(final DefaultOperationMetadata object) {
-=======
-    @SuppressWarnings({"unchecked", "rawtypes"})
-    public DefaultOperationMetadata(final OperationMetadata object) {
->>>>>>> f514ce0e
         super(object);
         if (object != null) {
             this.operationName                 = object.getOperationName();
@@ -169,13 +158,8 @@
      *
      * @return an unique identifier for this interface.
      */
-<<<<<<< HEAD
-    @XmlElement(name = "operationName", namespace = Namespaces.SRV, required = true)
+    @XmlElement(name = "operationName", required = true)
     @UML(identifier="operationName", obligation=MANDATORY, specification=ISO_19115)
-=======
-    @Override
-    @XmlElement(name = "operationName", required = true)
->>>>>>> f514ce0e
     public String getOperationName() {
         return operationName;
     }
@@ -200,18 +184,11 @@
      *
      * @return distributed computing platforms on which the operation has been implemented.
      */
-<<<<<<< HEAD
     @XmlJavaTypeAdapter(DCPList.class)
-    @XmlElement(name = "DCP", namespace = Namespaces.SRV, required = true)
+    @XmlElement(name = "distributedComputingPlatform", required = true)
     @UML(identifier="distributedComputingPlatform", obligation=MANDATORY, specification=ISO_19115)
     public Collection<CodeList<?>> getDistributedComputingPlatforms() {
         return distributedComputingPlatforms = nonNullCollection(distributedComputingPlatforms, (Class) CodeList.class);
-=======
-    @Override
-    @XmlElement(name = "distributedComputingPlatform", required = true)
-    public Collection<DistributedComputingPlatform> getDistributedComputingPlatforms() {
-        return distributedComputingPlatforms = nonNullCollection(distributedComputingPlatforms, DistributedComputingPlatform.class);
->>>>>>> f514ce0e
     }
 
     /**
@@ -257,13 +234,8 @@
      *
      * @return free text description of the intent of the operation and the results of the operation, or {@code null} if none.
      */
-<<<<<<< HEAD
-    @XmlElement(name = "operationDescription", namespace = Namespaces.SRV)
+    @XmlElement(name = "operationDescription")
     @UML(identifier="operationDescription", obligation=OPTIONAL, specification=ISO_19115)
-=======
-    @Override
-    @XmlElement(name = "operationDescription")
->>>>>>> f514ce0e
     public InternationalString getOperationDescription() {
         return operationDescription;
     }
@@ -284,13 +256,8 @@
      * @return the name used to invoke this interface within the context of the distributed computing platforms,
      *         or {@code null} if none.
      */
-<<<<<<< HEAD
-    @XmlElement(name = "invocationName", namespace = Namespaces.SRV)
+    @XmlElement(name = "invocationName")
     @UML(identifier="invocationName", obligation=OPTIONAL, specification=ISO_19115)
-=======
-    @Override
-    @XmlElement(name = "invocationName")
->>>>>>> f514ce0e
     public InternationalString getInvocationName() {
         return invocationName;
     }
@@ -310,13 +277,8 @@
      *
      * @return handle for accessing the service interface.
      */
-<<<<<<< HEAD
-    @XmlElement(name = "connectPoint", namespace = Namespaces.SRV, required = true)
+    @XmlElement(name = "connectPoint", required = true)
     @UML(identifier="connectPoint", obligation=MANDATORY, specification=ISO_19115)
-=======
-    @Override
-    @XmlElement(name = "connectPoint", required = true)
->>>>>>> f514ce0e
     public Collection<OnlineResource> getConnectPoints() {
         return connectPoints = nonNullCollection(connectPoints, OnlineResource.class);
     }
@@ -335,15 +297,9 @@
      *
      * @return the parameters that are required for this interface, or an empty collection if none.
      */
-<<<<<<< HEAD
-    @SuppressWarnings("unchecked")
-    @XmlElement(name = "parameters", namespace = Namespaces.SRV)
-    @UML(identifier="parameters", obligation=OPTIONAL, specification=ISO_19115)
-=======
-    @Override
     @XmlElement(name = "parameter")
     @SuppressWarnings({"unchecked", "rawtypes"})
->>>>>>> f514ce0e
+    @UML(identifier="parameters", obligation=OPTIONAL, specification=ISO_19115)
     public Collection<ParameterDescriptor<?>> getParameters() {
         return parameters = nonNullCollection(parameters, (Class) ParameterDescriptor.class);
     }
@@ -368,17 +324,10 @@
      *
      * @return list of operation that must be completed immediately, or an empty list if none.
      */
-<<<<<<< HEAD
-    @XmlElement(name = "dependsOn", namespace = Namespaces.SRV)
+    @XmlElement(name = "dependsOn")
     @UML(identifier="dependsOn", obligation=OPTIONAL, specification=ISO_19115)
     public List<DefaultOperationMetadata> getDependsOn() {
         return dependsOn = nonNullList(dependsOn, DefaultOperationMetadata.class);
-=======
-    @Override
-    @XmlElement(name = "dependsOn")
-    public List<OperationMetadata> getDependsOn() {
-        return dependsOn = nonNullList(dependsOn, OperationMetadata.class);
->>>>>>> f514ce0e
     }
 
     /**
