--- conflicted
+++ resolved
@@ -400,19 +400,15 @@
                 }
                 value = feature.getPropertyValue(propertyType.getName().toString());
                 if (value == null) {
-<<<<<<< HEAD
-                    if (propertyType instanceof FieldType && ((FieldType) propertyType).getMinimumOccurs() == 0) {
-=======
-                    if (propertyType instanceof AttributeType<?>
-                            && ((AttributeType<?>) propertyType).getMinimumOccurs() == 0
-                            && ((AttributeType<?>) propertyType).characteristics().isEmpty())
+                    if (propertyType instanceof DefaultAttributeType<?>
+                            && ((DefaultAttributeType<?>) propertyType).getMinimumOccurs() == 0
+                            && ((DefaultAttributeType<?>) propertyType).characteristics().isEmpty())
                     {
                         continue;                           // If optional, no value and no characteristics, skip the full row.
                     }
-                    if (propertyType instanceof FeatureAssociationRole
-                            && ((FeatureAssociationRole) propertyType).getMinimumOccurs() == 0)
+                    if (propertyType instanceof DefaultAssociationRole
+                            && ((DefaultAssociationRole) propertyType).getMinimumOccurs() == 0)
                     {
->>>>>>> 38edbe5f
                         continue;                           // If optional and no value, skip the full row.
                     }
                     cardinality = 0;
