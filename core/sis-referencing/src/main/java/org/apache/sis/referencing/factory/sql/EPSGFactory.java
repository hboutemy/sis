--- conflicted
+++ resolved
@@ -47,7 +47,7 @@
 import org.apache.sis.util.ObjectConverters;
 
 // Branch-dependent imports
-import java.nio.file.Path;
+import org.apache.sis.internal.jdk7.Path;
 
 
 /**
@@ -256,7 +256,7 @@
         catalog         = ObjectConverters.convert(properties.get("catalog"), String.class);
         scriptDirectory = ObjectConverters.convert(properties.get("scriptDirectory"), Path.class);
         if (locale == null) {
-            locale = Locale.getDefault(Locale.Category.DISPLAY);
+            locale = Locale.getDefault();
         }
         this.locale = locale;
         if (ds == null) try {
@@ -267,16 +267,6 @@
         } catch (Exception e) {
             throw new UnavailableFactoryException(e.getLocalizedMessage(), e);
         }
-<<<<<<< HEAD
-        this.nameFactory  = factory(NameFactory.class, nameFactory);
-        this.datumFactory = factory(DatumFactory.class, datumFactory);
-        this.csFactory    = factory(CSFactory.class, csFactory);
-        this.crsFactory   = factory(CRSFactory.class, crsFactory);
-        this.copFactory   = factory(CoordinateOperationFactory.class, copFactory);
-        this.mtFactory    = factory(MathTransformFactory.class, mtFactory);
-        this.translator   = translator;
-        this.locale       = Locale.getDefault();
-=======
         dataSource   = ds;
         nameFactory  = factory(NameFactory.class,                "nameFactory",  properties);
         datumFactory = factory(DatumFactory.class,               "datumFactory", properties);
@@ -284,7 +274,6 @@
         crsFactory   = factory(CRSFactory.class,                 "crsFactory",   properties);
         copFactory   = factory(CoordinateOperationFactory.class, "copFactory",   properties);
         mtFactory    = factory(MathTransformFactory.class,       "mtFactory",    properties);
->>>>>>> 16d6458e
         super.setTimeout(10, TimeUnit.SECONDS);
     }
 
@@ -367,7 +356,8 @@
      */
     public synchronized void install(final Connection connection) throws IOException, SQLException {
         ArgumentChecks.ensureNonNull("connection", connection);
-        try (EPSGInstaller installer = new EPSGInstaller(connection)) {
+        final EPSGInstaller installer = new EPSGInstaller(connection);
+        try {
             final boolean ac = connection.getAutoCommit();
             if (ac) {
                 connection.setAutoCommit(false);
@@ -395,6 +385,8 @@
                     installer.logFailure(locale);
                 }
             }
+        } finally {
+            installer.close();
         }
     }
 
