--- conflicted
+++ resolved
@@ -21,17 +21,14 @@
 import org.opengis.geometry.Envelope;
 import org.opengis.geometry.DirectPosition;
 import org.opengis.metadata.spatial.DimensionNameType;
-<<<<<<< HEAD
-=======
-import org.opengis.coverage.PointOutsideCoverageException;
 import org.opengis.referencing.operation.TransformException;
 import org.opengis.referencing.cs.CoordinateSystem;
 import org.opengis.referencing.cs.AxisDirection;
->>>>>>> 152b383d
 import org.apache.sis.geometry.AbstractEnvelope;
 import org.apache.sis.geometry.GeneralEnvelope;
 import org.apache.sis.geometry.GeneralDirectPosition;
 import org.apache.sis.coverage.SubspaceNotSpecifiedException;
+import org.apache.sis.coverage.PointOutsideCoverageException;
 import org.apache.sis.referencing.operation.transform.MathTransforms;
 import org.apache.sis.referencing.operation.matrix.Matrices;
 import org.apache.sis.referencing.operation.matrix.Matrix3;
@@ -262,7 +259,7 @@
         try {
             extent.slice(slicePoint, new int[] {1, 2});
             fail("Expected PointOutsideCoverageException");
-        } catch (RuntimeException e) {
+        } catch (PointOutsideCoverageException e) {
             final String message = e.getLocalizedMessage();
             assertTrue(message, message.contains("(900, 47)"));     // See above comment.
         }
