/*
 * Licensed to the Apache Software Foundation (ASF) under one or more
 * contributor license agreements.  See the NOTICE file distributed with
 * this work for additional information regarding copyright ownership.
 * The ASF licenses this file to You under the Apache License, Version 2.0
 * (the "License"); you may not use this file except in compliance with
 * the License.  You may obtain a copy of the License at
 *
 *     http://www.apache.org/licenses/LICENSE-2.0
 *
 * Unless required by applicable law or agreed to in writing, software
 * distributed under the License is distributed on an "AS IS" BASIS,
 * WITHOUT WARRANTIES OR CONDITIONS OF ANY KIND, either express or implied.
 * See the License for the specific language governing permissions and
 * limitations under the License.
 */
package org.apache.sis.feature;

import java.util.Arrays;
import java.util.Map;
import java.util.Set;
import java.util.Objects;
import java.io.IOException;
import java.io.Serializable;
import org.opengis.parameter.ParameterDescriptorGroup;
import org.opengis.parameter.ParameterValueGroup;
import org.opengis.util.GenericName;
import org.apache.sis.internal.util.CollectionsExt;
import org.apache.sis.internal.converter.SurjectiveConverter;
import org.apache.sis.internal.feature.AttributeConvention;
import org.apache.sis.internal.feature.FeatureUtilities;
import org.apache.sis.internal.feature.Resources;
import org.apache.sis.util.ArgumentChecks;
import org.apache.sis.util.ObjectConverter;
import org.apache.sis.util.ObjectConverters;
import org.apache.sis.util.UnconvertibleObjectException;
import org.apache.sis.util.resources.Errors;
import org.apache.sis.util.CharSequences;
import org.apache.sis.util.Classes;


/**
 * An operation concatenating the string representations of the values of multiple properties.
 * This operation can be used for creating a <cite>compound key</cite> as a {@link String}
 * that consists of two or more attribute values that uniquely identify a feature instance.
 *
 * <p>This operation supports both reading and writing. When setting a value on the attribute
 * created by this operation, the value will be split and forwarded to each single attribute.</p>
 *
 * @author  Johann Sorel (Geomatys)
 * @author  Martin Desruisseaux (Geomatys)
 * @version 1.0
 *
 * @see <a href="https://en.wikipedia.org/wiki/Compound_key">Compound key on Wikipedia</a>
 *
 * @since 0.7
 * @module
 */
final class StringJoinOperation extends AbstractOperation {
    /**
     * For cross-version compatibility.
     */
    private static final long serialVersionUID = 2303047827010821381L;

    /**
     * The character used for escaping occurrences of the delimiter inside a value.
     */
    static final char ESCAPE = '\\';

    /**
     * The parameter descriptor for the "String join" operation, which does not take any parameter.
     */
    private static final ParameterDescriptorGroup EMPTY_PARAMS = FeatureUtilities.parameters("StringJoin");

    /**
     * A pseudo-converter returning the identifier of a feature. This pseudo-converter is used in place
     * of "real" converters in the {@link StringJoinOperation#converters} array when the property is an
     * association to a feature instead of an attribute. This pseudo-converters is used as below:
     *
     * <ul>
     *   <li>{@link Result#getValue()} gets this converter by a call to {@code converters[i].inverse()}.
     *       This works provided that {@link #inverse()} returns {@code this} (see comment below).</li>
     *   <li>{@link Result#setValue(String)} needs to perform a special case for this class.</li>
     * </ul>
     *
     * This is not a well-formed converter since its {@link #inverse()} method does not fulfill the required
     * semantic of {@link ObjectConverter#inverse()}, but this is okay for {@link StringJoinOperation} needs.
     * This converter should never be accessible to users however.
     */
    private static final class ForFeature extends SurjectiveConverter<Object,Object> implements Serializable {
        /** For cross-version compatibility. */
        private static final long serialVersionUID = 2208230611402221572L;

        /**
         * The "real" converter which would have been stored in the {@link StringJoinOperation#converters}
         * array if the property was an attribute instead of an association. For formatting the feature
         * identifier, we need to use the inverse of that converter.
         */
        final ObjectConverter<? super String, ?> converter;

        /** Creates a new wrapper over the given converter. */
        ForFeature(final ObjectConverter<? super String, ?> converter) {
            this.converter = converter;
        }

        /**
         * Returns {@code this} for allowing {@link Result#getValue()} to get this pseudo-converter.
         * This is a violation of {@link ObjectConverter} contract since this pseudo-converter is not
         * an identity converter. Direct uses of this pseudo-converter will need a {@code instanceof}
         * check instead.
         */
        @Override public ObjectConverter<Object,Object> inverse()        {return this;}
        @Override public Class<Object>                  getSourceClass() {return Object.class;}
        @Override public Class<Object>                  getTargetClass() {return Object.class;}
        @Override public Object apply(final Object f) {
            return (f != null) ? format(converter.inverse(),
                    ((AbstractFeature) f).getPropertyValue(AttributeConvention.IDENTIFIER)) : null;
        }
    }

    /**
     * The name of the properties (attributes of operations producing attributes)
     * from which to get the values to concatenate.
     */
    private final String[] attributeNames;

    /**
     * Converters for parsing strings as attribute values. Those converters will be used by
     * {@link Result#setValue(String)} while {@link Result#getValue()} will use the inverse
     * of those converters.
     *
     * <p>Note: we store converters from string to value instead of the converse because
     * the inverse conversion is often a simple call to {@link Object#toString()}, so there
     * is a risk that some of the latter converters do not bother to remember their inverse.</p>
     */
    private final ObjectConverter<? super String, ?>[] converters;

    /**
     * The property names as an unmodifiable set, created when first needed.
     */
    private transient Set<String> dependencies;

    /**
     * The type of the result returned by the string concatenation operation.
     */
    private final DefaultAttributeType<String> resultType;

    /**
     * The characters to use at the beginning of the concatenated string, or an empty string if none.
     */
    final String prefix;

    /**
     * The characters to use at the end of the concatenated string, or an empty string if none.
     */
    final String suffix;

    /**
     * The characters to use a delimiter between each single attribute value.
     */
    final String delimiter;

    /**
     * Creates a new operation for string concatenations using the given prefix, suffix and delimeter.
     * It is caller's responsibility to ensure that {@code delimiter} and {@code singleAttributes} are not null.
     * This private constructor does not verify that condition on the assumption that the public API did.
     *
     * @see FeatureOperations#compound(Map, String, String, String, AbstractIdentifiedType...)
     */
    @SuppressWarnings({"rawtypes", "unchecked"})                                        // Generic array creation.
    StringJoinOperation(final Map<String,?> identification, final String delimiter,
            final String prefix, final String suffix, final AbstractIdentifiedType[] singleAttributes)
            throws UnconvertibleObjectException
    {
        super(identification);
        attributeNames = new String[singleAttributes.length];
        converters = new ObjectConverter[singleAttributes.length];
        for (int i=0; i < singleAttributes.length; i++) {
            /*
             * Verify the following conditions:
             *   - property types are non-null.
             *   - properties are either attributes, or operations producing attributes,
             *     or association to features having an "sis:identifier" property.
             *   - attributes contain at most one value (no collections).
             *
             * We test FeatureAssociationRole, Operation and AttributeType in that order
             * because the "sis:identifier" property of FeatureType may be an Operation,
             * which may in turn produce an AttributeType. We do not accept more complex
             * combinations (e.g. operation producing an association).
             */
            AbstractIdentifiedType propertyType = singleAttributes[i];
            ArgumentChecks.ensureNonNullElement("singleAttributes", i, propertyType);
            final GenericName name = propertyType.getName();
            int maximumOccurs = 0;                              // May be a bitwise combination; need only to know if > 1.
            IllegalArgumentException cause = null;              // In case of failure to find "sis:identifier" property.
            final boolean isAssociation = (propertyType instanceof DefaultAssociationRole);
            if (isAssociation) {
                final DefaultAssociationRole role = (DefaultAssociationRole) propertyType;
                final DefaultFeatureType ft = role.getValueType();
                maximumOccurs = role.getMaximumOccurs();
                try {
                    propertyType = ft.getProperty(AttributeConvention.IDENTIFIER);
                } catch (IllegalArgumentException e) {
                    cause = e;
                }
            }
            if (propertyType instanceof AbstractOperation) {
                propertyType = ((AbstractOperation) propertyType).getResult();
            }
            if (propertyType instanceof DefaultAttributeType) {
                maximumOccurs |= ((DefaultAttributeType<?>) propertyType).getMaximumOccurs();
            } else {
                final Class<?>[] inf = Classes.getLeafInterfaces(Classes.getClass(propertyType), AbstractIdentifiedType.class);
                throw new IllegalArgumentException(Resources.forProperties(identification)
                        .getString(Resources.Keys.IllegalPropertyType_2, name, (inf.length != 0) ? inf[0] : null), cause);
            }
            if (maximumOccurs > 1) {
                throw new IllegalArgumentException(Resources.forProperties(identification)
                        .getString(Resources.Keys.NotASingleton_1, name));
            }
            /*
             * StringJoinOperation does not need to keep the AttributeType references.
             * We need only their names and how to convert from String to their values.
             */
            attributeNames[i] = name.toString();
            ObjectConverter<? super String, ?> converter = ObjectConverters.find(
                    String.class, ((DefaultAttributeType<?>) propertyType).getValueClass());
            if (isAssociation) {
                converter = new ForFeature(converter);
            }
            converters[i] = converter;
        }
        resultType = FeatureOperations.POOL.unique(new DefaultAttributeType<>(
                resultIdentification(identification), String.class, 1, 1, null));
        this.delimiter = delimiter;
        this.prefix = (prefix == null) ? "" : prefix;
        this.suffix = (suffix == null) ? "" : suffix;
    }

    /**
     * Returns an empty group of parameters since this operation does not require any parameter.
     *
     * @return empty parameter group.
     */
    @Override
    public ParameterDescriptorGroup getParameters() {
        return EMPTY_PARAMS;
    }

    /**
     * Returns the type of results computed by this operation, which is {@code AttributeType<String>}.
     * The attribute type name depends on the value of {@code "result.*"} properties (if any)
     * given at construction time.
     *
     * @return an {@code AttributeType<String>}.
     */
    @Override
    public AbstractIdentifiedType getResult() {
        return resultType;
    }

    /**
     * Returns the names of feature properties that this operation needs for performing its task.
     */
    @Override
    @SuppressWarnings("ReturnOfCollectionOrArrayField")
    public synchronized Set<String> getDependencies() {
        if (dependencies == null) {
            dependencies = CollectionsExt.immutableSet(true, attributeNames);
        }
        return dependencies;
    }

    /**
     * Formats the given value using the given converter. This method is a workaround for the presence
     * of the first {@code ?} in {@code ObjectConverter<?,?>}: defining a separated method allows us
     * to replace that {@code <?>} by {@code <S>}, thus allowing the compiler to verify consistency.
     *
     * @param converter  the converter to use for formatting the given value.
     * @param value      the value to format, or {@code null}.
     */
    static <S> Object format(final ObjectConverter<S,?> converter, final Object value) {
        return converter.apply(converter.getSourceClass().cast(value));
    }

    /**
     * Returns the concatenation of property values of the given feature.
     *
     * @param  feature     the feature on which to execute the operation.
     * @param  parameters  ignored (can be {@code null}).
     * @return the concatenation of feature property values.
     */
    @Override
    public Property apply(AbstractFeature feature, ParameterValueGroup parameters) {
        ArgumentChecks.ensureNonNull("feature", feature);
        return new Result(feature);
    }




    /**
     * The attributes that contains the result of concatenating the string representation of other attributes.
     * Value is calculated each time it is accessed.
     */
    private final class Result extends AbstractAttribute<String> {
        /**
         * For cross-version compatibility.
         */
        private static final long serialVersionUID = -8435975199763452547L;

        /**
         * The feature specified to the {@link StringJoinOperation#apply(AbstractFeature, ParameterValueGroup)} method.
         */
        private final AbstractFeature feature;

        /**
         * Creates a new attribute for the given feature.
         */
        Result(final AbstractFeature feature) {
            super(resultType);
            this.feature = feature;
        }

        /**
         * Creates a string which is the concatenation of attribute values of all properties
         * specified to the {@link StringJoinOperation} constructor.
         *
         * @return the concatenated string.
         * @throws UnconvertibleObjectException if one of the attribute values is not of the expected type.
         */
        @Override
        public String getValue() throws UnconvertibleObjectException {
            final StringBuilder sb = new StringBuilder();
            String sep = prefix;
            String name  = null;
            Object value = null;
            try {
                for (int i=0; i < attributeNames.length; i++) {
                    name  = attributeNames[i];
                    value = feature.getPropertyValue(name);                 // Used in 'catch' block in case of exception.
                    value = format(converters[i].inverse(), value);
                    sb.append(sep);
                    sep = delimiter;
                    if (value != null) {
                        /*
                         * First insert the value, then substitute in-place all occurrences of "\" by "\\"
                         * then all occurence of the delimiter by "\" followed by the delimiter.
                         */
                        final int startAt = sb.length();
                        int j = sb.append(value).length();
                        while (--j >= startAt) {
                            if (sb.charAt(j) == ESCAPE) {
                                sb.insert(j, ESCAPE);
                            }
                        }
                        j = startAt;
                        while ((j = sb.indexOf(sep, j)) >= 0) {
                            sb.insert(j, ESCAPE);
                            j += sep.length() + 1;
                        }
                    }
                }
            } catch (ClassCastException e) {
                if (value == null) {
                    throw e;
                }
                throw new UnconvertibleObjectException(Errors.format(
                        Errors.Keys.IncompatiblePropertyValue_1, name), e);
            }
            return sb.append(suffix).toString();
        }

        /**
         * Given a concatenated string as produced by {@link #getValue()}, separates the components around
         * the separator and forward the values to the original attributes. If one of the values cannot be
         * parsed, then this method does not store any property value ("all or nothing" behavior).
         *
         * @param  value  the concatenated string.
<<<<<<< HEAD
         * @throws IllegalArgumentException if one of the attribute values can not be parsed to the expected type.
=======
         * @throws InvalidPropertyValueException if one of the attribute values cannot be parsed to the expected type.
>>>>>>> 34b68d41
         */
        @Override
        public void setValue(final String value) throws IllegalArgumentException {
            final int endAt = value.length() - suffix.length();
            final boolean prefixMatches = value.startsWith(prefix);
            if (!prefixMatches || !value.endsWith(suffix)) {
                throw new IllegalArgumentException(Errors.format(Errors.Keys.UnexpectedCharactersAtBound_4,
                        getName(),
                        prefixMatches ? 1 : 0,              // For "{1,choice,0#begin|1#end}" in message format.
                        prefixMatches ? suffix : prefix,
                        prefixMatches ? value.substring(Math.max(0, endAt)) : CharSequences.token(value, 0)));
            }
            /*
             * We do not use the regex split for avoiding possible reserved regex characters,
             * and also for processing directly escaped delimiters. We convert the values as we
             * read them (no need to store the substrings) but do not store them in the properties
             * before we succeeded to parse all values, so we have a "all or nothing" behavior.
             */
            final Object[] values = new Object[attributeNames.length];
            int lower = prefix.length();
            int upper = lower;
            int count = 0;
            boolean done = false;
            do {
                upper = value.indexOf(delimiter, upper);
                if (upper >= 0 && upper < endAt) {
                    /*
                     * If an odd number of escape characters exist before the delimiter, remove the last
                     * escape character and continue the search for the next delimiter.
                     */
                    int escape = upper;
                    while (escape != 0 && value.charAt(escape - 1) == ESCAPE) {
                        escape--;
                    }
                    if (((upper - escape) & 1) != 0) {
                        upper += delimiter.length() + 1;
                        continue;
                    }
                } else {
                    upper = endAt;
                    done = true;
                }
                /*
                 * Get the value and remove all escape characters. Each escape character is either followed by another
                 * escape character (that we need to keep) or the delimiter. The algorithm used here is inefficient
                 * (we recreate a buffer for each character to remove), but we assume that it should be rarely needed.
                 */
                String element = value.substring(lower, upper);
                for (int i=0; (i = element.indexOf(ESCAPE, i)) >= 0;) {
                    element = new StringBuilder(element.length() - 1)
                            .append(element, 0, i).append(element, i+1, element.length()).toString();
                    if (i < element.length()) {
                        if (element.charAt(i) == ESCAPE) {
                            i++;
                        } else {
                            assert element.startsWith(delimiter, i) : element;
                            i += delimiter.length();
                        }
                    }
                }
                /*
                 * Empty strings are considered as null values for consistency with StringJoinOperation.format(…).
                 * If we have more values than expected, continue the parsing but without storing the values.
                 * The intent is to get the correct count of values for error reporting.
                 */
                if (!element.isEmpty() && count < values.length) {
                    ObjectConverter<? super String, ?> converter = converters[count];
                    if (converter instanceof ForFeature) {
                        converter = ((ForFeature) converter).converter;
                    }
                    try {
                        values[count] = converter.apply(element);
                    } catch (UnconvertibleObjectException e) {
                        throw new IllegalArgumentException(Errors.format(
                                Errors.Keys.CanNotAssign_2, attributeNames[count], element), e);
                    }
                }
                count++;
                upper += delimiter.length();
                lower = upper;
            } while (!done);
            /*
             * Store the values in the properties only after we successfully converted all of them,
             * in order to have a "all or nothing" behavior (assuming that calls to Feature methods
             * below do not fail).
             */
            if (values.length != count) {
                throw new IllegalArgumentException(Resources.format(
                        Resources.Keys.UnexpectedNumberOfComponents_4, getName(), value, values.length, count));
            }
            for (int i=0; i < values.length; i++) {
                AbstractFeature f = feature;
                String name = attributeNames[i];
                if (converters[i] instanceof ForFeature) {
                    f = (AbstractFeature) f.getPropertyValue(name);
                    name = AttributeConvention.IDENTIFIER;
                }
                f.setPropertyValue(name, values[i]);
            }
        }
    }

    /**
     * Computes a hash-code value for this operation.
     */
    @Override
    public int hashCode() {
        return super.hashCode() + Arrays.hashCode(attributeNames) + 37 * Objects.hash(delimiter, prefix, suffix);
    }

    /**
     * Compares this operation with the given object for equality.
     */
    @Override
    public boolean equals(final Object obj) {
        if (super.equals(obj)) {
            // 'this.result' is compared (indirectly) by the super class.
            final StringJoinOperation that = (StringJoinOperation) obj;
            return Arrays.equals(this.attributeNames, that.attributeNames) &&
                   Arrays.equals(this.converters,     that.converters)     &&
                  Objects.equals(this.delimiter,      that.delimiter)      &&
                  Objects.equals(this.prefix,         that.prefix)         &&
                  Objects.equals(this.suffix,         that.suffix);
        }
        return false;
    }

    /**
     * Appends a string representation of the "formula" used for computing the result.
     *
     * @param  buffer  where to format the "formula".
     */
    @Override
    void formatResultFormula(final Appendable buffer) throws IOException {
        final String escape = ESCAPE + delimiter;
        if (prefix != null) buffer.append(prefix);
        for (int i=0; i<attributeNames.length; i++) {
            if (i != 0) buffer.append(delimiter);
            buffer.append(attributeNames[i].replace(delimiter, escape));
        }
        if (suffix != null) buffer.append(suffix);
    }
}<|MERGE_RESOLUTION|>--- conflicted
+++ resolved
@@ -377,11 +377,7 @@
          * parsed, then this method does not store any property value ("all or nothing" behavior).
          *
          * @param  value  the concatenated string.
-<<<<<<< HEAD
-         * @throws IllegalArgumentException if one of the attribute values can not be parsed to the expected type.
-=======
-         * @throws InvalidPropertyValueException if one of the attribute values cannot be parsed to the expected type.
->>>>>>> 34b68d41
+         * @throws IllegalArgumentException if one of the attribute values cannot be parsed to the expected type.
          */
         @Override
         public void setValue(final String value) throws IllegalArgumentException {
