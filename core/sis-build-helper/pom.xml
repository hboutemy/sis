<?xml version="1.0" encoding="UTF-8"?>

<!--
  Licensed to the Apache Software Foundation (ASF) under one
  or more contributor license agreements.  See the NOTICE file
  distributed with this work for additional information
  regarding copyright ownership.  The ASF licenses this file
  to you under the Apache License, Version 2.0 (the
  "License"); you may not use this file except in compliance
  with the License.  You may obtain a copy of the License at

    http://www.apache.org/licenses/LICENSE-2.0

  Unless required by applicable law or agreed to in writing,
  software distributed under the License is distributed on an
  "AS IS" BASIS, WITHOUT WARRANTIES OR CONDITIONS OF ANY
  KIND, either express or implied.  See the License for the
  specific language governing permissions and limitations
  under the License.
-->

<project xmlns              = "http://maven.apache.org/POM/4.0.0"
         xmlns:xsi          = "http://www.w3.org/2001/XMLSchema-instance"
         xsi:schemaLocation = "http://maven.apache.org/POM/4.0.0
                               http://maven.apache.org/xsd/maven-4.0.0.xsd">
  <modelVersion>4.0.0</modelVersion>
  <prerequisites>
    <maven>3.1.1</maven>
  </prerequisites>

  <!-- Do not inherit from core/pom.xml because doing so would create a cyclic dependency. -->
  <parent>
    <groupId>org.apache.sis</groupId>
    <artifactId>parent</artifactId>
<<<<<<< HEAD
    <version>0.8-SNAPSHOT</version>
=======
    <version>1.0-jdk7-SNAPSHOT</version>
>>>>>>> a217982a
    <relativePath>../../pom.xml</relativePath>
  </parent>


  <!-- ===========================================================
           Module Description
       =========================================================== -->
  <groupId>org.apache.sis.core</groupId>
  <artifactId>sis-build-helper</artifactId>
  <packaging>maven-plugin</packaging>
  <name>Apache SIS build helper</name>
  <description>
  <!-- Left alignment because this description will be copied in META-INF/MANIFEST.MF
       The leading space after the first line is necessary for proper formatting. -->
Define Maven Mojos and Javadoc taglets for generating resource files
 formatting the Javadoc or creating ".oxt" files for OpenOffice.org.
 While any project could use it, this module is primarily for internal
 use by Apache SIS and may change in any future version.
  </description>


  <!-- ===========================================================
           Developers and Contributors
       =========================================================== -->
  <developers>
    <developer>
      <name>Martin Desruisseaux</name>
      <id>desruisseaux</id>
      <email>desruisseaux@apache.org</email>
      <organization>Geomatys</organization>
      <organizationUrl>http://www.geomatys.com</organizationUrl>
      <timezone>+1</timezone>
      <roles>
        <role>developer</role>
      </roles>
    </developer>
  </developers>
  <contributors>
    <contributor>
      <name>Olivier Nouguier</name>
      <email>olivier.nouguier@geomatys.com</email>
      <organization>Geomatys</organization>
      <organizationUrl>http://www.geomatys.com</organizationUrl>
      <timezone>+1</timezone>
      <roles>
        <role>developer</role>
      </roles>
    </contributor>
  </contributors>


  <!-- ===========================================================
           Build configuration for annotation processing
       =========================================================== -->
  <build>
    <plugins>
      <plugin>
        <groupId>org.apache.maven.plugins</groupId>
        <artifactId>maven-plugin-plugin</artifactId>
        <version>3.5</version>
        <executions>
          <execution>
            <id>default-descriptor</id>
            <phase>process-classes</phase>
          </execution>
        </executions>
      </plugin>
    </plugins>
  </build>


  <!-- ===========================================================
           Dependencies
       =========================================================== -->
  <dependencies>
    <dependency>
      <groupId>org.apache.maven</groupId>
      <artifactId>maven-core</artifactId>
      <version>3.5.0</version>
    </dependency>
    <dependency>
      <groupId>org.apache.maven</groupId>
      <artifactId>maven-plugin-api</artifactId>
      <version>3.5.0</version>
    </dependency>
    <dependency>
      <groupId>org.apache.maven.plugin-tools</groupId>
      <artifactId>maven-plugin-annotations</artifactId>
      <version>3.5</version>
      <scope>provided</scope>
    </dependency>
    <dependency>
      <groupId>org.sonatype.plexus</groupId>
      <artifactId>plexus-build-api</artifactId>
      <version>0.0.7</version>
    </dependency>
    <dependency>
      <groupId>org.apache.commons</groupId>
      <artifactId>commons-compress</artifactId>
    </dependency>
  </dependencies>


  <!-- ===========================================================
           Sun's tools dependency   (from Maven FAQ)
       =========================================================== -->
  <profiles>
    <profile>
      <id>default-tools.jar</id>
      <activation>
        <property>
          <name>java.vendor</name>
          <value>Sun Microsystems Inc.</value>
        </property>
      </activation>
      <dependencies>
        <dependency>
          <groupId>com.sun</groupId>
          <artifactId>tools</artifactId>
          <version>${java.version}</version>
          <scope>system</scope>
          <systemPath>${java.home}/../lib/tools.jar</systemPath>
        </dependency>
      </dependencies>
    </profile>

    <!-- Following is a copy of the above profile with only the Java vendor name changed.
         This copy will not be needed anymore if http://jira.codehaus.org/browse/MNG-3328
         get fixed. -->
    <profile>
      <id>jdk7-tools.jar</id>
      <activation>
        <property>
          <name>java.vendor</name>
          <value>Oracle Corporation</value>
        </property>
      </activation>
      <dependencies>
        <dependency>
          <groupId>com.sun</groupId>
          <artifactId>tools</artifactId>
          <version>${java.version}</version>
          <scope>system</scope>
          <systemPath>${java.home}/../lib/tools.jar</systemPath>
        </dependency>
      </dependencies>
    </profile>
  </profiles>

</project><|MERGE_RESOLUTION|>--- conflicted
+++ resolved
@@ -32,11 +32,7 @@
   <parent>
     <groupId>org.apache.sis</groupId>
     <artifactId>parent</artifactId>
-<<<<<<< HEAD
-    <version>0.8-SNAPSHOT</version>
-=======
-    <version>1.0-jdk7-SNAPSHOT</version>
->>>>>>> a217982a
+    <version>1.0-SNAPSHOT</version>
     <relativePath>../../pom.xml</relativePath>
   </parent>
 
