/*
 * Licensed to the Apache Software Foundation (ASF) under one or more
 * contributor license agreements.  See the NOTICE file distributed with
 * this work for additional information regarding copyright ownership.
 * The ASF licenses this file to You under the Apache License, Version 2.0
 * (the "License"); you may not use this file except in compliance with
 * the License.  You may obtain a copy of the License at
 *
 *     http://www.apache.org/licenses/LICENSE-2.0
 *
 * Unless required by applicable law or agreed to in writing, software
 * distributed under the License is distributed on an "AS IS" BASIS,
 * WITHOUT WARRANTIES OR CONDITIONS OF ANY KIND, either express or implied.
 * See the License for the specific language governing permissions and
 * limitations under the License.
 */
package org.apache.sis.internal.jaxb.metadata;

import javax.xml.bind.annotation.XmlElementRef;
import org.apache.sis.metadata.iso.citation.AbstractParty;
import org.apache.sis.internal.jaxb.gco.PropertyType;


/**
 * JAXB adapter mapping implementing class to the GeoAPI interface. See
 * package documentation for more information about JAXB and interface.
 *
 * @author  Martin Desruisseaux (Geomatys)
 * @version 0.5
 * @since   0.5
 * @module
 */
public final class CI_Party extends PropertyType<CI_Party, AbstractParty> {
    /**
     * Empty constructor for JAXB only.
     */
    public CI_Party() {
    }

    /**
     * Returns the type which is bound by this adapter.
     *
     * @return {@code Party.class}
     */
    @Override
    protected Class<AbstractParty> getBoundType() {
        return AbstractParty.class;
    }

    /**
     * Constructor for the {@link #wrap} method only.
     */
<<<<<<< HEAD
    private CI_Party(final AbstractParty metadata) {
        super(metadata);
=======
    private CI_Party(final Party value) {
        super(value);
>>>>>>> d859b678
    }

    /**
     * Invoked by {@link PropertyType} at marshalling time for wrapping the given metadata value
     * in a {@code <cit:CI_Party>} XML element.
     *
     * @param  value  the metadata element to marshal.
     * @return a {@code PropertyType} wrapping the given the metadata element.
     */
    @Override
<<<<<<< HEAD
    protected CI_Party wrap(final AbstractParty metadata) {
        return new CI_Party(metadata);
=======
    protected CI_Party wrap(final Party value) {
        return new CI_Party(value);
>>>>>>> d859b678
    }

    /**
     * Invoked by JAXB at marshalling time for getting the actual metadata to write
     * inside the {@code <cit:CI_Party>} XML element.
     * This is the value or a copy of the value given in argument to the {@code wrap} method.
     *
     * @return the metadata to be marshalled.
     */
    @XmlElementRef
    public AbstractParty getElement() {
        return metadata;
    }

    /**
     * Invoked by JAXB at unmarshalling time for storing the result temporarily.
     *
     * @param  value  the unmarshalled metadata.
     */
    public void setElement(final AbstractParty value) {
        metadata = value;
    }
}<|MERGE_RESOLUTION|>--- conflicted
+++ resolved
@@ -50,13 +50,8 @@
     /**
      * Constructor for the {@link #wrap} method only.
      */
-<<<<<<< HEAD
-    private CI_Party(final AbstractParty metadata) {
-        super(metadata);
-=======
-    private CI_Party(final Party value) {
+    private CI_Party(final AbstractParty value) {
         super(value);
->>>>>>> d859b678
     }
 
     /**
@@ -67,13 +62,8 @@
      * @return a {@code PropertyType} wrapping the given the metadata element.
      */
     @Override
-<<<<<<< HEAD
-    protected CI_Party wrap(final AbstractParty metadata) {
-        return new CI_Party(metadata);
-=======
-    protected CI_Party wrap(final Party value) {
+    protected CI_Party wrap(final AbstractParty value) {
         return new CI_Party(value);
->>>>>>> d859b678
     }
 
     /**
