--- conflicted
+++ resolved
@@ -51,19 +51,13 @@
     private static final long serialVersionUID = 1552761359761440473L;
 
     /**
-<<<<<<< HEAD
-     * The pattern of dates.
+     * The {@value} timezone ID.
      *
      * The JDK7 branch has a 'X' pattern at the end of this format. But JDK6 does not support that pattern.
      * As a workaround, code using this pattern will append a hard-coded {@code "'Z'"} if the timezone is
      * known to be UTC.
      */
-    public static final String PATTERN = "yyyy-MM-dd'T'HH:mm:ss.S";
-=======
-     * The {@value} timezone ID.
-     */
     public static final String UTC = "UTC";
->>>>>>> 6e941010
 
     /**
      * Short version of {@link #PATTERN}, to be used when formatting temporal extents
@@ -81,7 +75,7 @@
      * specification. Note that this is different than {@link java.time.LocalDateTime} which parse those numbers as
      * fraction digits.
      */
-    public static final String TIME_PATTERN = "HH:mm:ss.SSSX";
+    public static final String TIME_PATTERN = "HH:mm:ss.SSS";
 
     /**
      * Number of fraction digits in {@link #TIME_PATTERN}.
@@ -120,13 +114,8 @@
      * @param locale  the locale of the format to create.
      * @param zone    the timezone.
      */
-<<<<<<< HEAD
-    public StandardDateFormat(final Locale locale, final TimeZone timezone) {
-        super("UTC".equals(timezone.getID()) ? PATTERN + "'Z'" : PATTERN, locale);
-        setTimeZone(timezone);
-=======
     public StandardDateFormat(final Locale locale, final TimeZone zone) {
-        super(PATTERN, locale);
+        super(UTC.equals(zone.getID()) ? PATTERN + "'Z'" : PATTERN, locale);
         super.setTimeZone(zone);
     }
 
@@ -172,7 +161,6 @@
             }
         }
         return super.format(date, buffer, pos);
->>>>>>> 6e941010
     }
 
     /**
@@ -183,7 +171,7 @@
      * @return the date, or {@code null} if we failed to parse it.
      */
     @Override
-    public Date parse(String text, final ParsePosition position) {
+    public Date parse(final String text, final ParsePosition position) {
         if (isUserSpecifiedPattern) {
             return super.parse(text, position);
         }
@@ -199,6 +187,36 @@
         final Date date = super.parse(fix.text, position);
         position.setIndex     (fix.adjustIndex(position.getIndex()));
         position.setErrorIndex(fix.adjustIndex(position.getErrorIndex()));
+        if (date != null) {
+            /*
+             * Following is a workaround specific to the JDK6 branch. Since JDK6 does not understand the 'Z' suffix,
+             * we handle it in this method. The Apache SIS branch for JDK7 does not need this hack since JDK7 supports
+             * parsing the 'Z' suffix.
+             */
+            final int p = position.getIndex();
+            if (p < text.length() && text.charAt(p) == 'Z') {
+                position.setIndex(p + 1);
+                final Calendar cal = calendar;
+                final int year   = cal.get(Calendar.YEAR);
+                final int month  = cal.get(Calendar.MONTH);
+                final int day    = cal.get(Calendar.DAY_OF_MONTH);
+                final int hour   = cal.get(Calendar.HOUR_OF_DAY);
+                final int minute = cal.get(Calendar.MINUTE);
+                final int second = cal.get(Calendar.SECOND);
+                final int millis = cal.get(Calendar.MILLISECOND);
+                final TimeZone timezone = cal.getTimeZone();
+                final long time;
+                try {
+                    cal.setTimeZone(TimeZone.getTimeZone(UTC));
+                    cal.set(year, month, day, hour, minute, second);
+                    cal.set(Calendar.MILLISECOND, millis);
+                    time = cal.getTimeInMillis();
+                } finally {
+                    cal.setTimeZone(timezone);
+                }
+                date.setTime(time);
+            }
+        }
         return date;
     }
 
@@ -319,37 +337,6 @@
                 case 2:  time =    ":00.000"; break;
                 case 3:  time =       ".000"; break;
             }
-<<<<<<< HEAD
-        } else {
-            /*
-             * Following is a workaround specific to the JDK6 branch. Since JDK6 does not understand the 'Z' suffix,
-             * we handle it in this method. The Apache SIS branch for JDK7 does not need this hack since JDK7 supports
-             * parsing the 'Z' suffix.
-             */
-            final int p = position.getIndex();
-            if (p < text.length() && text.charAt(p) == 'Z') {
-                position.setIndex(p + 1);
-                final Calendar cal = calendar;
-                final int year   = cal.get(Calendar.YEAR);
-                final int month  = cal.get(Calendar.MONTH);
-                final int day    = cal.get(Calendar.DAY_OF_MONTH);
-                final int hour   = cal.get(Calendar.HOUR_OF_DAY);
-                final int minute = cal.get(Calendar.MINUTE);
-                final int second = cal.get(Calendar.SECOND);
-                final int millis = cal.get(Calendar.MILLISECOND);
-                final TimeZone timezone = cal.getTimeZone();
-                final long time;
-                try {
-                    cal.setTimeZone(TimeZone.getTimeZone("UTC"));
-                    cal.set(year, month, day, hour, minute, second);
-                    cal.set(Calendar.MILLISECOND, millis);
-                    time = cal.getTimeInMillis();
-                } finally {
-                    cal.setTimeZone(timezone);
-                }
-                date.setTime(time);
-            }
-=======
             return new Fix(new StringBuilder(text).insert(s, time).toString(), s, time.length());
         }
 
@@ -364,7 +351,6 @@
                 index = Math.max(lower, index - change);
             }
             return index;
->>>>>>> 6e941010
         }
     }
 }