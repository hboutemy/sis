--- conflicted
+++ resolved
@@ -122,21 +122,12 @@
      * Returns a unique identifier for the location instance. The methods of identifying locations is specified
      * by the {@linkplain ModifiableLocationType#getIdentifications() location type identifications}.
      *
-<<<<<<< HEAD
-     * <div class="note"><b>Examples:</b>
-     * if {@code LocationType.getIdentifications()} contain “name”, then geographic identifiers may be country
-     * names like “Japan” or “France”, or places like “Eiffel Tower”. If location type identifications contain
-     * “code”, then geographic identifiers may be “SW1P 3AD” postcode.
-     * </div>
-     *
-=======
->>>>>>> 8f68fc28
      * In order to ensure that a geographic identifier is unique within a wider geographic domain,
      * the geographic identifier may need to include an identifier of an instance of a parent location type,
      * for example “Paris, Texas”.
      *
      * <h4>Examples</h4>
-     * If {@link LocationType#getIdentifications()} contain “name”, then geographic identifiers may be country
+     * If {@code LocationType.getIdentifications()} contain “name”, then geographic identifiers may be country
      * names like “Japan” or “France”, or places like “Eiffel Tower”. If location type identifications contain
      * “code”, then geographic identifiers may be “SW1P 3AD” postcode.
      *
