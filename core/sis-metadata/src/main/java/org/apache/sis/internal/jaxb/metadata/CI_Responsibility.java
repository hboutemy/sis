--- conflicted
+++ resolved
@@ -54,13 +54,8 @@
     /**
      * Constructor for the {@link #wrap} method only.
      */
-<<<<<<< HEAD
-    private CI_Responsibility(final DefaultResponsibility metadata) {
-        super(metadata);
-=======
-    private CI_Responsibility(final Responsibility value) {
+    private CI_Responsibility(final DefaultResponsibility value) {
         super(value);
->>>>>>> d859b678
     }
 
     /**
@@ -71,13 +66,8 @@
      * @return a {@code PropertyType} wrapping the given the metadata element.
      */
     @Override
-<<<<<<< HEAD
-    protected CI_Responsibility wrap(final DefaultResponsibility metadata) {
-        return new CI_Responsibility(metadata);
-=======
-    protected CI_Responsibility wrap(final Responsibility value) {
+    protected CI_Responsibility wrap(final DefaultResponsibility value) {
         return new CI_Responsibility(value);
->>>>>>> d859b678
     }
 
     /**
