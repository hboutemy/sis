--- conflicted
+++ resolved
@@ -38,21 +38,6 @@
 import org.apache.sis.util.CharSequences;
 import org.apache.sis.util.Classes;
 
-// Branch-dependent imports
-<<<<<<< HEAD
-=======
-import org.opengis.feature.AttributeType;
-import org.opengis.feature.Feature;
-import org.opengis.feature.FeatureType;
-import org.opengis.feature.FeatureAssociationRole;
-import org.opengis.feature.IdentifiedType;
-import org.opengis.feature.InvalidPropertyValueException;
-import org.opengis.feature.Operation;
-import org.opengis.feature.Property;
-import org.opengis.feature.PropertyType;
-import org.opengis.feature.PropertyNotFoundException;
->>>>>>> e82bf19d
-
 
 /**
  * An operation concatenating the string representations of the values of multiple properties.
@@ -129,7 +114,7 @@
         @Override public Class<Object>                  getTargetClass() {return Object.class;}
         @Override public Object apply(final Object f) {
             return (f != null) ? format(converter.inverse(),
-                    ((Feature) f).getPropertyValue(AttributeConvention.IDENTIFIER)) : null;
+                    ((AbstractFeature) f).getPropertyValue(AttributeConvention.IDENTIFIER)) : null;
         }
     }
 
@@ -179,6 +164,8 @@
      * Creates a new operation for string concatenations using the given prefix, suffix and delimeter.
      * It is caller's responsibility to ensure that {@code delimiter} and {@code singleAttributes} are not null.
      * This private constructor does not verify that condition on the assumption that the public API did.
+     *
+     * @see FeatureOperations#compound(Map, String, String, String, AbstractIdentifiedType...)
      */
     @SuppressWarnings({"rawtypes", "unchecked"})                                        // Generic array creation.
     StringJoinOperation(final Map<String,?> identification, final String delimiter,
@@ -201,48 +188,33 @@
              * which may in turn produce an AttributeType. We do not accept more complex
              * combinations (e.g. operation producing an association).
              */
-<<<<<<< HEAD
-            AbstractIdentifiedType attributeType = singleAttributes[i];
-            ArgumentChecks.ensureNonNullElement("singleAttributes", i, attributeType);
-            final GenericName name = attributeType.getName();
-            if (attributeType instanceof AbstractOperation) {
-                attributeType = ((AbstractOperation) attributeType).getResult();
-            }
-            if (!(attributeType instanceof DefaultAttributeType)) {
-                final Class<?>[] inf = Classes.getLeafInterfaces(Classes.getClass(attributeType), AbstractIdentifiedType.class);
-=======
-            IdentifiedType propertyType = singleAttributes[i];
+            AbstractIdentifiedType propertyType = singleAttributes[i];
             ArgumentChecks.ensureNonNullElement("singleAttributes", i, propertyType);
             final GenericName name = propertyType.getName();
             int maximumOccurs = 0;                              // May be a bitwise combination; need only to know if > 1.
-            PropertyNotFoundException cause = null;             // In case of failure to find "sis:identifier" property.
-            final boolean isAssociation = (propertyType instanceof FeatureAssociationRole);
+            IllegalArgumentException cause = null;              // In case of failure to find "sis:identifier" property.
+            final boolean isAssociation = (propertyType instanceof DefaultAssociationRole);
             if (isAssociation) {
-                final FeatureAssociationRole role = (FeatureAssociationRole) propertyType;
-                final FeatureType ft = role.getValueType();
+                final DefaultAssociationRole role = (DefaultAssociationRole) propertyType;
+                final DefaultFeatureType ft = role.getValueType();
                 maximumOccurs = role.getMaximumOccurs();
                 try {
                     propertyType = ft.getProperty(AttributeConvention.IDENTIFIER);
-                } catch (PropertyNotFoundException e) {
+                } catch (IllegalArgumentException e) {
                     cause = e;
                 }
             }
-            if (propertyType instanceof Operation) {
-                propertyType = ((Operation) propertyType).getResult();
-            }
-            if (propertyType instanceof AttributeType) {
-                maximumOccurs |= ((AttributeType<?>) propertyType).getMaximumOccurs();
+            if (propertyType instanceof AbstractOperation) {
+                propertyType = ((AbstractOperation) propertyType).getResult();
+            }
+            if (propertyType instanceof DefaultAttributeType) {
+                maximumOccurs |= ((DefaultAttributeType<?>) propertyType).getMaximumOccurs();
             } else {
-                final Class<?>[] inf = Classes.getLeafInterfaces(Classes.getClass(propertyType), PropertyType.class);
->>>>>>> e82bf19d
+                final Class<?>[] inf = Classes.getLeafInterfaces(Classes.getClass(propertyType), AbstractIdentifiedType.class);
                 throw new IllegalArgumentException(Resources.forProperties(identification)
                         .getString(Resources.Keys.IllegalPropertyType_2, name, (inf.length != 0) ? inf[0] : null), cause);
             }
-<<<<<<< HEAD
-            if (((DefaultAttributeType<?>) attributeType).getMaximumOccurs() > 1) {
-=======
             if (maximumOccurs > 1) {
->>>>>>> e82bf19d
                 throw new IllegalArgumentException(Resources.forProperties(identification)
                         .getString(Resources.Keys.NotASingleton_1, name));
             }
@@ -251,16 +223,12 @@
              * We need only their names and how to convert from String to their values.
              */
             attributeNames[i] = name.toString();
-<<<<<<< HEAD
-            converters[i] = ObjectConverters.find(String.class, ((DefaultAttributeType<?>) attributeType).getValueClass());
-=======
             ObjectConverter<? super String, ?> converter = ObjectConverters.find(
-                    String.class, ((AttributeType<?>) propertyType).getValueClass());
+                    String.class, ((DefaultAttributeType<?>) propertyType).getValueClass());
             if (isAssociation) {
                 converter = new ForFeature(converter);
             }
             converters[i] = converter;
->>>>>>> e82bf19d
         }
         resultType = FeatureOperations.POOL.unique(new DefaultAttributeType<>(
                 resultIdentification(identification), String.class, 1, 1, null));
@@ -342,7 +310,7 @@
         private static final long serialVersionUID = -8435975199763452547L;
 
         /**
-         * The feature specified to the {@code StringJoinOperation.apply(Feature, ParameterValueGroup)} method.
+         * The feature specified to the {@link StringJoinOperation#apply(AbstractFeature, ParameterValueGroup)} method.
          */
         private final AbstractFeature feature;
 
@@ -475,13 +443,6 @@
                  * If we have more values than expected, continue the parsing but without storing the values.
                  * The intent is to get the correct count of values for error reporting.
                  */
-<<<<<<< HEAD
-                if (!element.isEmpty() && count < values.length) try {
-                    values[count] = converters[count].apply(element);
-                } catch (UnconvertibleObjectException e) {
-                    throw new IllegalArgumentException(Errors.format(
-                            Errors.Keys.CanNotAssign_2, attributeNames[count], element), e);
-=======
                 if (!element.isEmpty() && count < values.length) {
                     ObjectConverter<? super String, ?> converter = converters[count];
                     if (converter instanceof ForFeature) {
@@ -490,10 +451,9 @@
                     try {
                         values[count] = converter.apply(element);
                     } catch (UnconvertibleObjectException e) {
-                        throw new InvalidPropertyValueException(Errors.format(
+                        throw new IllegalArgumentException(Errors.format(
                                 Errors.Keys.CanNotAssign_2, attributeNames[count], element), e);
                     }
->>>>>>> e82bf19d
                 }
                 count++;
                 upper += delimiter.length();
@@ -509,10 +469,10 @@
                         Resources.Keys.UnexpectedNumberOfComponents_4, getName(), value, values.length, count));
             }
             for (int i=0; i < values.length; i++) {
-                Feature f   = feature;
+                AbstractFeature f = feature;
                 String name = attributeNames[i];
                 if (converters[i] instanceof ForFeature) {
-                    f = (Feature) f.getPropertyValue(name);
+                    f = (AbstractFeature) f.getPropertyValue(name);
                     name = AttributeConvention.IDENTIFIER;
                 }
                 f.setPropertyValue(name, values[i]);
