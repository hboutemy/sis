/*
 * Licensed to the Apache Software Foundation (ASF) under one or more
 * contributor license agreements.  See the NOTICE file distributed with
 * this work for additional information regarding copyright ownership.
 * The ASF licenses this file to You under the Apache License, Version 2.0
 * (the "License"); you may not use this file except in compliance with
 * the License.  You may obtain a copy of the License at
 *
 *     http://www.apache.org/licenses/LICENSE-2.0
 *
 * Unless required by applicable law or agreed to in writing, software
 * distributed under the License is distributed on an "AS IS" BASIS,
 * WITHOUT WARRANTIES OR CONDITIONS OF ANY KIND, either express or implied.
 * See the License for the specific language governing permissions and
 * limitations under the License.
 */
package org.apache.sis.internal.feature;

import java.util.Iterator;
import java.util.Optional;
import java.util.function.Function;
import java.util.logging.Level;
import java.util.logging.LogRecord;
<<<<<<< HEAD
import java.util.stream.Stream;

import org.opengis.geometry.DirectPosition;
import org.opengis.geometry.Envelope;
import org.opengis.geometry.Geometry;
import org.opengis.referencing.crs.CoordinateReferenceSystem;
import org.opengis.referencing.crs.SingleCRS;
import org.opengis.referencing.cs.CoordinateSystemAxis;

=======
import org.opengis.util.FactoryException;
import org.opengis.referencing.operation.TransformException;
import org.opengis.referencing.operation.CoordinateOperation;
import org.opengis.referencing.crs.CoordinateReferenceSystem;
import org.apache.sis.internal.system.Loggers;
import org.apache.sis.util.logging.Logging;
import org.apache.sis.util.resources.Errors;
import org.apache.sis.util.UnsupportedImplementationException;
import org.apache.sis.util.Classes;
>>>>>>> adafeb67
import org.apache.sis.geometry.GeneralEnvelope;
import org.apache.sis.internal.referencing.AxisDirections;
import org.apache.sis.internal.system.Loggers;
import org.apache.sis.math.Vector;
import org.apache.sis.referencing.CRS;
import org.apache.sis.setup.GeometryLibrary;
import org.apache.sis.util.collection.BackingStoreException;
import org.apache.sis.util.logging.Logging;


/**
 * Utility methods on geometric objects defined in libraries outside Apache SIS.
 * We use this class for isolating dependencies from the {@code org.apache.feature} package
 * to ESRI's API or to Java Topology Suite (JTS) API.
 * This gives us a single place to review if we want to support different geometry libraries,
 * or if Apache SIS come with its own implementation.
 *
 * @param   <G>  the base class of all geometry objects (except point in some implementations).
 *
 * @author  Johann Sorel (Geomatys)
 * @author  Martin Desruisseaux (Geomatys)
 * @version 1.0
 * @since   0.7
 * @module
 */
public abstract class Geometries<G> {
    /*
     * Registers all supported library implementations. Those libraries are optional
     * (users will typically put at most one on their classpath).
     */
    static {
        register("Java2D");
        register("JTS");
        register("ESRI");       // Default implementation if other libraries are also present.
    }

    /**
     * The enumeration that identifies the geometry library used.
     */
    public final GeometryLibrary library;

    /**
     * The root geometry class.
     */
    public final Class<G> rootClass;

    /**
     * The class for points.
     */
    public final Class<?> pointClass;

    /**
     * The class for polylines and polygons.
     */
    public final Class<? extends G> polylineClass, polygonClass;

    /**
     * The default geometry implementation to use. Unmodifiable after class initialization.
     */
    private static Geometries<?> implementation;

    /**
     * The fallback implementation to use if the default one is not available.
     */
    private final Geometries<?> fallback;

    /**
     * Creates a new adapter for the given root geometry class.
     */
    Geometries(final GeometryLibrary library, final Class<G> rootClass, final Class<?> pointClass,
            final Class<? extends G> polylineClass, final Class<? extends G> polygonClass)
    {
        this.library       = library;
        this.rootClass     = rootClass;
        this.pointClass    = pointClass;
        this.polylineClass = polylineClass;
        this.polygonClass  = polygonClass;
        this.fallback      = implementation;
    }

    /**
     * Registers the library implementation of the given name (JTS or ESRI) if present; ignore otherwise.
     * The given name shall be the simple name of a {@code Geometries} subclass in the same package.
     * The last registered library will be the default implementation.
     */
    private static void register(final String name) {
        String classname = Geometries.class.getName();
        classname = classname.substring(0, classname.lastIndexOf('.')+1).concat(name);
        try {
            implementation = (Geometries) Class.forName(classname).getDeclaredConstructor().newInstance();
        } catch (ReflectiveOperationException | LinkageError e) {
            LogRecord record = Resources.forLocale(null).getLogRecord(Level.CONFIG,
                    Resources.Keys.OptionalLibraryNotFound_2, name, e.toString());
            record.setLoggerName(Loggers.GEOMETRY);
            Logging.log(Geometries.class, "register", record);
        }
    }

    /**
     * Returns an accessor to the default geometry library implementation in use.
     *
     * @param  library  the required library, or {@code null} for the default.
     * @return the default geometry implementation.
     * @throws IllegalArgumentException if the given library is non-null but not available.
     */
    public static Geometries<?> implementation(final GeometryLibrary library) {
        if (library == null) {
            return implementation;
        }
        for (Geometries<?> g = implementation; g != null; g = g.fallback) {
            if (g.library == library) return g;
        }
        throw new IllegalArgumentException(Resources.format(Resources.Keys.UnavailableGeometryLibrary_1, library));
    }

    /**
     * Returns an accessor to the library implementation for a geometry of the given type.
     * If the given type is not recognized, then this method returns the default library.
     *
     * @param  type  the type to verify.
     * @return a geometry implementation compatible with the given type.
     */
    public static Geometries<?> implementation(final Class<?> type) {
        for (Geometries<?> g = implementation; g != null; g = g.fallback) {
            if (g.rootClass.isAssignableFrom(type)) return g;
        }
        return implementation;
    }

    /**
     * Returns {@code true} if the given type is one of the types known to Apache SIS.
     *
     * @param  type  the type to verify.
     * @return {@code true} if the given type is one of the geometry type known to SIS.
     */
    public static boolean isKnownType(final Class<?> type) {
        for (Geometries<?> g = implementation; g != null; g = g.fallback) {
            if (g.rootClass.isAssignableFrom(type)) return true;
        }
        return false;
    }

    /**
<<<<<<< HEAD
     * Transforms an envelope to a polygon whose start point is lower corner, and points composing result are the
     * envelope corners in clockwise order.
     * @param env The envelope to convert.
     * @param wraparound How to resolve wrap-around ambiguities on the envelope.
     * @return If any geometric implementation is installed, return a polygon (or two polygons in case of
     * {@link WrapResolution#SPLIT split handling of wrap-around}.
     */
    public static Optional<Geometry> toGeometry(final Envelope env, WrapResolution wraparound) {
        return findStrategy(g -> g.tryConvertToGeometry(env, wraparound))
                .map(result -> new GeometryWrapper(result, env));
=======
     * If the given geometry is an implementation of this library, returns its coordinate reference system.
     * Otherwise returns {@code null}. The default implementation returns {@code null} because only a few
     * geometry implementations can store CRS information.
     *
     * @see #tryTransform(Object, CoordinateOperation, CoordinateReferenceSystem)
     */
    CoordinateReferenceSystem tryGetCoordinateReferenceSystem(Object point) throws FactoryException {
        return null;
    }

    /**
     * Gets the Coordinate Reference System (CRS) from the given geometry. If no CRS information is found or
     * if the geometry implementation can not store this information, then this method returns {@code null}.
     *
     * @param  geometry the geometry from which to get the CRS, or {@code null}.
     * @return the coordinate reference system, or {@code null}.
     * @throws FactoryException if the CRS is defined by a SRID code and that code can not be used.
     *
     * @see #transform(Object, CoordinateReferenceSystem)
     */
    public static CoordinateReferenceSystem getCoordinateReferenceSystem(final Object geometry) throws FactoryException {
        for (Geometries<?> g = implementation; g != null; g = g.fallback) {
            CoordinateReferenceSystem crs = g.tryGetCoordinateReferenceSystem(geometry);
            if (crs != null) return crs;
        }
        return null;
>>>>>>> adafeb67
    }

    /**
     * If the given point is an implementation of this library, returns its coordinate.
     * Otherwise returns {@code null}.
     */
    abstract double[] tryGetCoordinate(Object point);

    /**
     * If the given object is one of the recognized point implementation, returns its coordinate.
     * Otherwise returns {@code null}. If non-null, the returned array may have a length of 2 or 3.
     * If the CRS is geographic, then the (x,y) values should be (longitude, latitude) for compliance
     * with usage in ESRI and JTS libraries.
     *
     * @param  point  the point from which to get the coordinate, or {@code null}.
     * @return the coordinate of the given point as an array of length 2 or 3,
     *         or {@code null} if the given object is not a recognized implementation.
     *
     * @see #getCoordinateReferenceSystem(Object)
     * @see #createPoint(double, double)
     */
    public static double[] getCoordinate(final Object point) {
        return findStrategy(g -> g.tryGetCoordinate(point)).orElse(null);
    }

    /**
     * If the given geometry is the type supported by this {@code Geometries} instance,
     * returns its envelope if non-empty. Otherwise returns {@code null}. We currently
     * do not distinguish the reasons why this method may return null.
     */
    abstract GeneralEnvelope tryGetEnvelope(Object geometry);

    /**
     * If the given object is one of the recognized types and its envelope is non-empty,
     * returns that envelope as an Apache SIS implementation. Otherwise returns {@code null}.
     *
     * @param  geometry  the geometry from which to get the envelope, or {@code null}.
     * @return the envelope of the given geometry, or {@code null} if the given object
     *         is not a recognized geometry or its envelope is empty.
     */
    public static GeneralEnvelope getEnvelope(final Object geometry) {
        return findStrategy(g -> g.tryGetEnvelope(geometry)).orElse(null);
    }

    /**
     * If the given geometry is the type supported by this {@code Geometries} instance, returns its
     * centroid or center as a point instance of the same library. Otherwise returns {@code null}.
     */
    abstract Object tryGetCentroid(Object geometry);

    /**
     * If the given object is one of the recognized types, returns its mathematical centroid
     * (if possible) or center (as a fallback) as a point instance of the same library.
     * Otherwise returns {@code null}.
     *
     * @param  geometry  the geometry from which to get the centroid, or {@code null}.
     * @return the centroid of the given geometry, or {@code null} if the given object
     *         is not a recognized geometry.
     */
    public static Object getCentroid(final Object geometry) {
        for (Geometries<?> g = implementation; g != null; g = g.fallback) {
            Object center = g.tryGetCentroid(geometry);
            if (center != null) return center;
        }
        return null;
    }

    /**
     * If the given geometry is the type supported by this {@code Geometries} instance,
     * returns a short string representation of the class name. Otherwise returns {@code null}.
     */
    abstract String tryGetLabel(Object geometry);

    /**
     * If the given object is one of the recognized types, returns a short string representation
     * (typically the class name and the bounds). Otherwise returns {@code null}.
     *
     * @param  geometry  the geometry from which to get a string representation, or {@code null}.
     * @return a short string representation of the given geometry, or {@code null} if the given
     *         object is not a recognized geometry.
     */
    public static String toString(final Object geometry) {
        return findStrategy(g -> g.tryToString(geometry)).orElse(null);
    }

    private String tryToString(Object geometry) {
        String s = tryGetLabel(geometry);
        if (s != null) {
            GeneralEnvelope env = tryGetEnvelope(geometry);
            if (env != null) {
                final String bbox = env.toString();
                s += bbox.substring(bbox.indexOf('('));
            }
        }
        return s;
    }

    /**
     * If the given object is one of the recognized types, formats that object in Well Known Text (WKT).
     * Otherwise returns {@code null}. If the geometry contains curves, then the {@code flatness} parameter
     * specifies the maximum distance that the line segments used in the Well Known Text are allowed to deviate
     * from any point on the original curve. This parameter is ignored if the geometry does not contain curves.
     *
     * @param  geometry  the geometry to format in Well Known Text.
     * @param  flatness  maximal distance between the approximated WKT and any point on the curve.
     * @return the Well Known Text for the given geometry, or {@code null} if the given object is unrecognized.
     */
    public static String formatWKT(Object geometry, double flatness) {
        if (geometry instanceof GeometryWrapper) geometry = ((GeometryWrapper) geometry).geometry;
        final Object fGeom = geometry;
        return findStrategy(g -> g.tryFormatWKT(fGeom, flatness))
                .orElse(null);
    }

    public static Optional<?> fromWkt(String wkt) {
        return findStrategy(g -> {
            try {
                return g.parseWKT(wkt);
            } catch (Exception e) {
                throw new BackingStoreException(e);
            }
        });
    }

    /**
     * If the given geometry is the type supported by this {@code Geometries} instance,
     * returns its WKT representation. Otherwise returns {@code null}.
     */
    abstract String tryFormatWKT(Object geometry, double flatness);

    /**
     * Parses the given WKT.
     *
     * @param  wkt  the WKT to parse.
     * @return the geometry object for the given WKT.
     * @throws Exception if the WKT can not be parsed. The exception sub-class depends on the implementation.
     */
    public abstract G parseWKT(String wkt) throws Exception;

    /**
     * Try to read given bytes as a WKB encoded geometry.
     * @param source Contains the WKB data. Must not be null.
     * @return Decoded Geometry, never null.
     * @throws RuntimeException If given byte array is not a consistent WKB, or denote some unsupported geometry type.
     */
    public abstract G parseWKB(byte[] source);

    /**
     * Creates a two-dimensional point from the given coordinate. If the CRS is geographic, then the
     * (x,y) values should be (longitude, latitude) for compliance with usage in ESRI and JTS libraries.
     *
     * @param  x  the first coordinate value.
     * @param  y  the second coordinate value.
     * @return the point for the given coordinate values.
     *
     * @see #getCoordinate(Object)
     */
    public abstract Object createPoint(double x, double y);

    /**
     * Creates a path or polyline from the given coordinate values.
     * The array of coordinate values will be handled as if all vectors were concatenated in a single vector,
     * ignoring {@code null} array elements.
     * Each {@link Double#NaN} coordinate value in the concatenated vector starts a new path.
     * The implementation returned by this method is an instance of {@link #rootClass}.
     *
     * @param  dimension    the number of dimensions (2 or 3).
     * @param  coordinates  sequence of (x,y) or (x,y,z) tuples.
     * @return the geometric object for the given points.
     * @throws UnsupportedOperationException if the geometry library can not create the requested path.
     */
    public abstract G createPolyline(int dimension, Vector... coordinates);

    /**
     * Force conversion of input geometry to a polygon. If input is a closed line (e.g: Linear ring), it should be
     * converted to polygon object. Otherwise, an error should be thrown.
     *
     * @param polyline The polyline to see as a polygon.
     * @return A polygon object.
     * @throws IllegalArgumentException If given object is not a closed line (linear ring).
     */
    public abstract G toPolygon(G polyline) throws IllegalArgumentException;

    /**
     * Merges a sequence of polyline instances if the first instance is an implementation of this library.
     *
     * @param  first      the first instance to merge.
     * @param  polylines  the second and subsequent instances to merge.
     * @return the merged polyline, or {@code null} if the first instance is not an implementation of this library.
     * @throws ClassCastException if an element in the iterator is not an implementation of this library.
     */
    public abstract G tryMergePolylines(Object first, Iterator<?> polylines);

    /**
     * Merges a sequence of points or polylines into a single polyline instances.
     * Each previous polyline will be a separated path in the new polyline instances.
     * The implementation returned by this method is an instance of {@link #rootClass}.
     *
     * @param  paths  the points or polylines to merge in a single polyline object.
     * @return the merged polyline, or {@code null} if the given iterator has no element.
     * @throws ClassCastException if collection elements are not instances of a supported library,
     *         or not all elements are instances of the same library.
     */
    public static Object mergePolylines(final Iterator<?> paths) {
        while (paths.hasNext()) {
            final Object first = paths.next();
            if (first != null) {
<<<<<<< HEAD
                return findStrategy(g -> g.tryMergePolylines(first, paths))
                        .orElseThrow(() -> unsupported(2));
=======
                for (Geometries<?> g = implementation; g != null; g = g.fallback) {
                    final Object merged = g.tryMergePolylines(first, paths);
                    if (merged != null) {
                        return merged;
                    }
                }
                /*
                 * Use the same exception type than `tryMergePolylines(…)` implementations.
                 * Also the same type than exception occurring elsewhere in the code of the
                 * caller (GroupAsPolylineOperation).
                 */
                throw new ClassCastException(unsupportedImplementation(first));
>>>>>>> adafeb67
            }
        }
        return null;
    }

    /**
     * If the given geometry is the type supported by this {@code Geometries} instance, computes
     * its buffer as a geometry instance of the same library. Otherwise returns {@code null}.
     */
    Object tryBuffer(Object geometry, double distance) {
        if (rootClass.isInstance(geometry)) {
            throw new UnsupportedImplementationException(unsupported("buffer"));
        }
        return null;
    }

    /**
     * If the given object is one of the recognized types, computes its buffer as a geometry instance
     * of the same library. Otherwise returns {@code null}.
     *
     * @param  geometry  the geometry from which to compute a buffer, or {@code null}.
     * @param  distance  the buffer distance in the CRS of the geometry object.
     * @return the buffer of the given geometry, or {@code null} if the given object is not recognized.
     */
    public static Object buffer(final Object geometry, final double distance) {
        for (Geometries<?> g = implementation; g != null; g = g.fallback) {
            Object center = g.tryBuffer(geometry, distance);
            if (center != null) return center;
        }
        return null;
    }

    /**
     * Tries to transforms the given geometry to the specified Coordinate Reference System (CRS),
     * or returns {@code null} if this method can not perform this operation on the given object.
     * Exactly one of {@code operation} and {@code targetCRS} shall be non-null. If operation is
     * null and geometry has no Coordinate Reference System, a {@link TransformException} is thrown.
     *
     * <p>Default implementation throws {@link UnsupportedImplementationException} because current
     * Apache SIS implementation supports geometry transformations only with JTS geometries.</p>
     *
     * @param  geometry   the geometry to transform.
     * @param  operation  the coordinate operation to apply, or {@code null}.
     * @param  targetCRS  the target coordinate reference system, or {@code null}.
     * @return the transformed geometry, or the same geometry if it is already in target CRS.
     *
     * @see #tryGetCoordinateReferenceSystem(Object)
     */
    Object tryTransform(Object geometry, CoordinateOperation operation, CoordinateReferenceSystem targetCRS)
            throws FactoryException, TransformException
    {
        if (rootClass.isInstance(geometry)) {
            throw new UnsupportedImplementationException(unsupported("transform"));
        }
        return null;
    }

    /**
     * Transforms the given geometry using the given coordinate operation.
     * If the geometry or the operation is null, then the geometry is returned unchanged.
     * If the geometry uses a different CRS than the source CRS of the given operation,
     * then a new operation to the target CRS will be used.
     * If the given object is not a known implementation, then this method returns {@code null}.
     *
     * <p>This method is preferred to {@link #transform(Object, CoordinateReferenceSystem)}
     * when possible because not all geometry libraries store the CRS of their objects.</p>
     *
     * @param  geometry   the geometry to transform, or {@code null}.
     * @param  operation  the coordinate operation to apply, or {@code null}.
     * @return the transformed geometry (may be the same geometry instance), or {@code null}.
     * @throws UnsupportedImplementationException if this operation is not supported for the given geometry.
     * @throws FactoryException if transformation to the target CRS can not be constructed.
     * @throws TransformException if the given geometry can not be transformed.
     */
    public static Object transform(final Object geometry, final CoordinateOperation operation)
            throws FactoryException, TransformException
    {
        /*
         * Do NOT check MathTransform.isIdentity() below because the source CRS may not match
         * the geometry CRS. This verification will be done by tryTransform(…) implementation.
         */
        if (geometry != null && operation != null) {
            for (Geometries<?> g = implementation; g != null; g = g.fallback) {
                final Object result = g.tryTransform(geometry, operation, null);
                if (result != null) {
                    return result;
                }
            }
            if (!operation.getMathTransform().isIdentity()) {
                return null;
            }
        }
        return geometry;
    }

    /**
     * Transforms the given geometry to the specified Coordinate Reference System (CRS).
     * If the given CRS or the given geometry is null, the geometry is returned unchanged.
     * If the geometry has no Coordinate Reference System, a {@link TransformException} is thrown.
     * If the given object is not a known implementation, then this method returns {@code null}.
     *
     * <p>Consider using {@link #transform(Object, CoordinateOperation)} instead of this method
     * as much as possible, both for performance reasons and because not all geometry libraries
     * provide information about the CRS of their geometries.</p>
     *
     * @param  geometry   the geometry to transform, or {@code null}.
     * @param  targetCRS  the target coordinate reference system, or {@code null}.
     * @return the transformed geometry (may be the same geometry instance), or {@code null}.
     * @throws UnsupportedImplementationException if this operation is not supported for the given geometry.
     * @throws FactoryException if transformation to the target CRS can not be constructed.
     * @throws TransformException if the given geometry has no CRS or can not be transformed.
     *
     * @see #getCoordinateReferenceSystem(Object)
     */
    public static Object transform(final Object geometry, final CoordinateReferenceSystem targetCRS)
            throws FactoryException, TransformException
    {
        if (geometry != null && targetCRS != null) {
            for (Geometries<?> g = implementation; g != null; g = g.fallback) {
                final Object result = g.tryTransform(geometry, null, targetCRS);
                if (result != null) {
                    return result;
                }
            }
            return null;
        }
        return geometry;
    }

    /**
     * Returns an error message for an unsupported operation. This error message is used by non-abstract methods
     * in {@code Geometries} subclasses, after we identified the geometry library implementation to use but that
     * library does not provided the required functionality.
     */
    static String unsupported(final String operation) {
        return Errors.format(Errors.Keys.UnsupportedOperation_1, operation);
    }

    /**
     * Returns an error message for an unsupported number of dimensions in a geometry object.
     *
     * @param  dimension  number of dimensions (2 or 3) requested for the geometry object.
     */
    static String unsupported(final int dimension) {
        return Resources.format(Resources.Keys.UnsupportedGeometryObject_1, dimension);
    }

    /**
     * Returns an error message for an unsupported geometry object implementation.
     *
     * @param  geometry  the unsupported object.
     */
    private static String unsupportedImplementation(final Object geometry) {
        return Errors.format(Errors.Keys.UnsupportedType_1, Classes.getClass(geometry));
    }

    private static <T> Optional<T> findStrategy(final Function<Geometries<?>, T> op) {
        for (Geometries<?> g = implementation; g != null; g = g.fallback) {
            final T result = op.apply(g);
            if (result != null) return Optional.of(result);
        }

        return Optional.empty();
    }

    /**
     * See {@link Geometries#toGeometry(Envelope, WrapResolution)}.
     */
    Object tryConvertToGeometry(final Envelope env, WrapResolution resolution) {
        // Ensure that we can isolate an horizontal part in the given envelope.
        final int x;
        if (env.getDimension() == 2) {
            x = 0;
        } else {
            final CoordinateReferenceSystem crs = env.getCoordinateReferenceSystem();
            if (crs == null) throw new IllegalArgumentException("Envelope with more than 2 dimensions, but without CRS: cannot isolate horizontal part.");
            final SingleCRS hCrs = CRS.getHorizontalComponent(crs);
            if (hCrs == null) throw new IllegalArgumentException("Cannot find an horizontal part in given CRS");
            x = AxisDirections.indexOfColinear(crs.getCoordinateSystem(), hCrs.getCoordinateSystem());
        }

        final int y = x+1;

        final DirectPosition lc = env.getLowerCorner();
        final DirectPosition uc = env.getUpperCorner();
        double minX = lc.getOrdinate(x);
        double minY = lc.getOrdinate(y);
        double maxX = uc.getOrdinate(x);
        double maxY = uc.getOrdinate(y);
        double[] splittedLeft = null;
        // We start by short-circuiting simplest case for minor simplicity/performance reason.
        if (!WrapResolution.NONE.equals(resolution)) {
            // ensure the envelope is correctly defined, by forcing non-authorized wrapped axes to take entire crs span.
            final GeneralEnvelope fixedEnv = new GeneralEnvelope(env);
            fixedEnv.normalize();
            int wrapAxis = -1;
            for (int i = x ; i <= y && wrapAxis < x ; i++) {
                if (fixedEnv.getLower(i) > fixedEnv.getUpper(i)) wrapAxis = i;
            }
            if (wrapAxis >= x) {
                final CoordinateReferenceSystem crs = env.getCoordinateReferenceSystem();
                if (crs == null) throw new IllegalArgumentException("Cannot resolve wrap-around for an envelope without any system defined");
                final CoordinateSystemAxis axis = crs.getCoordinateSystem().getAxis(wrapAxis);
                final double wrapRange = axis.getMaximumValue() - axis.getMinimumValue();
                switch (resolution) {
                    case EXPAND:
                        // simpler and more performant than a call to GeneralEnvelope.simplify()
                        if (wrapAxis == x) {
                            minX = axis.getMinimumValue();
                            maxX = axis.getMaximumValue();
                        } else {
                            minY = axis.getMinimumValue();
                            maxY = axis.getMaximumValue();
                        }
                        break;
                    case SPLIT:
                        if (wrapAxis == x) {
                            splittedLeft = new double[]{axis.getMinimumValue(), minY, maxX, maxY};
                            maxX = axis.getMaximumValue();
                        }
                        else {
                            splittedLeft = new double[] {minX, axis.getMinimumValue(), maxX, maxY};
                            maxY = axis.getMaximumValue();
                        }
                        break;
                    case CONTIGUOUS:
                        if (wrapAxis == x) maxX += wrapRange;
                        else maxY += wrapRange;
                        break;
                    default:
                        throw new IllegalArgumentException("Unknown or unset wrap resolution: " + resolution);
                }
            }
        }

        Vector[] points = clockwiseRing(minX, minY, maxX, maxY);

        final G mainRect = createPolyline(2, points);
        if (splittedLeft != null) {
            minX = splittedLeft[0];
            minY = splittedLeft[1];
            maxX = splittedLeft[2];
            maxY = splittedLeft[3];
            Vector[] points2 = clockwiseRing(minX, minY, maxX, maxY);
            final G secondRect = createPolyline(2, points2);
            return createMultiPolygon(Stream.of(mainRect, secondRect));
        }

        /* Geotk original method had an option to insert a median point on wrappped around axis, but we have not ported
         * it, because in an orthonormal space, I don't see any case where it could be useful. However, in case it
         * have to be added, we can do it here by amending created ring(s).
         */
        return toPolygon(mainRect);
    }

    /**
     * Create a sequence of points describing a rectangle whose start point is the lower left one. The sequence of
     * points describe each corner, going in clockwise order and repeating starting point to properly close the ring.
     *
     * @param minX Lower coordinate of first axis.
     * @param minY Lower coordinate of second axis.
     * @param maxX Upper coordinate of first axis.
     * @param maxY Upper coordinate of second axis.
     *
     * @return A set of 5 points describing given rectangle.
     */
    private static Vector[] clockwiseRing(final double minX, final double minY, final double maxX, final double maxY) {
        return new Vector[]{
                Vector.create(new double[]{minX, minY}),
                Vector.create(new double[]{minX, maxY}),
                Vector.create(new double[]{maxX, maxY}),
                Vector.create(new double[]{maxX, minY}),
                Vector.create(new double[]{minX, minY})
        };
    }

    /**
     * Extract all points from input geometry, and return them as a contiguous set of ordinates.
     * For rings, point order (clockwise/counter-clockwise) is implementation dependant.
     *
     * @param geometry The geometry to extract point from.
     */
    public static Optional<double[]> getOrdinates(Geometry geometry) {
        return findStrategy(g -> g.getPoints(geometry));
    }

    public abstract double[] getPoints(Object geometry);

    public abstract G createMultiPolygon(final Stream<?> polygonsOrLinearRings);

    public static Object createMultiPolygon_(final Stream polygonsOrLinearRings) {
        return findStrategy(g -> g.createMultiPolygon(polygonsOrLinearRings));
    }

    /**
     * Try and associate given coordinate reference system to the specified geometry. It should replace any previously
     * set referencing information.
     *
     * @param target The geometry to embed referencing information into.
     * @param toApply Referencing information to add.
     */
    public void setCRS(G target, CoordinateReferenceSystem toApply) {
        throw new UnsupportedOperationException("Not supported yet");
    }
}<|MERGE_RESOLUTION|>--- conflicted
+++ resolved
@@ -21,7 +21,6 @@
 import java.util.function.Function;
 import java.util.logging.Level;
 import java.util.logging.LogRecord;
-<<<<<<< HEAD
 import java.util.stream.Stream;
 
 import org.opengis.geometry.DirectPosition;
@@ -30,18 +29,10 @@
 import org.opengis.referencing.crs.CoordinateReferenceSystem;
 import org.opengis.referencing.crs.SingleCRS;
 import org.opengis.referencing.cs.CoordinateSystemAxis;
-
-=======
 import org.opengis.util.FactoryException;
 import org.opengis.referencing.operation.TransformException;
 import org.opengis.referencing.operation.CoordinateOperation;
-import org.opengis.referencing.crs.CoordinateReferenceSystem;
-import org.apache.sis.internal.system.Loggers;
-import org.apache.sis.util.logging.Logging;
-import org.apache.sis.util.resources.Errors;
-import org.apache.sis.util.UnsupportedImplementationException;
-import org.apache.sis.util.Classes;
->>>>>>> adafeb67
+
 import org.apache.sis.geometry.GeneralEnvelope;
 import org.apache.sis.internal.referencing.AxisDirections;
 import org.apache.sis.internal.system.Loggers;
@@ -50,6 +41,9 @@
 import org.apache.sis.setup.GeometryLibrary;
 import org.apache.sis.util.collection.BackingStoreException;
 import org.apache.sis.util.logging.Logging;
+import org.apache.sis.util.resources.Errors;
+import org.apache.sis.util.UnsupportedImplementationException;
+import org.apache.sis.util.Classes;
 
 
 /**
@@ -185,7 +179,6 @@
     }
 
     /**
-<<<<<<< HEAD
      * Transforms an envelope to a polygon whose start point is lower corner, and points composing result are the
      * envelope corners in clockwise order.
      * @param env The envelope to convert.
@@ -196,7 +189,9 @@
     public static Optional<Geometry> toGeometry(final Envelope env, WrapResolution wraparound) {
         return findStrategy(g -> g.tryConvertToGeometry(env, wraparound))
                 .map(result -> new GeometryWrapper(result, env));
-=======
+    }
+
+    /**
      * If the given geometry is an implementation of this library, returns its coordinate reference system.
      * Otherwise returns {@code null}. The default implementation returns {@code null} because only a few
      * geometry implementations can store CRS information.
@@ -223,7 +218,6 @@
             if (crs != null) return crs;
         }
         return null;
->>>>>>> adafeb67
     }
 
     /**
@@ -431,23 +425,8 @@
         while (paths.hasNext()) {
             final Object first = paths.next();
             if (first != null) {
-<<<<<<< HEAD
                 return findStrategy(g -> g.tryMergePolylines(first, paths))
-                        .orElseThrow(() -> unsupported(2));
-=======
-                for (Geometries<?> g = implementation; g != null; g = g.fallback) {
-                    final Object merged = g.tryMergePolylines(first, paths);
-                    if (merged != null) {
-                        return merged;
-                    }
-                }
-                /*
-                 * Use the same exception type than `tryMergePolylines(…)` implementations.
-                 * Also the same type than exception occurring elsewhere in the code of the
-                 * caller (GroupAsPolylineOperation).
-                 */
-                throw new ClassCastException(unsupportedImplementation(first));
->>>>>>> adafeb67
+                        .orElseThrow(() -> new ClassCastException(unsupportedImplementation(first)));
             }
         }
         return null;
