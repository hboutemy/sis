/*
 * Licensed to the Apache Software Foundation (ASF) under one or more
 * contributor license agreements.  See the NOTICE file distributed with
 * this work for additional information regarding copyright ownership.
 * The ASF licenses this file to You under the Apache License, Version 2.0
 * (the "License"); you may not use this file except in compliance with
 * the License.  You may obtain a copy of the License at
 *
 *     http://www.apache.org/licenses/LICENSE-2.0
 *
 * Unless required by applicable law or agreed to in writing, software
 * distributed under the License is distributed on an "AS IS" BASIS,
 * WITHOUT WARRANTIES OR CONDITIONS OF ANY KIND, either express or implied.
 * See the License for the specific language governing permissions and
 * limitations under the License.
 */
package org.apache.sis.internal.referencing;

import java.util.Map;
import java.util.Iterator;
import java.util.Collection;
import java.util.Collections;
import javax.measure.unit.Unit;
import javax.measure.quantity.Length;

import org.opengis.util.FactoryException;
import org.opengis.parameter.ParameterDescriptor;
import org.opengis.parameter.ParameterValueGroup;
import org.opengis.referencing.IdentifiedObject;
import org.opengis.referencing.crs.SingleCRS;
import org.opengis.referencing.crs.DerivedCRS;
import org.opengis.referencing.crs.TemporalCRS;
import org.opengis.referencing.crs.VerticalCRS;
import org.opengis.referencing.crs.GeographicCRS;
import org.opengis.referencing.crs.CoordinateReferenceSystem;
import org.opengis.referencing.cs.AxisDirection;
import org.opengis.referencing.cs.CartesianCS;
import org.opengis.referencing.cs.CoordinateSystem;
import org.opengis.referencing.cs.CoordinateSystemAxis;
import org.opengis.referencing.datum.PrimeMeridian;
import org.opengis.referencing.operation.Matrix;
import org.opengis.referencing.operation.MathTransform;
import org.opengis.referencing.operation.MathTransformFactory;
import org.opengis.referencing.operation.TransformException;
import org.opengis.referencing.operation.OperationMethod;
import org.opengis.referencing.operation.CoordinateOperation;
import org.opengis.referencing.operation.CoordinateOperationFactory;
import org.opengis.metadata.extent.GeographicBoundingBox;
import org.opengis.metadata.extent.GeographicExtent;
import org.opengis.metadata.extent.VerticalExtent;
import org.opengis.geometry.Envelope;

import org.opengis.referencing.cs.AxisDirection;
import org.apache.sis.geometry.Envelopes;
import org.apache.sis.referencing.CRS;
import org.apache.sis.referencing.CommonCRS;
import org.apache.sis.referencing.IdentifiedObjects;
import org.apache.sis.referencing.AbstractIdentifiedObject;
import org.apache.sis.referencing.cs.AbstractCS;
import org.apache.sis.referencing.crs.DefaultDerivedCRS;
import org.apache.sis.referencing.crs.DefaultTemporalCRS;
import org.apache.sis.referencing.datum.BursaWolfParameters;
import org.apache.sis.referencing.operation.transform.MathTransforms;
import org.apache.sis.referencing.operation.DefaultCoordinateOperationFactory;
import org.apache.sis.parameter.DefaultParameterDescriptor;
import org.apache.sis.parameter.Parameterized;
import org.apache.sis.io.wkt.Formatter;
import org.apache.sis.io.wkt.FormattableObject;
import org.apache.sis.internal.metadata.WKTKeywords;
import org.apache.sis.metadata.iso.extent.DefaultExtent;
import org.apache.sis.metadata.iso.extent.DefaultVerticalExtent;
import org.apache.sis.metadata.iso.extent.DefaultTemporalExtent;
import org.apache.sis.metadata.iso.extent.DefaultSpatialTemporalExtent;
import org.apache.sis.metadata.iso.extent.DefaultGeographicBoundingBox;
import org.apache.sis.internal.metadata.ReferencingServices;
import org.apache.sis.internal.referencing.provider.Affine;
import org.apache.sis.internal.system.DefaultFactories;
import org.apache.sis.util.collection.Containers;
import org.apache.sis.util.resources.Errors;
import org.apache.sis.util.Utilities;


/**
 * Implements the referencing services needed by the {@code "sis-metadata"} module.
 *
 * @author  Martin Desruisseaux (Geomatys)
 * @since   0.5
 * @version 0.6
 * @module
 */
public final class ServicesForMetadata extends ReferencingServices {
    /**
     * Creates a new instance. This constructor is invoked by reflection only.
     */
    public ServicesForMetadata() {
    }




    ///////////////////////////////////////////////////////////////////////////////////////
    ////                                                                               ////
    ////                        SERVICES FOR ISO 19115 METADATA                        ////
    ////                                                                               ////
    ///////////////////////////////////////////////////////////////////////////////////////

    /**
     * Creates an exception message for a spatial, vertical or temporal dimension not found.
     */
    private static String dimensionNotFound(final short errorKey, final CoordinateReferenceSystem crs) {
        if (crs == null) {
            return Errors.format(Errors.Keys.UnspecifiedCRS);
        } else {
            return Errors.format(errorKey, crs.getName());
        }
    }

    /**
     * Implementation of the public {@code setBounds(…, DefaultGeographicBoundingBox, …)} methods for
     * the horizontal extent. If the {@code crs} argument is null, then it is caller's responsibility
     * to ensure that the given envelope is two-dimensional.
     *
     * @param  envelope The source envelope.
     * @param  target The target bounding box.
     * @param  crs The envelope CRS, or {@code null} if unknown.
     * @param  normalizedCRS The horizontal component of the given CRS, or null if the {@code crs} argument is null.
     * @throws TransformException If the given envelope can not be transformed.
     */
    private void setGeographicExtent(Envelope envelope, final DefaultGeographicBoundingBox target,
            final CoordinateReferenceSystem crs, final GeographicCRS normalizedCRS) throws TransformException
    {
        if (normalizedCRS != null) {
            // No need to check for dimension, since GeodeticCRS can not have less than 2.
            final CoordinateSystem cs1 = crs.getCoordinateSystem();
            final CoordinateSystem cs2 = normalizedCRS.getCoordinateSystem();
            if (!Utilities.equalsIgnoreMetadata(cs2.getAxis(0), cs1.getAxis(0)) ||
                !Utilities.equalsIgnoreMetadata(cs2.getAxis(1), cs1.getAxis(1)))
            {
                final CoordinateOperation operation;
                final CoordinateOperationFactory factory = DefaultFactories.forBuildin(CoordinateOperationFactory.class);
                try {
                    operation = factory.createOperation(crs, normalizedCRS);
                } catch (FactoryException e) {
                    throw new TransformException(Errors.format(Errors.Keys.CanNotTransformEnvelopeToGeodetic), e);
                }
                envelope = Envelopes.transform(operation, envelope);
            }
        }
        /*
         * At this point, the envelope should use (longitude, latitude) coordinates in degrees.
         * However the prime meridian is not necessarily Greenwich.
         */
        double westBoundLongitude = envelope.getMinimum(0);
        double eastBoundLongitude = envelope.getMaximum(0);
        double southBoundLatitude = envelope.getMinimum(1);
        double northBoundLatitude = envelope.getMaximum(1);
        if (normalizedCRS != null) {
            final double rotation = CRS.getGreenwichLongitude(normalizedCRS);
            westBoundLongitude += rotation;
            eastBoundLongitude += rotation;
        }
        target.setBounds(westBoundLongitude, eastBoundLongitude, southBoundLatitude, northBoundLatitude);
        target.setInclusion(Boolean.TRUE);
    }

    /**
     * Implementation of the public {@code setBounds} methods for the vertical extent.
     * If the {@code crs} argument is null, then it is caller's responsibility to ensure
     * that the given envelope is one-dimensional.
     *
     * @param  envelope    The source envelope.
     * @param  target      The target vertical extent.
     * @param  crs         The envelope CRS, or {@code null} if unknown.
     * @param  verticalCRS The vertical component of the given CRS, or null if the {@code crs} argument is null.
     */
    private static void setVerticalExtent(final Envelope envelope, final DefaultVerticalExtent target,
            final CoordinateReferenceSystem crs, final VerticalCRS verticalCRS)
    {
        final int dim;
        if (verticalCRS == null) {
            dim = 0;
        } else {
            dim = AxisDirections.indexOfColinear(crs.getCoordinateSystem(), verticalCRS.getCoordinateSystem());
            assert dim >= 0 : crs; // Should not fail since 'verticalCRS' has been extracted from 'crs' by the caller.
        }
        target.setMinimumValue(envelope.getMinimum(dim));
        target.setMaximumValue(envelope.getMaximum(dim));
        target.setVerticalCRS(verticalCRS);
    }

    /**
     * Implementation of the public {@code setBounds} methods for the temporal extent.
     *
     * @param  envelope    The source envelope.
     * @param  target      The target temporal extent.
     * @param  crs         The envelope CRS (mandatory, can not be {@code null}).
     * @param  verticalCRS The temporal component of the given CRS (mandatory).
     * @throws UnsupportedOperationException If no implementation of {@code TemporalFactory} has been found
     *         on the classpath.
     */
    private static void setTemporalExtent(final Envelope envelope, final DefaultTemporalExtent target,
            final CoordinateReferenceSystem crs, final TemporalCRS temporalCRS)
    {
        final int dim = AxisDirections.indexOfColinear(crs.getCoordinateSystem(), temporalCRS.getCoordinateSystem());
        assert dim >= 0 : crs; // Should not fail since 'temporalCRS' has been extracted from 'crs' by the caller.
        final DefaultTemporalCRS converter = DefaultTemporalCRS.castOrCopy(temporalCRS);
        target.setBounds(converter.toDate(envelope.getMinimum(dim)),
                         converter.toDate(envelope.getMaximum(dim)));
    }

    /**
     * Sets a geographic bounding box from the specified envelope.
     * If the envelope contains a CRS which is not geographic, then the bounding box will be transformed
     * to a geographic CRS (without datum shift if possible). Otherwise, the envelope is assumed already
     * in a geographic CRS using (<var>longitude</var>, <var>latitude</var>) axis order.
     *
     * @param  envelope The source envelope.
     * @param  target The target bounding box where to store envelope information.
     * @throws TransformException If the given envelope can not be transformed.
     */
    @Override
    public void setBounds(Envelope envelope, final DefaultGeographicBoundingBox target) throws TransformException {
        final CoordinateReferenceSystem crs = envelope.getCoordinateReferenceSystem();
        GeographicCRS normalizedCRS = ReferencingUtilities.toNormalizedGeographicCRS(crs);
        if (normalizedCRS == null) {
            if (crs != null) {
                normalizedCRS = CommonCRS.defaultGeographic();
            } else if (envelope.getDimension() != 2) {
                throw new TransformException(dimensionNotFound(Errors.Keys.MissingHorizontalDimension_1, crs));
            }
        }
        setGeographicExtent(envelope, target, crs, normalizedCRS);
    }

    /**
     * Sets a vertical extent with the value inferred from the given envelope.
     * Only the vertical ordinates are extracted; all other ordinates are ignored.
     *
     * @param  envelope The source envelope.
     * @param  target The target vertical extent where to store envelope information.
     * @throws TransformException If no vertical component can be extracted from the given envelope.
     */
    @Override
    public void setBounds(final Envelope envelope, final DefaultVerticalExtent target) throws TransformException {
        final CoordinateReferenceSystem crs = envelope.getCoordinateReferenceSystem();
        final VerticalCRS verticalCRS = CRS.getVerticalComponent(crs, true);
        if (verticalCRS == null && envelope.getDimension() != 1) {
            throw new TransformException(dimensionNotFound(Errors.Keys.MissingVerticalDimension_1, crs));
        }
        setVerticalExtent(envelope, target, crs, verticalCRS);
    }

    /**
     * Sets a temporal extent with the value inferred from the given envelope.
     * Only the vertical ordinates are extracted; all other ordinates are ignored.
     *
     * @param  envelope The source envelope.
     * @param  target The target temporal extent where to store envelope information.
     * @throws TransformException If no temporal component can be extracted from the given envelope.
     */
    @Override
    public void setBounds(final Envelope envelope, final DefaultTemporalExtent target) throws TransformException {
        final CoordinateReferenceSystem crs = envelope.getCoordinateReferenceSystem();
        final TemporalCRS temporalCRS = CRS.getTemporalComponent(crs);
        if (temporalCRS == null) { // Mandatory for the conversion from numbers to dates.
            throw new TransformException(dimensionNotFound(Errors.Keys.MissingTemporalDimension_1, crs));
        }
        setTemporalExtent(envelope, target, crs, temporalCRS);
    }

    /**
     * Sets the geographic, vertical and temporal extents with the values inferred from the given envelope.
     * If the given {@code target} has more geographic or vertical extents than needed (0 or 1), then the
     * extraneous extents are removed.
     *
     * @param  envelope The source envelope.
     * @param  target The target spatio-temporal extent where to store envelope information.
     * @throws TransformException If no temporal component can be extracted from the given envelope.
     */
    @Override
    public void setBounds(final Envelope envelope, final DefaultSpatialTemporalExtent target) throws TransformException {
        final CoordinateReferenceSystem crs = envelope.getCoordinateReferenceSystem();
        final SingleCRS horizontalCRS = CRS.getHorizontalComponent(crs);
        final VerticalCRS verticalCRS = CRS.getVerticalComponent(crs, true);
        final TemporalCRS temporalCRS = CRS.getTemporalComponent(crs);
        if (horizontalCRS == null && verticalCRS == null && temporalCRS == null) {
            throw new TransformException(dimensionNotFound(Errors.Keys.MissingSpatioTemporalDimension_1, crs));
        }
        /*
         * Try to set the geographic bounding box first, because this operation may fail with a
         * TransformException while the other operations (vertical and temporal) should not fail.
         * So doing the geographic part first help us to get a "all or nothing" behavior.
         */
        DefaultGeographicBoundingBox box = null;
        boolean useExistingBox = (horizontalCRS != null);
        final Collection<GeographicExtent> spatialExtents = target.getSpatialExtent();
        final Iterator<GeographicExtent> it = spatialExtents.iterator();
        while (it.hasNext()) {
            final GeographicExtent extent = it.next();
            if (extent instanceof GeographicBoundingBox) {
                if (useExistingBox && (extent instanceof DefaultGeographicBoundingBox)) {
                    box = (DefaultGeographicBoundingBox) extent;
                    useExistingBox = false;
                } else {
                    it.remove();
                }
            }
        }
        if (horizontalCRS != null) {
            if (box == null) {
                box = new DefaultGeographicBoundingBox();
                spatialExtents.add(box);
            }
            GeographicCRS normalizedCRS = ReferencingUtilities.toNormalizedGeographicCRS(crs);
            if (normalizedCRS == null) {
                normalizedCRS = CommonCRS.defaultGeographic();
            }
            setGeographicExtent(envelope, box, crs, normalizedCRS);
        }
        /*
         * Other dimensions (vertical and temporal).
         */
        if (verticalCRS != null) {
            VerticalExtent e = target.getVerticalExtent();
            if (!(e instanceof DefaultVerticalExtent)) {
                e = new DefaultVerticalExtent();
                target.setVerticalExtent(e);
            }
            setVerticalExtent(envelope, (DefaultVerticalExtent) e, crs, verticalCRS);
        } else {
            target.setVerticalExtent(null);
        }
        if (temporalCRS != null) {
            setTemporalExtent(envelope, target, crs, temporalCRS);
        } else {
            target.setExtent(null);
        }
    }

    /**
     * Initializes a horizontal, vertical and temporal extent with the values inferred from the given envelope.
     *
     * @param  envelope The source envelope.
     * @param  target The target extent where to store envelope information.
     * @throws TransformException If a coordinate transformation was required and failed.
     */
    @Override
    public void addElements(final Envelope envelope, final DefaultExtent target) throws TransformException {
        final CoordinateReferenceSystem crs = envelope.getCoordinateReferenceSystem();
        final SingleCRS horizontalCRS = CRS.getHorizontalComponent(crs);
        final VerticalCRS verticalCRS = CRS.getVerticalComponent(crs, true);
        final TemporalCRS temporalCRS = CRS.getTemporalComponent(crs);
        if (horizontalCRS == null && verticalCRS == null && temporalCRS == null) {
            throw new TransformException(dimensionNotFound(Errors.Keys.MissingSpatioTemporalDimension_1, crs));
        }
        if (horizontalCRS != null) {
            final DefaultGeographicBoundingBox extent = new DefaultGeographicBoundingBox();
            extent.setInclusion(Boolean.TRUE);
            setBounds(envelope, extent);
            target.getGeographicElements().add(extent);
        }
        if (verticalCRS != null) {
            final DefaultVerticalExtent extent = new DefaultVerticalExtent();
            setVerticalExtent(envelope, extent, crs, verticalCRS);
            target.getVerticalElements().add(extent);
        }
        if (temporalCRS != null) {
            final DefaultTemporalExtent extent = new DefaultTemporalExtent();
            setTemporalExtent(envelope, extent, crs, temporalCRS);
            target.getTemporalElements().add(extent);
        }
    }




    ///////////////////////////////////////////////////////////////////////////////////////
    ////                                                                               ////
    ////                          SERVICES FOR WKT FORMATTING                          ////
    ////                                                                               ////
    ///////////////////////////////////////////////////////////////////////////////////////

    /**
     * Returns a fully implemented parameter descriptor.
     *
     * @param  parameter A partially implemented parameter descriptor, or {@code null}.
     * @return A fully implemented parameter descriptor, or {@code null} if the given argument was null.
     */
    @Override
    public ParameterDescriptor<?> toImplementation(final ParameterDescriptor<?> parameter) {
        return DefaultParameterDescriptor.castOrCopy(parameter);
    }

    /**
     * Converts the given object in a {@code FormattableObject} instance.
     *
     * @param  object The object to wrap.
     * @return The given object converted to a {@code FormattableObject} instance.
     */
    @Override
    public FormattableObject toFormattableObject(final IdentifiedObject object) {
        return AbstractIdentifiedObject.castOrCopy(object);
    }

    /**
     * Converts the given object in a {@code FormattableObject} instance. Callers should verify that the given
     * object is not already an instance of {@code FormattableObject} before to invoke this method. This method
     * returns {@code null} if it can not convert the object.
     *
     * @param  object The object to wrap.
     * @param  internal {@code true} if the formatting convention is {@code Convention.INTERNAL}.
     * @return The given object converted to a {@code FormattableObject} instance, or {@code null}.
     *
     * @since 0.6
     */
    @Override
    public FormattableObject toFormattableObject(final MathTransform object, boolean internal) {
        Matrix matrix;
        final ParameterValueGroup parameters;
        if (internal && (matrix = MathTransforms.getMatrix(object)) != null) {
            parameters = Affine.parameters(matrix);
        } else if (object instanceof Parameterized) {
            parameters = ((Parameterized) object).getParameterValues();
        } else {
            matrix = MathTransforms.getMatrix(object);
            if (matrix == null) {
                return null;
            }
            parameters = Affine.parameters(matrix);
        }
        return new FormattableObject() {
            @Override
            protected String formatTo(final Formatter formatter) {
                WKTUtilities.appendParamMT(parameters, formatter);
                return WKTKeywords.Param_MT;
            }
        };
    }




    ///////////////////////////////////////////////////////////////////////////////////////
    ////                                                                               ////
    ////                           SERVICES FOR WKT PARSING                            ////
    ////                                                                               ////
    ///////////////////////////////////////////////////////////////////////////////////////

    /**
     * Returns the Greenwich prime meridian.
     *
     * @return The Greenwich prime meridian.
     *
     * @since 0.6
     */
    @Override
    public PrimeMeridian getGreenwich() {
        return CommonCRS.WGS84.primeMeridian();
    }

    /**
     * Returns the coordinate system of a geocentric CRS using axes in the given unit of measurement.
     *
     * @param  linearUnit The unit of measurement for the geocentric CRS axes.
     * @return The coordinate system for a geocentric CRS with axes using the given unit of measurement.
     *
     * @since 0.6
     */
    @Override
    public CartesianCS getGeocentricCS(final Unit<Length> linearUnit) {
<<<<<<< HEAD
        CartesianCS cs = (CartesianCS) CommonCRS.WGS84.geocentric().getCoordinateSystem();
        if (!SI.METRE.equals(linearUnit)) {
            cs = (CartesianCS) CoordinateSystems.replaceAxes(cs, new AxisFilter() {
                @Override public boolean accept(final CoordinateSystemAxis axis) {
                    return true;
                }

                @Override public Unit<?> getUnitReplacement(final Unit<?> unit) {
                    return linearUnit;
                }

                @Override public AxisDirection getDirectionReplacement(final AxisDirection direction) {
                    return direction;
                }
            });
        }
        return cs;
=======
        return Legacy.standard(linearUnit);
>>>>>>> a2ba1f13
    }

    /**
     * Converts a geocentric coordinate system from the legacy WKT 1 to the current ISO 19111 standard.
     * This method replaces the (Other, East, North) directions by (Geocentric X, Geocentric Y, Geocentric Z).
     *
     * @param  cs The geocentric coordinate system to upgrade.
     * @return The upgraded coordinate system, or {@code cs} if there is no change to apply.
     *
     * @since 0.6
     */
    @Override
    public CartesianCS upgradeGeocentricCS(final CartesianCS cs) {
        return Legacy.forGeocentricCRS(cs, false);
    }

    /**
     * Creates a coordinate system of unknown type. This method is used during parsing of WKT version 1,
     * since that legacy format did not specified any information about the coordinate system in use.
     * This method should not need to be invoked for parsing WKT version 2.
     *
     * @param  axes The axes of the unknown coordinate system.
     * @return An "abstract" coordinate system using the given axes.
     *
     * @since 0.6
     */
    @Override
    public CoordinateSystem createAbstractCS(final CoordinateSystemAxis[] axes) {
        return new AbstractCS(Collections.singletonMap(AbstractCS.NAME_KEY,
                AxisDirections.appendTo(new StringBuilder("CS"), axes)), axes);
    }

    /**
     * Creates a derived CRS from the information found in a WKT 1 {@code FITTED_CS} element.
     * This coordinate system can not be easily constructed from the information provided by the WKT 1 format.
     * Note that this method is needed only for WKT 1 parsing, since WKT provides enough information for using
     * the standard factories.
     *
     * @param  properties    The properties to be given to the {@code DerivedCRS} and {@code Conversion} objects.
     * @param  baseCRS       Coordinate reference system to base the derived CRS on.
     * @param  method        The coordinate operation method (mandatory in all cases).
     * @param  baseToDerived Transform from positions in the base CRS to positions in this target CRS.
     * @param  derivedCS     The coordinate system for the derived CRS.
     * @return The newly created derived CRS, potentially implementing an additional CRS interface.
     *
     * @since 0.6
     */
    @Override
    public DerivedCRS createDerivedCRS(final Map<String,?>    properties,
                                       final SingleCRS        baseCRS,
                                       final OperationMethod  method,
                                       final MathTransform    baseToDerived,
                                       final CoordinateSystem derivedCS)
    {
        return DefaultDerivedCRS.create(properties, baseCRS, null, method, baseToDerived, derivedCS);
    }

    /**
     * Suggests an abbreviation for the given axis direction. The unit of measurement may be used
     * for resolving some ambiguities like whether {@link AxisDirection#EAST} is for "x" (Easting)
     * or "λ" (Longitude).
     *
     * @param name      The axis name for which to suggest an abbreviation.
     * @param direction The axis direction for which to suggest an abbreviation.
     * @param unit      The axis unit of measurement, for disambiguation.
     * @return A suggested abbreviation.
     *
     * @since 0.6
     */
    @Override
    public String suggestAbbreviation(final String name, final AxisDirection direction, final Unit<?> unit) {
        return AxisDirections.suggestAbbreviation(name, direction, unit);
    }

    /**
     * Creates the {@code TOWGS84} element during parsing of a WKT version 1.
     *
     * @param  values The 7 Bursa-Wolf parameter values.
     * @return The {@link BursaWolfParameters}.
     *
     * @since 0.6
     */
    @Override
    public Object createToWGS84(final double[] values) {
        final BursaWolfParameters info = new BursaWolfParameters(CommonCRS.WGS84.datum(), null);
        info.setValues(values);
        return info;
    }

    /**
     * Returns the coordinate operation factory to use for the given properties and math transform factory.
     * If the given properties are empty and the {@code mtFactory} is the system default, then this method
     * returns the system default {@code CoordinateOperationFactory} instead of creating a new one.
     *
     * @param  properties The default properties.
     * @param  mtFactory  The math transform factory to use.
     * @return The coordinate operation factory to use.
     *
     * @since 0.6
     */
    @Override
    public CoordinateOperationFactory getCoordinateOperationFactory(Map<String,?> properties, MathTransformFactory mtFactory) {
        if (Containers.isNullOrEmpty(properties) && DefaultFactories.isDefaultInstance(MathTransformFactory.class, mtFactory)) {
            return DefaultFactories.forBuildin(CoordinateOperationFactory.class);
        } else {
            return new DefaultCoordinateOperationFactory(properties, mtFactory);
        }
    }

    /**
     * Returns {@code true} if the {@linkplain AbstractIdentifiedObject#getName() primary name} or an aliases
     * of the given object matches the given name.
     *
     * @param  object The object for which to check the name or alias.
     * @param  name The name to compare with the object name or aliases.
     * @return {@code true} if the primary name of at least one alias matches the specified {@code name}.
     *
     * @since 0.6
     */
    @Override
    public boolean isHeuristicMatchForName(final IdentifiedObject object, final String name) {
        return IdentifiedObjects.isHeuristicMatchForName(object, name);
    }
}<|MERGE_RESOLUTION|>--- conflicted
+++ resolved
@@ -33,7 +33,6 @@
 import org.opengis.referencing.crs.VerticalCRS;
 import org.opengis.referencing.crs.GeographicCRS;
 import org.opengis.referencing.crs.CoordinateReferenceSystem;
-import org.opengis.referencing.cs.AxisDirection;
 import org.opengis.referencing.cs.CartesianCS;
 import org.opengis.referencing.cs.CoordinateSystem;
 import org.opengis.referencing.cs.CoordinateSystemAxis;
@@ -468,27 +467,7 @@
      */
     @Override
     public CartesianCS getGeocentricCS(final Unit<Length> linearUnit) {
-<<<<<<< HEAD
-        CartesianCS cs = (CartesianCS) CommonCRS.WGS84.geocentric().getCoordinateSystem();
-        if (!SI.METRE.equals(linearUnit)) {
-            cs = (CartesianCS) CoordinateSystems.replaceAxes(cs, new AxisFilter() {
-                @Override public boolean accept(final CoordinateSystemAxis axis) {
-                    return true;
-                }
-
-                @Override public Unit<?> getUnitReplacement(final Unit<?> unit) {
-                    return linearUnit;
-                }
-
-                @Override public AxisDirection getDirectionReplacement(final AxisDirection direction) {
-                    return direction;
-                }
-            });
-        }
-        return cs;
-=======
         return Legacy.standard(linearUnit);
->>>>>>> a2ba1f13
     }
 
     /**
