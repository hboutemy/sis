/*
 * Licensed to the Apache Software Foundation (ASF) under one or more
 * contributor license agreements.  See the NOTICE file distributed with
 * this work for additional information regarding copyright ownership.
 * The ASF licenses this file to You under the Apache License, Version 2.0
 * (the "License"); you may not use this file except in compliance with
 * the License.  You may obtain a copy of the License at
 *
 *     http://www.apache.org/licenses/LICENSE-2.0
 *
 * Unless required by applicable law or agreed to in writing, software
 * distributed under the License is distributed on an "AS IS" BASIS,
 * WITHOUT WARRANTIES OR CONDITIONS OF ANY KIND, either express or implied.
 * See the License for the specific language governing permissions and
 * limitations under the License.
 */
package org.apache.sis.internal.jaxb.metadata.replace;

import java.util.Map;
import jakarta.xml.bind.annotation.XmlType;
import jakarta.xml.bind.annotation.XmlElement;
import jakarta.xml.bind.annotation.XmlRootElement;
import jakarta.xml.bind.annotation.adapters.XmlJavaTypeAdapter;
import org.opengis.util.TypeName;
import org.opengis.util.InternationalString;
import org.opengis.metadata.Identifier;
import org.opengis.parameter.ParameterDescriptor;
import org.opengis.referencing.operation.Matrix;
import org.apache.sis.metadata.iso.DefaultIdentifier;
import org.apache.sis.metadata.iso.quality.DefaultMeasureDescription;
import org.apache.sis.internal.jaxb.gco.GO_GenericName;
import org.apache.sis.util.Classes;
import org.apache.sis.util.iso.Names;
import org.apache.sis.xml.Namespaces;

// Branch-dependent imports
import org.opengis.referencing.ReferenceIdentifier;
import org.apache.sis.internal.metadata.ReferencingServices;


/**
 * Parameter information conform to the ISO 19157:2013 specification.
 * GeoAPI tries to provides a single API for the parameter classes defined in various specifications
 * (ISO 19111, ISO 19115, ISO 19157, Web Processing Service).
 * But we still need separated representations at XML (un)marshalling time.
 * This class is for the ISO 19157:2013 case.
 *
 * <p>Note that this implementation is simple and serves no other purpose than being a container for XML
 * parsing and formatting. For real parameter framework, consider using {@link org.apache.sis.parameter}
 * package instead.</p>
 *
 * <h2>Note about raw-type usage</h2>
 * We use raw type (i.e. we implement {@code ParameterDescriptor} instead of {@code ParameterDescriptor<T>})
 * because there is no way we can know {@code <T>} for sure at unmarshalling time. This is not a recommended
 * practice, so <strong>this class shall not be in public API</strong>. However, it should be okay to create
 * {@code QualityParameter} instances in Apache SIS internal code if all methods creating such instances
 * declare {@code ParameterDescriptor<?>} as their return type.
 *
 * @author  Martin Desruisseaux (Geomatys)
 * @version 1.4
 * @since   1.3
 */
@SuppressWarnings("rawtypes")   // For the omission of <T> in Parameter<T> - see javadoc.
@XmlType(name = "DQM_Parameter_Type", namespace = Namespaces.DQM, propOrder = {
    "code",
    "definition",
    "description",
    "valueType"
})
@XmlRootElement(name = "DQM_Parameter", namespace = Namespaces.DQM)
public final class QualityParameter extends Parameter {
    /**
     * For cross-version compatibility.
     */
    private static final long serialVersionUID = 4333632866772665659L;

    /**
     * Name of the data quality parameter, to be represented as identifier code.
     *
     * @see #getName()
     */
    @XmlElement(name="name", required=true)
    public String code;

    /**
     * Definition of the data quality parameter.
     * Stored in {@link Identifier#getDescription()}.
     *
     * @see #getName()
     */
    @XmlElement(required = true)
    @SuppressWarnings("serial")                 // Most Apache SIS implementations are serializable.
    public InternationalString definition;

    /**
     * Description of the data quality parameter.
     *
     * @see #getDescription()
     */
    @XmlElement
<<<<<<< HEAD
    DefaultMeasureDescription description;
=======
    @SuppressWarnings("serial")                 // Most Apache SIS implementations are serializable.
    public Description description;
>>>>>>> 230b6bce

    /**
     * Value type of the data quality parameter (shall be one of the data types defined in ISO/TS 19103:2005).
     *
     * @see #getValueType()
     * @see #getValueClass()
     */
    @XmlElement(required = true)
    @XmlJavaTypeAdapter(GO_GenericName.class)   // Not in package-info because shall not be applied to getLegacyName().
    @SuppressWarnings("serial")                 // Most Apache SIS implementations are serializable.
    public TypeName valueType;

    /**
<<<<<<< HEAD
=======
     * Structure of the data quality parameter.
     *
     * @see #getValueClass()
     */
    @XmlElement
    public ValueStructure valueStructure;

    /**
>>>>>>> 230b6bce
     * Creates an initially empty parameter.
     * This constructor is needed by JAXB at unmarshalling time.
     */
    public QualityParameter() {
    }

    /**
     * Creates a parameter initialized to the values of the given one.
     * This is used for marshalling an arbitrary parameter as an ISO 19157 parameter.
     */
    @SuppressWarnings("unchecked")
    private QualityParameter(final ParameterDescriptor<?> parameter) {
        super(parameter);
        final Identifier id = parameter.getName();
        if (id != null) {
            code = id.getCode();
        }
        valueType = ReferencingServices.getInstance().getValueType(parameter);
    }

    /**
     * Returns the given parameter as an instance of {@code QualityParameter}.
     *
     * @param  parameter  the parameter (may be {@code null}).
     * @return the service parameter, or {@code null} if the given argument was null.
     */
    public static QualityParameter castOrCopy(final ParameterDescriptor<?> parameter) {
        if (parameter == null || parameter instanceof QualityParameter) {
            return (QualityParameter) parameter;
        }
        return new QualityParameter(parameter);
    }

    @Override public int getMinimumOccurs() {return 0;}
    @Override public int getMaximumOccurs() {return 1;}

    /**
     * Returns the name as an {@code Identifier}, which is the type requested by ISO 19111.
     * Note that this is different than the type requested by ISO 19157, which is {@link String}.
     *
     * @return the parameter name as an identifier (the type specified by ISO 19111).
     */
    @Override
    public synchronized ReferenceIdentifier getName() {
        if (name == null && code != null) {
            final RS_Identifier id = new RS_Identifier(null, code, null);
            id.setDescription(definition);
            id.transitionTo(DefaultIdentifier.State.FINAL);
            name = id;
        }
        return name;
    }

    /**
     * Infers the value class from the type name.
     * This method is the reason why we cannot parameterize this {@code QualityParameter} class
     * (see <cite>Note about raw-type usage</cite> in class javadoc), because there is no way we
     * can ensure that the class inferred from {@link #valueType} is really for type {@code <T>}.
     *
     * @return the value class inferred from the attribute type, or {@code null} if unknown.
     */
    @Override
    public Class<?> getValueClass() {
        Class<?> type = super.getValueClass();
        if (type == null) {
            type = Names.toClass(valueType);
        }
        return type;
    }

    /**
     * Returns the name that describes the type of parameter values.
     *
     * @return the type name of value component(s) in this parameter.
     */
    @Override
    public TypeName getValueType() {
        return valueType;
    }

    /**
     * Suggests a type name for the components of given collection or array class.
     * The component type is fetched on a <cite>best effort</cite> basis only.
     * This method does the following checks:
     * <ul>
     *   <li>If the given class is a class, then its {@linkplain Class#getComponentType() component type} is used.</li>
     *   <li>Otherwise if the class is an {@link Iterable}, then the upper bound of elements is fetched.</li>
     *   <li>Otherwise if the class is a {@link Map}, then the upper bound of keys is fetched.</li>
     *   <li>Otherwise if the class is a {@link Matrix} or {@link Coverage}, then {@link Double} components is assumed.</li>
     *   <li>Otherwise the given class is used as if it was already a component type (i.e. a singleton item).</li>
     * </ul>
     *
     * @param  valueClass  the type of values for which to infer a {@link TypeName} instance.
     * @return a type name for components of the given type.
     */
    public static TypeName getValueType(Class<?> valueClass) {
        if (valueClass.isArray()) {
            valueClass = valueClass.getComponentType();
        } else if (Iterable.class.isAssignableFrom(valueClass) || Map.class.isAssignableFrom(valueClass)) {
            valueClass = Classes.boundOfParameterizedDeclaration(valueClass);
        } else if (Matrix.class.isAssignableFrom(valueClass)) {
            valueClass = Double.class;
        }
        return Names.createTypeName(valueClass);
    }
}<|MERGE_RESOLUTION|>--- conflicted
+++ resolved
@@ -98,12 +98,7 @@
      * @see #getDescription()
      */
     @XmlElement
-<<<<<<< HEAD
-    DefaultMeasureDescription description;
-=======
-    @SuppressWarnings("serial")                 // Most Apache SIS implementations are serializable.
-    public Description description;
->>>>>>> 230b6bce
+    public DefaultMeasureDescription description;
 
     /**
      * Value type of the data quality parameter (shall be one of the data types defined in ISO/TS 19103:2005).
@@ -117,17 +112,6 @@
     public TypeName valueType;
 
     /**
-<<<<<<< HEAD
-=======
-     * Structure of the data quality parameter.
-     *
-     * @see #getValueClass()
-     */
-    @XmlElement
-    public ValueStructure valueStructure;
-
-    /**
->>>>>>> 230b6bce
      * Creates an initially empty parameter.
      * This constructor is needed by JAXB at unmarshalling time.
      */
