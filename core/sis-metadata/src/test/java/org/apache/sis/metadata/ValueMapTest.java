--- conflicted
+++ resolved
@@ -168,14 +168,8 @@
             new SimpleEntry<>("alternateTitles",         List.of()),
             new SimpleEntry<>("dates",                   List.of()),
             new SimpleEntry<>("identifiers",             citation.getIdentifiers()),
-<<<<<<< HEAD
-            new SimpleEntry<>("citedResponsibleParties", singletonList(author)),
-            new SimpleEntry<>("presentationForms",       emptySet()),
-=======
             new SimpleEntry<>("citedResponsibleParties", List.of(author)),
             new SimpleEntry<>("presentationForms",       Set.of()),
-            new SimpleEntry<>("otherCitationDetails",    List.of()),
->>>>>>> 9c4a3485
             new SimpleEntry<>("ISBN",                    "9782505004509"),
             new SimpleEntry<>("onlineResources",         List.of()),
             new SimpleEntry<>("graphics",                List.of())
@@ -204,14 +198,8 @@
             new SimpleEntry<>("dates",                   List.of()),
             new SimpleEntry<>("edition",                 NilReason.UNKNOWN.createNilObject(InternationalString.class)),
             new SimpleEntry<>("identifiers",             citation.getIdentifiers()),
-<<<<<<< HEAD
-            new SimpleEntry<>("citedResponsibleParties", singletonList(author)),
-            new SimpleEntry<>("presentationForms",       emptySet()),
-=======
             new SimpleEntry<>("citedResponsibleParties", List.of(author)),
             new SimpleEntry<>("presentationForms",       Set.of()),
-            new SimpleEntry<>("otherCitationDetails",    List.of()),
->>>>>>> 9c4a3485
             new SimpleEntry<>("ISBN",                    "9782505004509"),
             new SimpleEntry<>("onlineResources",         List.of()),
             new SimpleEntry<>("graphics",                List.of())
@@ -242,11 +230,7 @@
             new SimpleEntry<>("citedResponsibleParties", List.of(author)),
             new SimpleEntry<>("presentationForms",       Set.of()),
             new SimpleEntry<>("series",                  null),
-<<<<<<< HEAD
             new SimpleEntry<>("otherCitationDetails",    null),
-=======
-            new SimpleEntry<>("otherCitationDetails",    List.of()),
->>>>>>> 9c4a3485
 //          new SimpleEntry<>("collectiveTitle",         null),  -- deprecated as of ISO 19115:2014.
             new SimpleEntry<>("ISBN",                    "9782505004509"),
             new SimpleEntry<>("ISSN",                    null),
