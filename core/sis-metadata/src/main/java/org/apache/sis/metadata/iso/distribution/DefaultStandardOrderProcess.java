/*
 * Licensed to the Apache Software Foundation (ASF) under one or more
 * contributor license agreements.  See the NOTICE file distributed with
 * this work for additional information regarding copyright ownership.
 * The ASF licenses this file to You under the Apache License, Version 2.0
 * (the "License"); you may not use this file except in compliance with
 * the License.  You may obtain a copy of the License at
 *
 *     http://www.apache.org/licenses/LICENSE-2.0
 *
 * Unless required by applicable law or agreed to in writing, software
 * distributed under the License is distributed on an "AS IS" BASIS,
 * WITHOUT WARRANTIES OR CONDITIONS OF ANY KIND, either express or implied.
 * See the License for the specific language governing permissions and
 * limitations under the License.
 */
package org.apache.sis.metadata.iso.distribution;

import java.util.Date;
import java.util.Currency;
import javax.xml.bind.annotation.XmlType;
import javax.xml.bind.annotation.XmlElement;
import javax.xml.bind.annotation.XmlRootElement;
import javax.xml.bind.annotation.adapters.XmlJavaTypeAdapter;
import org.opengis.util.Record;
import org.opengis.util.RecordType;
import org.opengis.util.InternationalString;
import org.opengis.metadata.distribution.StandardOrderProcess;
import org.apache.sis.internal.jaxb.gco.GO_RecordType;
import org.apache.sis.internal.jaxb.gco.GO_Record;
import org.apache.sis.metadata.iso.ISOMetadata;

// Branch-specific imports
import org.opengis.annotation.UML;
import static org.opengis.annotation.Obligation.OPTIONAL;
import static org.opengis.annotation.Specification.ISO_19115;
import static org.apache.sis.internal.metadata.ImplementationHelper.toDate;
import static org.apache.sis.internal.metadata.ImplementationHelper.toMilliseconds;


/**
 * Common ways in which the resource may be obtained or received, and related instructions
 * and fee information.
 *
 * <h2>Limitations</h2>
 * <ul>
 *   <li>Instances of this class are not synchronized for multi-threading.
 *       Synchronization, if needed, is caller's responsibility.</li>
 *   <li>Serialized objects of this class are not guaranteed to be compatible with future Apache SIS releases.
 *       Serialization support is appropriate for short term storage or RMI between applications running the
 *       same version of Apache SIS. For long term storage, use {@link org.apache.sis.xml.XML} instead.</li>
 * </ul>
 *
 * @author  Martin Desruisseaux (IRD, Geomatys)
 * @author  Touraïvane (IRD)
 * @author  Cédric Briançon (Geomatys)
 * @author  Cullen Rombach (Image Matters)
 * @version 1.0
 * @since   0.3
 * @module
 */
@XmlType(name = "MD_StandardOrderProcess_Type", propOrder = {
    "fees",
    "plannedAvailableDateTime",
    "orderingInstructions",
    "turnaround",
    "orderOptionsType",             // New in ISO 19115-3
    "orderOptions"                  // New in ISO 19115-3
})
@XmlRootElement(name = "MD_StandardOrderProcess")
public class DefaultStandardOrderProcess extends ISOMetadata implements StandardOrderProcess {
    /**
     * Serial number for inter-operability with different versions.
     */
    private static final long serialVersionUID = 1948951192071039775L;

    /**
     * Fees and terms for retrieving the resource.
     * Include monetary units (as specified in ISO 4217).
     */
    @SuppressWarnings("serial")
    private InternationalString fees;

    /**
     * The {@link #fees} currency, or {@code null} if unknown or unspecified.
     */
    private Currency currency;

    /**
     * Date and time when the dataset will be available,
     * in milliseconds elapsed since January 1st, 1970.
     */
    private long plannedAvailableDateTime = Long.MIN_VALUE;

    /**
     * General instructions, terms and services provided by the distributor.
     */
    @SuppressWarnings("serial")
    private InternationalString orderingInstructions;

    /**
     * Typical turnaround time for the filling of an order.
     */
    @SuppressWarnings("serial")
    private InternationalString turnaround;

    /**
     * Description of the order options record.
     */
    @SuppressWarnings("serial")
    private RecordType orderOptionsType;

    /**
     * Request/purchase choices.
     */
    @SuppressWarnings("serial")
    private Record orderOptions;

    /**
     * Constructs an initially empty standard order process.
     */
    public DefaultStandardOrderProcess() {
    }

    /**
     * Constructs a new instance initialized with the values from the specified metadata object.
     * This is a <em>shallow</em> copy constructor, because the other metadata contained in the
     * given object are not recursively copied.
     *
     * @param  object  the metadata to copy values from, or {@code null} if none.
     *
     * @see #castOrCopy(StandardOrderProcess)
     */
    public DefaultStandardOrderProcess(final StandardOrderProcess object) {
        super(object);
        if (object != null) {
            fees                     = object.getFees();
            plannedAvailableDateTime = toMilliseconds(object.getPlannedAvailableDateTime());
            orderingInstructions     = object.getOrderingInstructions();
            turnaround               = object.getTurnaround();
            if (object instanceof DefaultStandardOrderProcess) {
                orderOptionsType = ((DefaultStandardOrderProcess) object).getOrderOptionsType();
                orderOptions     = ((DefaultStandardOrderProcess) object).getOrderOptions();
            }
        }
    }

    /**
     * Returns a SIS metadata implementation with the values of the given arbitrary implementation.
     * This method performs the first applicable action in the following choices:
     *
     * <ul>
     *   <li>If the given object is {@code null}, then this method returns {@code null}.</li>
     *   <li>Otherwise if the given object is already an instance of
     *       {@code DefaultStandardOrderProcess}, then it is returned unchanged.</li>
     *   <li>Otherwise a new {@code DefaultStandardOrderProcess} instance is created using the
     *       {@linkplain #DefaultStandardOrderProcess(StandardOrderProcess) copy constructor} and returned.
     *       Note that this is a <em>shallow</em> copy operation, because the other
     *       metadata contained in the given object are not recursively copied.</li>
     * </ul>
     *
     * @param  object  the object to get as a SIS implementation, or {@code null} if none.
     * @return a SIS implementation containing the values of the given object (may be the
     *         given object itself), or {@code null} if the argument was null.
     */
    public static DefaultStandardOrderProcess castOrCopy(final StandardOrderProcess object) {
        if (object == null || object instanceof DefaultStandardOrderProcess) {
            return (DefaultStandardOrderProcess) object;
        }
        return new DefaultStandardOrderProcess(object);
    }

    /**
     * Returns fees and terms for retrieving the resource.
     * Include monetary units (as specified in ISO 4217).
     * The monetary units may also be available with {@link #getCurrency()}.
     *
     * @return fees and terms for retrieving the resource, or {@code null}.
     *
     * @see #getCurrency()
     */
    @Override
    @XmlElement(name = "fees")
    public InternationalString getFees() {
        return fees;
    }

    /**
     * Sets fees and terms for retrieving the resource.
     * Include monetary units (as specified in ISO 4217).
     *
     * @param  newValue  the new fees.
     *
     * @see #setCurrency(Currency)
     */
    public void setFees(final InternationalString newValue) {
        checkWritePermission(fees);
        fees = newValue;
    }

    /**
     * Returns the monetary units of the {@link #getFees() fees} (as specified in ISO 4217).
     *
     * <h4>Constraints</h4>
     * For ISO 19115 compatibility reasons, this method is <strong>not</strong> required to return
     * a non-null value even if the text returned by {@link #getFees()} contains a currency units.
     * However if this method returns a non-null value, then that value is required to be consistent
     * with the fees text.
     *
     * @return the fees monetary units, or {@code null} if none or unknown.
     *
     * @since 0.5
     *
     * @see #getFees()
     */
    public Currency getCurrency() {
        return currency;
    }

    /**
     * Sets the monetary units of the {@link #getFees() fees} (as specified in ISO 4217).
     * Callers should ensure that the given currency is consistent with the currency
     * in the {@linkplain #getFees() fees} text.
     *
     * @param  newValue  the new currency.
     *
     * @see #setFees(InternationalString)
     *
     * @since 0.5
     */
    public void setCurrency(final Currency newValue) {
        checkWritePermission(currency);
        currency = newValue;
    }

    /**
     * Returns the date and time when the dataset will be available.
     *
     * @return date and time when the dataset will be available, or {@code null}.
     */
    @Override
    @XmlElement(name = "plannedAvailableDateTime")
    public Date getPlannedAvailableDateTime() {
        return toDate(plannedAvailableDateTime);
    }

    /**
     * Sets the date and time when the dataset will be available.
     *
     * @param  newValue  the new planned available time.
     */
    public void setPlannedAvailableDateTime(final Date newValue) {
        checkWritePermission(plannedAvailableDateTime);
        plannedAvailableDateTime = toMilliseconds(newValue);
    }

    /**
     * Returns general instructions, terms and services provided by the distributor.
     *
     * @return general instructions, terms and services provided by the distributor, or {@code null}.
     */
    @Override
    @XmlElement(name = "orderingInstructions")
    public InternationalString getOrderingInstructions() {
        return orderingInstructions;
    }

    /**
     * Sets general instructions, terms and services provided by the distributor.
     *
     * @param  newValue  the new ordering instructions.
     */
    public void setOrderingInstructions(final InternationalString newValue) {
        checkWritePermission(orderingInstructions);
        orderingInstructions = newValue;
    }

    /**
     * Returns typical turnaround time for the filling of an order.
     *
     * @return typical turnaround time for the filling of an order, or {@code null}.
     */
    @Override
    @XmlElement(name = "turnaround")
    public InternationalString getTurnaround() {
        return turnaround;
    }

    /**
     * Sets typical turnaround time for the filling of an order.
     *
     * @param  newValue  the new turnaround.
     */
    public void setTurnaround(final InternationalString newValue) {
        checkWritePermission(turnaround);
        turnaround = newValue;
    }

    /**
     * Returns the description of the {@linkplain #getOrderOptions() order options} record.
     *
     * @return description of the order options record, or {@code null} if none.
     *
     * @since 1.0
     *
     * @see org.apache.sis.util.iso.DefaultRecord#getRecordType()
     */
    @XmlElement(name = "orderOptionsType")
    @XmlJavaTypeAdapter(GO_RecordType.Since2014.class)
    @UML(identifier="orderOptionsType", obligation=OPTIONAL, specification=ISO_19115)
    public RecordType getOrderOptionsType() {
        return orderOptionsType;
    }

    /**
<<<<<<< HEAD
     * @deprecated Renamed {@link #getOrderOptionsType()} for ISO 19115 conformance.
     *
     * @return description of the order options record, or {@code null} if none.
     *
     * @since 0.5
     */
//  @Deprecated - omitted for allowing APIVerifier to pass.
    public RecordType getOrderOptionType() {
        return getOrderOptionsType();
    }

    /**
=======
>>>>>>> f5bc633a
     * Sets the description of the {@linkplain #getOrderOptions() order options} record.
     *
     * @param  newValue  new description of the order options record.
     *
     * @since 1.0
     */
    public void setOrderOptionsType(final RecordType newValue) {
        checkWritePermission(orderOptionsType);
        orderOptionsType = newValue;
    }

    /**
     * Returns the request/purchase choices.
     *
     * @return request/purchase choices.
     *
     * @since 0.5
     *
     * @todo We presume that this record is filled by the vendor for describing the options chosen by the client
     *       when he ordered the resource. We presume that this is not a record to be filled by the user for new
     *       orders, otherwise this method would need to be a factory rather than a getter.
     */
    @XmlElement(name = "orderOptions")
    @XmlJavaTypeAdapter(GO_Record.Since2014.class)
    @UML(identifier="orderOptions", obligation=OPTIONAL, specification=ISO_19115)
    public Record getOrderOptions() {
        return orderOptions;
    }

    /**
     * Sets the request/purchase choices.
     *
     * @param newValue the new request/purchase choices.
     *
     * @since 0.5
     */
    public void setOrderOptions(final Record newValue) {
        checkWritePermission(orderOptions);
        orderOptions = newValue;
    }
}<|MERGE_RESOLUTION|>--- conflicted
+++ resolved
@@ -313,21 +313,6 @@
     }
 
     /**
-<<<<<<< HEAD
-     * @deprecated Renamed {@link #getOrderOptionsType()} for ISO 19115 conformance.
-     *
-     * @return description of the order options record, or {@code null} if none.
-     *
-     * @since 0.5
-     */
-//  @Deprecated - omitted for allowing APIVerifier to pass.
-    public RecordType getOrderOptionType() {
-        return getOrderOptionsType();
-    }
-
-    /**
-=======
->>>>>>> f5bc633a
      * Sets the description of the {@linkplain #getOrderOptions() order options} record.
      *
      * @param  newValue  new description of the order options record.
