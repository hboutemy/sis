/*
 * Licensed to the Apache Software Foundation (ASF) under one or more
 * contributor license agreements.  See the NOTICE file distributed with
 * this work for additional information regarding copyright ownership.
 * The ASF licenses this file to You under the Apache License, Version 2.0
 * (the "License"); you may not use this file except in compliance with
 * the License.  You may obtain a copy of the License at
 *
 *     http://www.apache.org/licenses/LICENSE-2.0
 *
 * Unless required by applicable law or agreed to in writing, software
 * distributed under the License is distributed on an "AS IS" BASIS,
 * WITHOUT WARRANTIES OR CONDITIONS OF ANY KIND, either express or implied.
 * See the License for the specific language governing permissions and
 * limitations under the License.
 */
package org.apache.sis.feature;

import java.util.List;
import java.util.Objects;
import java.util.Iterator;
import java.util.Collection;
import java.util.Collections;
import org.opengis.util.GenericName;
import org.apache.sis.util.collection.CheckedContainer;
import org.apache.sis.util.resources.Errors;
import org.apache.sis.util.Classes;
import org.apache.sis.internal.feature.Resources;


/**
 * An attribute or association implementation which delegate its work to the parent feature.
 * This class is used for default implementation of {@link AbstractFeature#getProperty(String)}.
 *
 * <p><strong>This implementation is inefficient!</strong>
 * This class is for making easier to begin with a custom {@link AbstractFeature} implementation,
 * but developers are encouraged to provide their own {@link AbstractFeature#getProperty(String)}
 * implementation.
 *
 * @author  Martin Desruisseaux (Geomatys)
 * @version 0.8
 *
 * @param <V> the type of property values.
 *
 * @since 0.8
 * @module
 */
final class PropertyView {
    /**
<<<<<<< HEAD
     * Do not allow instantiation of this class.
=======
     * The feature from which to read and where to write the attribute or association value.
     */
    @SuppressWarnings("serial")         // Not statically typed as Serializable.
    final Feature feature;

    /**
     * The string representation of the property name. This is the value to be given in calls to
     * {@link Feature#getPropertyValue(String)} and {@link Feature#setPropertyValue(String, Object)}.
     */
    final String name;

    /**
     * Creates a new property which will delegate its work to the given feature.
     *
     * @param feature  the feature from which to read and where to write the property value.
     * @param name     the string representation of the property name.
>>>>>>> 0d88ef7e
     */
    private PropertyView() {
    }

    /**
     * Creates a new property which will delegate its work to the given feature.
     *
     * @param feature  the feature from which to read and where to write the property value.
     * @param type     the type of the property. Must be one of the properties listed in the
     *                 {@code feature} (this is not verified by this constructor).
     */
    static Property create(final AbstractFeature feature, final AbstractIdentifiedType type) {
        if (type instanceof DefaultAttributeType<?>) {
            return AttributeView.create(feature, (DefaultAttributeType<?>) type);
        } else if (type instanceof DefaultAssociationRole) {
            return AssociationView.create(feature, (DefaultAssociationRole) type);
        } else if (type instanceof AbstractOperation) {
            return (Property) ((AbstractOperation) type).apply(feature, null);
        } else {
            throw new IllegalArgumentException(Errors.format(Errors.Keys.UnknownType_1, Classes.getClass(type)));
        }
    }

    /**
     * Returns the singleton value. This default implementation assumes that the property is multi-valued
     * (single-valued properties shall override this method), but we nevertheless provide a fallback for
     * non-{@code Iterable} values as a safety against implementations that are not strictly compliant
     * to our {@code Feature.getPropertyValue(String)} method contract. Then this method verifies that
     * the value is a collection containing zero or one element and returns that element or {@code null}.
     */
    static Object getValue(final AbstractFeature feature, final String name) {
        Object value = feature.getPropertyValue(name);
        if (value instanceof Iterable<?>) {
            final Iterator<?> it = ((Iterable<?>) value).iterator();
            if (!it.hasNext()) {
                return null;
            }
            value = it.next();
            if (it.hasNext()) {
                throw new IllegalStateException(Resources.format(Resources.Keys.NotASingleton_1, name));
            }
        }
        return value;
    }

    /**
     * Sets the values of the given attribute. This default implementation assumes that the property
     * is multi-valued (single-valued properties shall override this method) and that the
     * {@code Feature.setPropertyValue(String, Object)} implementation will verify the argument type.
     */
    static void setValue(final AbstractFeature feature, final String name, final Object value) {
        feature.setPropertyValue(name, singletonOrEmpty(value));
    }

    /**
     * Returns the given value as a singleton if non-null, or returns an empty list otherwise.
     *
     * @param  <V>      the element type.
     * @param  element  the element to returns in a collection if non-null.
     * @return a collection containing the given element if non-null, or an empty collection otherwise.
     */
    static <V> List<V> singletonOrEmpty(final V element) {
        return (element != null) ? Collections.singletonList(element) : Collections.emptyList();
    }

    /**
     * Returns the values as a collection. This method tries to verify that the collection
     * contains elements of the expected type, but this verification is not always possible.
     * Consequently this method may, sometimes, be actually unsafe.
     */
    @SuppressWarnings("unchecked")              // Actually not 100% safe, but we have done our best.
    static <V> Collection<V> getValues(final AbstractFeature feature, final String name, final Class<V> expected) {
        final Object values = feature.getPropertyValue(name);
        if (values instanceof Collection<?>) {
            if (values instanceof CheckedContainer<?>) {
                final Class<?> actual = ((CheckedContainer<?>) values).getElementType();
                if (expected != actual) {       // Really exact match, not Class.isAssignableFrom(Class).
                    throw new ClassCastException(Errors.format(Errors.Keys.UnexpectedTypeForReference_3, name, expected, actual));
                }
            }
            return (Collection<V>) values;
        } else {
            return singletonOrEmpty(expected.cast(values));
        }
    }

    /**
     * Sets the values of the given attribute. This method assumes that the
     * {@code Feature.setPropertyValue(String, Object)} implementation will
     * verify the argument type.
     */
    static void setValues(final AbstractFeature feature, final String name, final Collection<?> values) {
        feature.setPropertyValue(name, values);
    }

    /**
     * Returns a hash code value for this property.
     */
    static int hashCode(final AbstractFeature feature, final String name) {
        return Objects.hashCode(name) ^ System.identityHashCode(feature);
    }

    /**
     * Returns a string representation of this property for debugging purposes.
     */
    static String toString(final Class<?> classe, final Class<?> valueClass, final GenericName name, final Collection<?> values) {
        return FieldType.toString(false, classe.getSimpleName(), name,
                Classes.getShortName(valueClass), values.iterator()).toString();
    }
}<|MERGE_RESOLUTION|>--- conflicted
+++ resolved
@@ -47,26 +47,7 @@
  */
 final class PropertyView {
     /**
-<<<<<<< HEAD
      * Do not allow instantiation of this class.
-=======
-     * The feature from which to read and where to write the attribute or association value.
-     */
-    @SuppressWarnings("serial")         // Not statically typed as Serializable.
-    final Feature feature;
-
-    /**
-     * The string representation of the property name. This is the value to be given in calls to
-     * {@link Feature#getPropertyValue(String)} and {@link Feature#setPropertyValue(String, Object)}.
-     */
-    final String name;
-
-    /**
-     * Creates a new property which will delegate its work to the given feature.
-     *
-     * @param feature  the feature from which to read and where to write the property value.
-     * @param name     the string representation of the property name.
->>>>>>> 0d88ef7e
      */
     private PropertyView() {
     }
