/*
 * Licensed to the Apache Software Foundation (ASF) under one or more
 * contributor license agreements.  See the NOTICE file distributed with
 * this work for additional information regarding copyright ownership.
 * The ASF licenses this file to You under the Apache License, Version 2.0
 * (the "License"); you may not use this file except in compliance with
 * the License.  You may obtain a copy of the License at
 *
 *     http://www.apache.org/licenses/LICENSE-2.0
 *
 * Unless required by applicable law or agreed to in writing, software
 * distributed under the License is distributed on an "AS IS" BASIS,
 * WITHOUT WARRANTIES OR CONDITIONS OF ANY KIND, either express or implied.
 * See the License for the specific language governing permissions and
 * limitations under the License.
 */
package org.apache.sis.internal.storage;

<<<<<<< HEAD
import org.opengis.metadata.constraint.Restriction;
import org.opengis.metadata.citation.Citation;
import org.apache.sis.metadata.iso.citation.DefaultCitation;
import org.apache.sis.metadata.iso.constraint.DefaultLegalConstraints;
=======
import java.util.Collections;
import org.opengis.util.GenericName;
import org.opengis.metadata.citation.Citation;
import org.opengis.metadata.content.ContentInformation;
import org.opengis.metadata.content.FeatureCatalogueDescription;
import org.opengis.metadata.content.FeatureTypeInfo;
import org.opengis.metadata.constraint.LegalConstraints;
import org.opengis.metadata.constraint.Restriction;
import org.apache.sis.metadata.iso.DefaultMetadata;
import org.apache.sis.feature.DefaultFeatureType;
>>>>>>> 152b383d
import org.apache.sis.test.TestCase;
import org.junit.Test;

import static org.apache.sis.test.MetadataAssert.*;
import static org.apache.sis.test.TestUtilities.date;
import static org.apache.sis.test.TestUtilities.getSingleton;

// Branch-dependent imports
import org.opengis.feature.FeatureType;


/**
 * Tests {@link MetadataBuilder}.
 *
 * @author  Martin Desruisseaux (Geomatys)
 * @author  Alexis Manin (Geomatys)
 * @version 1.1
 * @since   0.8
 * @module
 */
public final strictfp class MetadataBuilderTest extends TestCase {
    /**
     * Tests {@link MetadataBuilder#parseLegalNotice(String)}.
     * The expected result of this parsing is:
     *
     * {@preformat text
     *   Metadata
     *     └─Identification info
     *         └─Resource constraints
     *             ├─Use constraints……………………………… Copyright
     *             └─Reference
     *                 ├─Title……………………………………………… Copyright (C), John Smith, 1992. All rights reserved.
     *                 ├─Date
     *                 │   ├─Date……………………………………… 1992-01-01
     *                 │   └─Date type………………………… In force
     *                 └─Cited responsible party
     *                     ├─Party
     *                     │   └─Name…………………………… John Smith
     *                     └─Role……………………………………… Owner
     * }
     */
    @Test
    public void testParseLegalNotice() {
        verifyCopyrightParsing("Copyright (C), John Smith, 1992. All rights reserved.");
        verifyCopyrightParsing("(C) 1992, John Smith. All rights reserved.");
        verifyCopyrightParsing("(C) COPYRIGHT 1992 John Smith.");
    }

    /**
     * Verifies the metadata that contains the result of parsing a copyright statement.
     * Should contains the "John Smith" name and 1992 year.
     *
     * @param notice  the copyright statement to parse.
     */
    private static void verifyCopyrightParsing(final String notice) {
        final MetadataBuilder builder = new MetadataBuilder();
        builder.parseLegalNotice(notice);
        final DefaultLegalConstraints constraints = (DefaultLegalConstraints) getSingleton(getSingleton(
                builder.build(false).getIdentificationInfo()).getResourceConstraints());

        assertEquals("useConstraints", Restriction.COPYRIGHT, getSingleton(constraints.getUseConstraints()));
        final Citation ref = getSingleton(constraints.getReferences());
        assertTitleEquals("reference.title", notice, ref);
        assertPartyNameEquals("reference.citedResponsibleParty", "John Smith", (DefaultCitation) ref);
        assertEquals("date", date("1992-01-01 00:00:00"), getSingleton(ref.getDates()).getDate());
    }

    /**
     * Tests {@link MetadataBuilder#addFeatureType(FeatureType, long)}.
     *
     * @todo Combine the 4 tests in a single one for leveraging the same {@link DefaultFeatureType} instance?
     *       It would be consistent with {@link #testParseLegalNotice()}, and the error message in those tests
     *       are already quite clear.
     */
    @Test
    public void negative_feature_count_are_ignored() {
        verifyFeatureInstanceCount("Feature count should not be written if it is negative", null, -1);
    }

    /**
     * Tests {@link MetadataBuilder#addFeatureType(FeatureType, long)}.
     */
    @Test
    public void no_overflow_on_feature_count() {
        verifyFeatureInstanceCount("Feature count should be limited to maximum 32bit integer value", Integer.MAX_VALUE, 7_000_000_000L);
    }

    /**
     * Tests {@link MetadataBuilder#addFeatureType(FeatureType, long)}.
     */
    @Test
    public void verify_feature_count_is_written() {
        verifyFeatureInstanceCount("Feature count should be written as is", 42, 42);
    }

    /**
     * Tests {@link MetadataBuilder#addFeatureType(FeatureType, long)}.
     */
    @Test
    public void feature_count_should_be_ignored_when_it_is_zero() {
        verifyFeatureInstanceCount("Feature count should not be written if it is 0", null, 0);
    }

    /**
     * Creates a new simple metadata with a single simple feature type and the given
     * {@linkplain FeatureTypeInfo#getFeatureInstanceCount() feature instance count}.
     * Then, asserts that the value in the built metadata is compliant with a given control value.
     *
     * @param expected       the feature instance count value we want to see in the metadata (control value).
     * @param valueToInsert  the value to send to the metadata builder.
     */
    private static void verifyFeatureInstanceCount(final String errorMessage, final Integer expected, final long valueToInsert) {
        final DefaultFeatureType dataType = new DefaultFeatureType(
                Collections.singletonMap(DefaultFeatureType.NAME_KEY, "Test type"), false, null);
        final MetadataBuilder builder = new MetadataBuilder();
        final GenericName name = builder.addFeatureType(dataType, valueToInsert);
        assertNotNull(name);

        final DefaultMetadata metadata = builder.build(true);
        final ContentInformation content = getSingleton(metadata.getContentInfo());
        assertInstanceOf("Metadata.contentInfo", FeatureCatalogueDescription.class, content);
        final FeatureTypeInfo info = getSingleton(((FeatureCatalogueDescription) content).getFeatureTypeInfo());
        assertEquals(errorMessage, expected, info.getFeatureInstanceCount());
    }
}<|MERGE_RESOLUTION|>--- conflicted
+++ resolved
@@ -16,32 +16,23 @@
  */
 package org.apache.sis.internal.storage;
 
-<<<<<<< HEAD
-import org.opengis.metadata.constraint.Restriction;
-import org.opengis.metadata.citation.Citation;
-import org.apache.sis.metadata.iso.citation.DefaultCitation;
-import org.apache.sis.metadata.iso.constraint.DefaultLegalConstraints;
-=======
 import java.util.Collections;
 import org.opengis.util.GenericName;
 import org.opengis.metadata.citation.Citation;
 import org.opengis.metadata.content.ContentInformation;
-import org.opengis.metadata.content.FeatureCatalogueDescription;
-import org.opengis.metadata.content.FeatureTypeInfo;
-import org.opengis.metadata.constraint.LegalConstraints;
 import org.opengis.metadata.constraint.Restriction;
 import org.apache.sis.metadata.iso.DefaultMetadata;
+import org.apache.sis.metadata.iso.citation.DefaultCitation;
+import org.apache.sis.metadata.iso.constraint.DefaultLegalConstraints;
+import org.apache.sis.metadata.iso.content.DefaultFeatureCatalogueDescription;
+import org.apache.sis.metadata.iso.content.DefaultFeatureTypeInfo;
 import org.apache.sis.feature.DefaultFeatureType;
->>>>>>> 152b383d
 import org.apache.sis.test.TestCase;
 import org.junit.Test;
 
 import static org.apache.sis.test.MetadataAssert.*;
 import static org.apache.sis.test.TestUtilities.date;
 import static org.apache.sis.test.TestUtilities.getSingleton;
-
-// Branch-dependent imports
-import org.opengis.feature.FeatureType;
 
 
 /**
@@ -101,7 +92,7 @@
     }
 
     /**
-     * Tests {@link MetadataBuilder#addFeatureType(FeatureType, long)}.
+     * Tests {@link MetadataBuilder#addFeatureType(DefaultFeatureType, long)}.
      *
      * @todo Combine the 4 tests in a single one for leveraging the same {@link DefaultFeatureType} instance?
      *       It would be consistent with {@link #testParseLegalNotice()}, and the error message in those tests
@@ -113,7 +104,7 @@
     }
 
     /**
-     * Tests {@link MetadataBuilder#addFeatureType(FeatureType, long)}.
+     * Tests {@link MetadataBuilder#addFeatureType(DefaultFeatureType, long)}.
      */
     @Test
     public void no_overflow_on_feature_count() {
@@ -121,7 +112,7 @@
     }
 
     /**
-     * Tests {@link MetadataBuilder#addFeatureType(FeatureType, long)}.
+     * Tests {@link MetadataBuilder#addFeatureType(DefaultFeatureType, long)}.
      */
     @Test
     public void verify_feature_count_is_written() {
@@ -129,7 +120,7 @@
     }
 
     /**
-     * Tests {@link MetadataBuilder#addFeatureType(FeatureType, long)}.
+     * Tests {@link MetadataBuilder#addFeatureType(DefaultFeatureType, long)}.
      */
     @Test
     public void feature_count_should_be_ignored_when_it_is_zero() {
@@ -138,7 +129,7 @@
 
     /**
      * Creates a new simple metadata with a single simple feature type and the given
-     * {@linkplain FeatureTypeInfo#getFeatureInstanceCount() feature instance count}.
+     * {@linkplain DefaultFeatureTypeInfo#getFeatureInstanceCount() feature instance count}.
      * Then, asserts that the value in the built metadata is compliant with a given control value.
      *
      * @param expected       the feature instance count value we want to see in the metadata (control value).
@@ -153,8 +144,8 @@
 
         final DefaultMetadata metadata = builder.build(true);
         final ContentInformation content = getSingleton(metadata.getContentInfo());
-        assertInstanceOf("Metadata.contentInfo", FeatureCatalogueDescription.class, content);
-        final FeatureTypeInfo info = getSingleton(((FeatureCatalogueDescription) content).getFeatureTypeInfo());
+        assertInstanceOf("Metadata.contentInfo", DefaultFeatureCatalogueDescription.class, content);
+        final DefaultFeatureTypeInfo info = getSingleton(((DefaultFeatureCatalogueDescription) content).getFeatureTypeInfo());
         assertEquals(errorMessage, expected, info.getFeatureInstanceCount());
     }
 }