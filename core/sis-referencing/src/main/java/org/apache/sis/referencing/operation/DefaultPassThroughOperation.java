/*
 * Licensed to the Apache Software Foundation (ASF) under one or more
 * contributor license agreements.  See the NOTICE file distributed with
 * this work for additional information regarding copyright ownership.
 * The ASF licenses this file to You under the Apache License, Version 2.0
 * (the "License"); you may not use this file except in compliance with
 * the License.  You may obtain a copy of the License at
 *
 *     http://www.apache.org/licenses/LICENSE-2.0
 *
 * Unless required by applicable law or agreed to in writing, software
 * distributed under the License is distributed on an "AS IS" BASIS,
 * WITHOUT WARRANTIES OR CONDITIONS OF ANY KIND, either express or implied.
 * See the License for the specific language governing permissions and
 * limitations under the License.
 */
package org.apache.sis.referencing.operation;

import java.util.Map;
import java.util.Arrays;
import java.util.Objects;
import javax.xml.bind.Unmarshaller;
import javax.xml.bind.annotation.XmlType;
import javax.xml.bind.annotation.XmlElement;
import javax.xml.bind.annotation.XmlRootElement;
import org.opengis.parameter.ParameterValueGroup;
import org.opengis.util.FactoryException;
import org.opengis.referencing.operation.MathTransform;
import org.opengis.referencing.operation.Conversion;
import org.opengis.referencing.operation.CoordinateOperation;
import org.opengis.referencing.operation.PassThroughOperation;
import org.opengis.referencing.crs.CoordinateReferenceSystem;
import org.opengis.referencing.crs.CompoundCRS;
import org.apache.sis.referencing.GeodeticException;
import org.apache.sis.referencing.operation.transform.MathTransforms;
import org.apache.sis.referencing.operation.transform.PassThroughTransform;
import org.apache.sis.internal.referencing.ReferencingUtilities;
import org.apache.sis.internal.metadata.ImplementationHelper;
import org.apache.sis.util.UnsupportedImplementationException;
import org.apache.sis.util.ArraysExt;
import org.apache.sis.util.ComparisonMode;
import org.apache.sis.util.resources.Errors;
import org.apache.sis.io.wkt.FormattableObject;
import org.apache.sis.io.wkt.Formatter;
import org.apache.sis.referencing.CRS;

import static org.apache.sis.util.Utilities.deepEquals;

import org.opengis.referencing.operation.OperationMethod;
import org.opengis.referencing.operation.SingleOperation;

/**
 * Specifies that a subset of a coordinate tuple is subject to a specific coordinate operation.
 *
 * @author  Martin Desruisseaux (IRD, Geomatys)
 * @version 1.3
 * @since   0.6
 */
@XmlType(name = "PassThroughOperationType", propOrder = {
    "indices",
    "operation"
})
@XmlRootElement(name = "PassThroughOperation")
public class DefaultPassThroughOperation extends AbstractCoordinateOperation implements PassThroughOperation {
    /**
     * Serial number for inter-operability with different versions.
     */
    private static final long serialVersionUID = 4308173919747248695L;

    /**
     * The operation to apply on the subset of a coordinate tuple.
     *
     * <p><b>Consider this field as final!</b>
     * This field is modified only at unmarshalling time by {@code setOperation(CoordinateOperation)}</p>
     *
     * @see #getOperation()
     */
<<<<<<< HEAD
    @SuppressWarnings("serial")         // Not statically typed as Serializable.
    private SingleOperation operation;
=======
    @SuppressWarnings("serial")                 // Most SIS implementations are serializable.
    private CoordinateOperation operation;
>>>>>>> a2eed4d0

    /**
     * Constructs a pass-through operation from a set of properties.
     * The properties given in argument follow the same rules than for the
     * {@linkplain AbstractCoordinateOperation#AbstractCoordinateOperation(Map, CoordinateReferenceSystem,
     * CoordinateReferenceSystem, CoordinateReferenceSystem, MathTransform) super-class constructor}.
     * The following table is a reminder of main (not all) properties:
     *
     * <table class="sis">
     *   <caption>Recognized properties (non exhaustive list)</caption>
     *   <tr>
     *     <th>Property name</th>
     *     <th>Value type</th>
     *     <th>Returned by</th>
     *   </tr>
     *   <tr>
     *     <td>{@value org.opengis.referencing.IdentifiedObject#NAME_KEY}</td>
     *     <td>{@link org.opengis.metadata.Identifier} or {@link String}</td>
     *     <td>{@link #getName()}</td>
     *   </tr>
     *   <tr>
     *     <td>{@value org.opengis.referencing.IdentifiedObject#IDENTIFIERS_KEY}</td>
     *     <td>{@link org.opengis.metadata.Identifier} (optionally as array)</td>
     *     <td>{@link #getIdentifiers()}</td>
     *   </tr>
     * </table>
     *
     * @param  properties               the properties to be given to the identified object.
     * @param  sourceCRS                the source CRS.
     * @param  targetCRS                the target CRS.
     * @param  operation                the operation to apply on the subset of a coordinate tuple.
     * @param  firstAffectedCoordinate  index of the first affected coordinate.
     * @param  numTrailingCoordinates   number of trailing coordinates to pass through.
     */
    public DefaultPassThroughOperation(final Map<String,?>            properties,
                                       final CoordinateReferenceSystem sourceCRS,
                                       final CoordinateReferenceSystem targetCRS,
                                       final SingleOperation           operation,
                                       final int firstAffectedCoordinate,
                                       final int numTrailingCoordinates)
    {
        super(properties, sourceCRS, targetCRS, null,
              MathTransforms.passThrough(firstAffectedCoordinate, operation.getMathTransform(), numTrailingCoordinates));
        this.operation = operation;
    }

    /**
     * Creates a new coordinate operation with the same values than the specified one.
     * This copy constructor provides a way to convert an arbitrary implementation into a SIS one
     * or a user-defined one (as a subclass), usually in order to leverage some implementation-specific API.
     *
     * <p>This constructor performs a shallow copy, i.e. the properties are not cloned.</p>
     *
     * @param  operation  the coordinate operation to copy.
     *
     * @see #castOrCopy(PassThroughOperation)
     */
    protected DefaultPassThroughOperation(final PassThroughOperation operation) {
        super(operation);
        this.operation = operation.getOperation();
    }

    /**
     * Returns a SIS coordinate operation implementation with the values of the given arbitrary implementation.
     * If the given object is already an instance of {@code DefaultPassThroughOperation}, then it is returned
     * unchanged. Otherwise a new {@code DefaultPassThroughOperation} instance is created using the
     * {@linkplain #DefaultPassThroughOperation(PassThroughOperation) copy constructor} and returned.
     * Note that this is a <em>shallow</em> copy operation,
     * because the other properties contained in the given object are not recursively copied.
     *
     * @param  object  the object to get as a SIS implementation, or {@code null} if none.
     * @return a SIS implementation containing the values of the given object (may be the
     *         given object itself), or {@code null} if the argument was null.
     */
    public static DefaultPassThroughOperation castOrCopy(final PassThroughOperation object) {
        return (object == null) || (object instanceof DefaultPassThroughOperation)
                ? (DefaultPassThroughOperation) object : new DefaultPassThroughOperation(object);
    }

    /**
     * Returns the GeoAPI interface implemented by this class.
     * The SIS implementation returns {@code PassThroughOperation.class}.
     *
     * <div class="note"><b>Note for implementers:</b>
     * Subclasses usually do not need to override this method since GeoAPI does not define {@code PassThroughOperation}
     * sub-interface. Overriding possibility is left mostly for implementers who wish to extend GeoAPI with their
     * own set of interfaces.</div>
     *
     * @return {@code PassThroughOperation.class} or a user-defined sub-interface.
     */
    @Override
    public Class<? extends PassThroughOperation> getInterface() {
        return PassThroughOperation.class;
    }

    /**
     * @deprecated May be removed in GeoAPI 4.0 since it does not apply to pass-through operations.
     *
     * @return {@code null}.
     */
    @Override
    @Deprecated
    public OperationMethod getMethod() {
        return null;
    }

    /**
     * @deprecated May be removed in GeoAPI 4.0 since it does not apply to pass-through operations.
     *
     * @return {@code null}.
     */
    @Override
    @Deprecated
    public ParameterValueGroup getParameterValues() {
        return null;
    }

    /**
     * Returns the operation to apply on the subset of a coordinate tuple.
     *
     * <div class="warning"><b>Upcoming API change</b><br>
     * This method is conformant to ISO 19111:2003. But the ISO 19111:2007 revision changed the type from
     * {@code SingleOperation} to {@link CoordinateOperation}. This change may be applied in GeoAPI 4.0.
     * This is necessary for supporting usage of {@code PassThroughOperation} with {@code ConcatenatedOperation}.
     * </div>
     *
     * @return the operation to apply on the subset of a coordinate tuple.
     *
     * @see PassThroughTransform#getSubTransform()
     */
    @Override
    @XmlElement(name = "coordOperation", required = true)
    public SingleOperation getOperation() {
        return operation;
    }

    /**
     * Returns the ordered sequence of indices in a source coordinate tuple of the coordinates
     * affected by this pass-through operation.
     *
     * @return zero-based indices of the modified source coordinates.
     *
     * @see PassThroughTransform#getModifiedCoordinates()
     */
    @Override
    public int[] getModifiedCoordinates() {
        final MathTransform transform = super.getMathTransform();
        if (transform instanceof PassThroughTransform) {
            return ((PassThroughTransform) transform).getModifiedCoordinates();
        } else if (operation != null) {
            /*
             * Should not happen with objects created by public methods since the constructor created the transform itself.
             * However, may happen with operations parsed from GML. As a fallback, search in the components of CompoundCRS.
             * This is not a universal fallback, but works for the most straightforward cases.
             */
            final CoordinateReferenceSystem sourceCRS = super.getSourceCRS();
            if (sourceCRS instanceof CompoundCRS) {
                int firstAffectedCoordinate = 0;
                final CoordinateReferenceSystem search = operation.getSourceCRS();
                for (final CoordinateReferenceSystem c : ((CompoundCRS) sourceCRS).getComponents()) {
                    final int dim = ReferencingUtilities.getDimension(c);
                    if (c == search) {
                        final int[] indices = new int[dim];
                        for (int i=0; i<dim; i++) {
                            indices[i] = firstAffectedCoordinate + i;
                        }
                        return indices;
                    }
                    firstAffectedCoordinate += dim;
                }
            }
        }
        throw new UnsupportedImplementationException(transform.getClass());
    }

    /**
     * Compares this concatenated operation with the specified object for equality. If the {@code mode} argument
     * is {@link ComparisonMode#STRICT} or {@link ComparisonMode#BY_CONTRACT BY_CONTRACT}, then all available
     * properties are compared including the {@linkplain #getDomainOfValidity() domain of validity} and the
     * {@linkplain #getScope() scope}.
     *
     * @return {@inheritDoc}
     */
    @Override
    public boolean equals(final Object object, final ComparisonMode mode) {
        if (object == this) {
            return true;                                                    // Slight optimization.
        }
        if (super.equals(object, mode)) {
            if (mode == ComparisonMode.STRICT) {
                return Objects.equals(operation, ((DefaultPassThroughOperation) object).operation);
            } else {
                return deepEquals(getOperation(), ((PassThroughOperation) object).getOperation(), mode);
            }
        }
        return false;
    }

    /**
     * {@inheritDoc}
     *
     * @return {@inheritDoc}
     */
    @Override
    protected long computeHashCode() {
        return super.computeHashCode() + 31 * operation.hashCode();
    }

    /**
     * Formats this coordinate operation in a pseudo-Well Known Text (WKT) format.
     * Current format is specific to Apache SIS and may change in any future version
     * if a standard format for pass through operations is defined.
     *
     * @param  formatter  the formatter to use.
     * @return currently {@code "PassThroughOperation"} (may change in any future version).
     *
     * @since 0.7
     */
    @Override
    protected String formatTo(final Formatter formatter) {
        super.formatTo(formatter);
        formatter.append(new FormattableObject() {
            @Override protected String formatTo(final Formatter formatter) {
                for (final int i : getModifiedCoordinates()) {
                    formatter.append(i);
                }
                return "ModifiedCoordinates";
            }
        });
        formatter.newLine();
        formatter.append(castOrCopy(getOperation()));
        formatter.setInvalidWKT(this, null);
        return "PassThroughOperation";
    }




    //////////////////////////////////////////////////////////////////////////////////////////////////
    ////////                                                                                  ////////
    ////////                               XML support with JAXB                              ////////
    ////////                                                                                  ////////
    ////////        The following methods are invoked by JAXB using reflection (even if       ////////
    ////////        they are private) or are helpers for other methods invoked by JAXB.       ////////
    ////////        Those methods can be safely removed if Geographic Markup Language         ////////
    ////////        (GML) support is not needed.                                              ////////
    ////////                                                                                  ////////
    //////////////////////////////////////////////////////////////////////////////////////////////////

    /**
     * Constructs a new object in which every attributes are set to a null value.
     * <strong>This is not a valid object.</strong> This constructor is strictly
     * reserved to JAXB, which will assign values to the fields using reflection.
     */
    private DefaultPassThroughOperation() {
        /*
         * A sub-operation is mandatory for SIS working. We do not verify its presence here because the verification
         * would have to be done in an `afterMarshal(…)` method and throwing an exception in that method causes the
         * whole unmarshalling to fail. But the `CC_CoordinateOperation` adapter does some verifications.
         */
    }

    /**
     * Invoked by JAXB at unmarshalling time for setting the coordinate operation
     * applied on the subset of a coordinate tuple.
     *
     * @see #getOperation()
     */
    private void setOperation(final SingleOperation op) {
        if (operation == null) {
            operation = op;
        } else {
            ImplementationHelper.propertyAlreadySet(DefaultPassThroughOperation.class, "setOperation", "coordOperation");
        }
    }

    /**
     * Invoked by JAXB at marshalling time for getting the modified coordinates.
     * This method converts the zero-based indices to 1-based indices.
     *
     * @see #getModifiedCoordinates()
     */
    @XmlElement(name = "modifiedCoordinate", required = true)
    private int[] getIndices() {
        final int[] dimensions = getModifiedCoordinates();
        for (int i=0; i<dimensions.length; i++) {
            dimensions[i]++;
        }
        return dimensions;
    }

    /**
     * Invoked by JAXB at unmarshalling time for setting the modified coordinates.
     * This method needs to be invoked last, even if the {@code <gml:modifiedCoordinate>}
     * elements are not last in the GML document. It is the case when using JAXB because
     * multiple occurrences of {@code <gml:modifiedCoordinate>} are aggregated in an array.
     */
    private void setIndices(final int[] dimensions) {
        /*
         * Argument and state validation.
         */
        String missing = "modifiedCoordinate";
        FactoryException cause = null;
        final int n = dimensions.length;
        if (n != 0) {
            if (!ArraysExt.isRange(dimensions[0], dimensions))  {
                throw new GeodeticException(Errors.format(Errors.Keys.CanNotAssign_2, missing, Arrays.toString(dimensions)));
            }
            missing = "sourceCRS";
            final CoordinateReferenceSystem sourceCRS = super.getSourceCRS();
            if (sourceCRS != null) {
                missing = "targetCRS";
                final CoordinateReferenceSystem targetCRS = super.getTargetCRS();
                if (targetCRS != null) {
                    missing = "coordOperation";
                    if (operation != null) {
                        /*
                         * If the operation is a defining operation, we need to replace it by a full operation.
                         * After that, we can store the modified coordinate indices in the transform field.
                         */
                        MathTransform subTransform = operation.getMathTransform();
                        if (operation instanceof Conversion) {
                            CoordinateReferenceSystem sourceSub = operation.getSourceCRS();
                            CoordinateReferenceSystem targetSub = operation.getTargetCRS();
                            if (subTransform == null || sourceSub == null || targetSub == null) try {
                                final int[] zeroBased = dimensions.clone();
                                for (int i=0; i<n; i++) zeroBased[i]--;
                                if (sourceSub == null) sourceSub = CRS.selectDimensions(sourceCRS, zeroBased);
                                if (targetSub == null) targetSub = CRS.selectDimensions(targetCRS, zeroBased);
                                operation = DefaultConversion.castOrCopy((Conversion) operation)
                                            .specialize(Conversion.class, sourceSub, targetSub, null);
                                subTransform = operation.getMathTransform();
                            } catch (FactoryException e) {
                                cause = e;
                            }
                        }
                        if (subTransform != null) {
                            transform = MathTransforms.passThrough(dimensions[0] - 1, subTransform,
                                    ReferencingUtilities.getDimension(sourceCRS) - dimensions[n-1]);
                            return;
                        }
                    }
                }
            }
        }
        throw new GeodeticException(Errors.format(Errors.Keys.MissingComponentInElement_2, "PassThroughOperation", missing), cause);
    }

    /**
     * Invoked by JAXB after unmarshalling. If needed, this method tries to infer source/target CRS
     * of the nested operation from the source/target CRS if the enclosing pass-through operation.
     */
    @Override
    void afterUnmarshal(Unmarshaller unmarshaller, Object parent) {
        super.afterUnmarshal(unmarshaller, parent);
        if (transform == null) {
            setIndices(ArraysExt.EMPTY_INT);        // Cause an exception to be thrown.
        }
    }
}<|MERGE_RESOLUTION|>--- conflicted
+++ resolved
@@ -75,13 +75,8 @@
      *
      * @see #getOperation()
      */
-<<<<<<< HEAD
-    @SuppressWarnings("serial")         // Not statically typed as Serializable.
+    @SuppressWarnings("serial")                 // Most SIS implementations are serializable.
     private SingleOperation operation;
-=======
-    @SuppressWarnings("serial")                 // Most SIS implementations are serializable.
-    private CoordinateOperation operation;
->>>>>>> a2eed4d0
 
     /**
      * Constructs a pass-through operation from a set of properties.
