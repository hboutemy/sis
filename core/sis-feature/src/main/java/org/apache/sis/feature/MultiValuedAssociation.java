/*
 * Licensed to the Apache Software Foundation (ASF) under one or more
 * contributor license agreements.  See the NOTICE file distributed with
 * this work for additional information regarding copyright ownership.
 * The ASF licenses this file to You under the Apache License, Version 2.0
 * (the "License"); you may not use this file except in compliance with
 * the License.  You may obtain a copy of the License at
 *
 *     http://www.apache.org/licenses/LICENSE-2.0
 *
 * Unless required by applicable law or agreed to in writing, software
 * distributed under the License is distributed on an "AS IS" BASIS,
 * WITHOUT WARRANTIES OR CONDITIONS OF ANY KIND, either express or implied.
 * See the License for the specific language governing permissions and
 * limitations under the License.
 */
package org.apache.sis.feature;

import java.util.Collection;
import org.apache.sis.internal.util.CheckedArrayList;
import org.apache.sis.util.ArgumentChecks;
import org.apache.sis.util.resources.Errors;

<<<<<<< HEAD
=======
// Branch-dependent imports
import org.opengis.feature.Feature;
import org.opengis.feature.FeatureType;
import org.opengis.feature.FeatureAssociationRole;
import org.opengis.feature.MultiValuedPropertyException;

>>>>>>> 533154ac

/**
 * An instance of an {@linkplain DefaultAssociationRole association role} containing an arbitrary amount of values.
 *
 * <div class="note"><b>Note:</b> in the common case where the {@linkplain DefaultAssociationRole association role}
 * restricts the cardinality to [0 … 1], the {@link SingletonAssociation} implementation consumes less memory.</div>
 *
 * <div class="section">Limitations</div>
 * <ul>
 *   <li><b>Multi-threading:</b> {@code MultiValuedAssociation} instances are <strong>not</strong> thread-safe.
 *       Synchronization, if needed, shall be done externally by the caller.</li>
 *   <li><b>Serialization:</b> serialized objects of this class are not guaranteed to be compatible with future
 *       versions. Serialization should be used only for short term storage or RMI between applications running
 *       the same SIS version.</li>
 * </ul>
 *
 * @author  Martin Desruisseaux (Geomatys)
 * @since   0.5
 * @version 0.6
 * @module
 *
 * @see DefaultAssociationRole
 */
final class MultiValuedAssociation extends AbstractAssociation {
    /**
     * For cross-version compatibility.
     */
    private static final long serialVersionUID = 5089428248556035466L;

    /**
     * The association values.
     */
    private CheckedArrayList<AbstractFeature> values;

    /**
     * Creates a new association of the given role.
     *
     * @param role Information about the association.
     */
    public MultiValuedAssociation(final DefaultAssociationRole role) {
        super(role);
        values = new CheckedArrayList<AbstractFeature>(AbstractFeature.class);
    }

    /**
     * Creates a new association of the given role initialized to the given values.
     *
     * @param role   Information about the association.
     * @param values The initial values, or {@code null} for initializing to an empty list.
     */
    MultiValuedAssociation(final DefaultAssociationRole role, final Object values) {
        super(role);
        if (values == null) {
            this.values = new CheckedArrayList<AbstractFeature>(AbstractFeature.class);
        } else {
            this.values = CheckedArrayList.castOrCopy((CheckedArrayList<?>) values, AbstractFeature.class);
        }
    }

    /**
     * Returns the feature, or {@code null} if none.
     *
     * @return The feature (may be {@code null}).
     * @throws MultiValuedPropertyException if this association contains more than one value.
     */
    @Override
    public AbstractFeature getValue() {
        switch (values.size()) {
            case 0:  return null;
            case 1:  return values.get(0);
            default: throw new MultiValuedPropertyException(Errors.format(Errors.Keys.NotASingleton_1, getName()));
        }
    }

    /**
     * Returns all features, or an empty collection if none.
     * The returned collection is <cite>live</cite>: changes in the returned collection
     * will be reflected immediately in this {@code Association} instance, and conversely.
     *
     * @return The features in a <cite>live</cite> collection.
     */
    @Override
    public Collection<AbstractFeature> getValues() {
        return values;
    }

    /**
     * Sets the feature.
     *
     * @param value The new value, or {@code null} for removing all values from this association.
     */
    @Override
    public void setValue(final AbstractFeature value) {
        values.clear();
        if (value != null) {
            ensureValid(role.getValueType(), value.getType());
            values.add(value);
        }
    }

    /**
     * Sets the feature values. All previous values are replaced by the given collection.
     *
     * @param newValues The new values.
     */
    @Override
    public void setValues(final Collection<? extends AbstractFeature> newValues) {
        if (newValues != values) {
            ArgumentChecks.ensureNonNull("values", newValues);  // The parameter name in public API is "values".
            final DefaultFeatureType base = role.getValueType();
            values.clear();
            for (final AbstractFeature value : newValues) {
                ensureValid(base, value.getType());
                values.add(value);
            }
        }
    }

    /**
     * Returns a copy of this association.
     * This implementation returns a <em>shallow</em> copy:
     * the association {@linkplain #getValues() values} are <strong>not</strong> cloned.
     *
     * @return A clone of this association.
     * @throws CloneNotSupportedException if this association can not be cloned.
     */
    @Override
    @SuppressWarnings("unchecked")
    public MultiValuedAssociation clone() throws CloneNotSupportedException {
        final MultiValuedAssociation clone = (MultiValuedAssociation) super.clone();
        clone.values = (CheckedArrayList<AbstractFeature>) clone.values.clone();
        return clone;
    }

    /**
     * Returns a hash code value for this association.
     *
     * @return A hash code value.
     */
    @Override
    public int hashCode() {
        return role.hashCode() + values.hashCode();
    }

    /**
     * Compares this association with the given object for equality.
     *
     * @return {@code true} if both objects are equal.
     */
    @Override
    public boolean equals(final Object obj) {
        if (obj == this) {
            return true;
        }
        if (obj instanceof MultiValuedAssociation) {
            final MultiValuedAssociation that = (MultiValuedAssociation) obj;
            return role.equals(that.role) && values.equals(that.values);
        }
        return false;
    }
}<|MERGE_RESOLUTION|>--- conflicted
+++ resolved
@@ -21,15 +21,6 @@
 import org.apache.sis.util.ArgumentChecks;
 import org.apache.sis.util.resources.Errors;
 
-<<<<<<< HEAD
-=======
-// Branch-dependent imports
-import org.opengis.feature.Feature;
-import org.opengis.feature.FeatureType;
-import org.opengis.feature.FeatureAssociationRole;
-import org.opengis.feature.MultiValuedPropertyException;
-
->>>>>>> 533154ac
 
 /**
  * An instance of an {@linkplain DefaultAssociationRole association role} containing an arbitrary amount of values.
@@ -93,14 +84,14 @@
      * Returns the feature, or {@code null} if none.
      *
      * @return The feature (may be {@code null}).
-     * @throws MultiValuedPropertyException if this association contains more than one value.
+     * @throws IllegalStateException if this association contains more than one value.
      */
     @Override
     public AbstractFeature getValue() {
         switch (values.size()) {
             case 0:  return null;
             case 1:  return values.get(0);
-            default: throw new MultiValuedPropertyException(Errors.format(Errors.Keys.NotASingleton_1, getName()));
+            default: throw new IllegalStateException(Errors.format(Errors.Keys.NotASingleton_1, getName()));
         }
     }
 
