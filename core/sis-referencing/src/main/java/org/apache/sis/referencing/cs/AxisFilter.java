--- conflicted
+++ resolved
@@ -83,18 +83,6 @@
     AxisDirection getDirectionReplacement(CoordinateSystemAxis axis, AxisDirection direction);
 
     /**
-<<<<<<< HEAD
-     * @deprecated Use {@link #getDirectionReplacement(CoordinateSystemAxis, AxisDirection)} instead.
-     *
-     * @param  direction The original axis direction.
-     * @return The new axis direction, or {@code direction} if there is no change.
-     */
-    @Deprecated
-    AxisDirection getDirectionReplacement(AxisDirection direction);
-
-    /**
-=======
->>>>>>> 30921086
      * Returns a replacement for the given axis unit.
      *
      * <div class="note"><b>Example:</b>
@@ -118,20 +106,5 @@
      *
      * @since 0.7
      */
-<<<<<<< HEAD
     Unit<?> getUnitReplacement(CoordinateSystemAxis axis, Unit<?> unit);
-
-    /**
-     * @deprecated Use {@link #getUnitReplacement(CoordinateSystemAxis, Unit)} instead.
-     *
-     * @param  unit The original axis unit.
-     * @return The new axis unit, or {@code unit} if there is no change.
-     */
-    @Deprecated
-    Unit<?> getUnitReplacement(Unit<?> unit);
-=======
-    default Unit<?> getUnitReplacement(CoordinateSystemAxis axis, Unit<?> unit) {
-        return unit;
-    }
->>>>>>> 30921086
 }