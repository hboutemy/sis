/*
 * Licensed to the Apache Software Foundation (ASF) under one or more
 * contributor license agreements.  See the NOTICE file distributed with
 * this work for additional information regarding copyright ownership.
 * The ASF licenses this file to You under the Apache License, Version 2.0
 * (the "License"); you may not use this file except in compliance with
 * the License.  You may obtain a copy of the License at
 *
 *     http://www.apache.org/licenses/LICENSE-2.0
 *
 * Unless required by applicable law or agreed to in writing, software
 * distributed under the License is distributed on an "AS IS" BASIS,
 * WITHOUT WARRANTIES OR CONDITIONS OF ANY KIND, either express or implied.
 * See the License for the specific language governing permissions and
 * limitations under the License.
 */
package org.apache.sis.io.wkt;

import java.util.Date;
import java.util.Locale;
import java.util.TimeZone;
import java.util.Map;
import java.util.HashMap;
<<<<<<< HEAD
import java.util.Collections;
import java.util.List;
=======
>>>>>>> 6c2c3f36
import java.io.IOException;
import java.text.Format;
import java.text.NumberFormat;
import java.text.DateFormat;
import java.text.ParsePosition;
import java.text.ParseException;
import javax.measure.unit.Unit;
import javax.measure.unit.UnitFormat;
import org.opengis.util.Factory;
import org.opengis.util.InternationalString;
import org.opengis.metadata.citation.Citation;
import org.opengis.referencing.IdentifiedObject;
import org.apache.sis.io.CompoundFormat;
import org.apache.sis.util.ArgumentChecks;
import org.apache.sis.util.resources.Errors;
import org.apache.sis.internal.util.StandardDateFormat;


/**
 * Parser and formatter for <cite>Well Known Text</cite> (WKT) objects.
 * This format handles a pair of {@link Parser} and {@link Formatter},
 * to be used by {@code parse} and {@code format} methods respectively.
 * {@code WKTFormat} objects allow the following configuration:
 *
 * <ul>
 *   <li>The preferred authority of {@linkplain IdentifiedObject#getName() object name} to
 *       format (see {@link Formatter#getNameAuthority()} for more information).</li>
 *   <li>The {@linkplain Symbols symbols} to use (curly braces or brackets, <i>etc</i>).</li>
 *   <li>The {@link Transliterator transliterator} (i.e. replacements to use for Unicode characters).</li>
 *   <li>Whether ANSI X3.64 colors are allowed or not (default is not).</li>
 *   <li>The indentation.</li>
 * </ul>
 *
 * <div class="section">String expansion</div>
 * Because the strings to be parsed by this class are long and tend to contain repetitive substrings,
 * {@code WKTFormat} provides a mechanism for performing string substitutions before the parsing take place.
 * Long strings can be assigned short names by calls to the
 * <code>{@linkplain #definitions()}.put(<var>key</var>,<var>value</var>)</code> method.
 * After definitions have been added, any call to a parsing method will replace all occurrences
 * of a short name by the associated long string.
 *
 * <p>The short names must comply with the rules of Java identifiers. It is recommended, but not
 * required, to prefix the names by some symbol like {@code "$"} in order to avoid ambiguity.
 * Note however that this class doesn't replace occurrences between quoted text, so string
 * expansion still relatively safe even when used with non-prefixed identifiers.</p>
 *
 * <div class="note"><b>Example:</b>
 * In the example below, the {@code $WGS84} substring which appear in the argument given to the
 * {@code parseObject(…)} method will be expanded into the full {@code GEOGCS["WGS84", …]} string
 * before the parsing proceed.
 *
 * <blockquote><code>{@linkplain #definitions()}.put("$WGS84", "GEOGCS[\"WGS84\", DATUM[</code> <i>…etc…</i> <code>]]);<br>
 * Object crs = {@linkplain #parseObject(String) parseObject}("PROJCS[\"Mercator_1SP\", <strong>$WGS84</strong>,
 * PROJECTION[</code> <i>…etc…</i> <code>]]");</code></blockquote>
 * </div>
 *
 * <div class="section">Limitations</div>
 * <ul>
 *   <li><strong>The WKT format is not lossless!</strong>
 *       Objects formatted by {@code WKTFormat} are not guaranteed to be identical after parsing.
 *       Some metadata may be lost or altered, but the coordinate operations between two CRS should produce
 *       the same numerical results provided that the two CRS were formatted independently (do not rely on
 *       {@link org.opengis.referencing.crs.GeneralDerivedCRS#getConversionFromBase()} for instance).</li>
 *   <li>Instances of this class are not synchronized for multi-threading.
 *       It is recommended to create separated format instances for each thread.
 *       If multiple threads access a {@code WKTFormat} concurrently, it must be synchronized externally.</li>
 *   <li>Serialized objects of this class are not guaranteed to be compatible with future Apache SIS releases.
 *       Serialization support is appropriate for short term storage or RMI between applications running the
 *       same version of Apache SIS.</li>
 * </ul>
 *
 * @author  Martin Desruisseaux (Geomatys)
 * @author  Rémi Eve (IRD)
 * @since   0.4
 * @version 0.6
 * @module
 *
 * @see <a href="http://docs.opengeospatial.org/is/12-063r5/12-063r5.html">WKT 2 specification</a>
 * @see <a href="http://www.geoapi.org/3.0/javadoc/org/opengis/referencing/doc-files/WKT.html">Legacy WKT 1</a>
 */
public class WKTFormat extends CompoundFormat<Object> {
    /**
     * For cross-version compatibility.
     */
    private static final long serialVersionUID = -2909110214650709560L;

    /**
     * The indentation value to give to the {@link #setIndentation(int)}
     * method for formatting the complete object on a single line.
     */
    public static final int SINGLE_LINE = -1;

    /**
     * The default indentation value.
     */
    static final byte DEFAULT_INDENTATION = 2;

    /**
     * The symbols to use for this formatter.
     * The same object is also referenced in the {@linkplain #parser} and {@linkplain #formatter}.
     * It appears here for serialization purpose.
     */
    private Symbols symbols;

    /**
     * The colors to use for this formatter, or {@code null} for no syntax coloring.
     * The same object is also referenced in the {@linkplain #formatter}.
     * It appears here for serialization purpose.
     */
    private Colors colors;

    /**
     * The convention to use. The same object is also referenced in the {@linkplain #formatter}.
     * It appears here for serialization purpose.
     */
    private Convention convention;

    /**
     * The preferred authority for objects or parameter names. A {@code null} value
     * means that the authority shall be inferred from the {@linkplain #convention}.
     */
    private Citation authority;

    /**
     * Whether WKT keywords shall be formatted in upper case.
     */
    private KeywordCase keywordCase;

    /**
     * {@link Transliterator#IDENTITY} for preserving non-ASCII characters. The default value is
     * {@link Transliterator#DEFAULT}, which causes replacements like "é" → "e" in all elements
     * except {@code REMARKS["…"]}. May also be a user-supplied transliterator.
     *
     * <p>A {@code null} value means to infer this property from the {@linkplain #convention}.</p>
     */
    private Transliterator transliterator;

    /**
     * The amount of spaces to use in indentation, or {@value #SINGLE_LINE} if indentation is disabled.
     * The same value is also stored in the {@linkplain #formatter}.
     * It appears here for serialization purpose.
     */
    private byte indentation;

    /**
     * A formatter using the same symbols than the {@linkplain #parser}.
     * Will be created by the {@link #format(Object, Appendable)} method when first needed.
     */
    private transient Formatter formatter;

    /**
     * The parser. Will be created when first needed.
     */
    private transient AbstractParser parser;

    /**
     * The factories needed by the parser. Will be created when first needed.
     */
    private transient Map<Class<?>,Factory> factories;

    /**
     * The warning produced by the last parsing or formatting operation, or {@code null} if none.
     *
     * @see #getWarnings()
     */
    private transient Warnings warnings;

    /**
     * Creates a format for the given locale and timezone. The given locale will be used for
     * {@link InternationalString} localization; this is <strong>not</strong> the locale for number format.
     *
     * @param locale   The locale for the new {@code Format}, or {@code null} for {@code Locale.ROOT}.
     * @param timezone The timezone, or {@code null} for UTC.
     */
    public WKTFormat(final Locale locale, final TimeZone timezone) {
        super(locale, timezone);
        convention  = Convention.DEFAULT;
        symbols     = Symbols.getDefault();
        keywordCase = KeywordCase.DEFAULT;
        indentation = DEFAULT_INDENTATION;
    }

    /**
     * Returns the locale for the given category. This method implements the following mapping:
     *
     * <ul>
     *   <li>{@link java.util.Locale.Category#FORMAT}: the value of {@link Symbols#getLocale()},
     *       normally fixed to {@link Locale#ROOT}, used for number formatting.</li>
     *   <li>{@link java.util.Locale.Category#DISPLAY}: the {@code locale} given at construction time,
     *       used for {@link InternationalString} localization.</li>
     * </ul>
     *
     * @param  category The category for which a locale is desired.
     * @return The locale for the given category (never {@code null}).
     */
    @Override
    public Locale getLocale(final Locale.Category category) {
        if (category == Locale.Category.FORMAT) {
            return symbols.getLocale();
        }
        return super.getLocale(category);
    }

    /**
     * Returns the symbols used for parsing and formatting WKT.
     *
     * @return The current set of symbols used for parsing and formatting WKT.
     */
    public Symbols getSymbols() {
        return symbols;
    }

    /**
     * Sets the symbols used for parsing and formatting WKT.
     *
     * @param symbols The new set of symbols to use for parsing and formatting WKT.
     */
    public void setSymbols(final Symbols symbols) {
        ArgumentChecks.ensureNonNull("symbols", symbols);
        if (!symbols.equals(this.symbols)) {
            this.symbols = symbols.immutable();
            formatter = null;
            parser = null;
        }
    }

    /**
     * Returns a mapper between Java character sequences and the characters to write in WKT.
     * The intend is to specify how to write characters that are not allowed in WKT strings
     * according ISO 19162 specification. Return values can be:
     *
     * <ul>
     *   <li>{@link Transliterator#DEFAULT} for performing replacements like "é" → "e"
     *       in all WKT elements except {@code REMARKS["…"]}.</li>
     *   <li>{@link Transliterator#IDENTITY} for preserving non-ASCII characters.</li>
     *   <li>Any other user-supplied mapping.</li>
     * </ul>
     *
     * @return The mapper between Java character sequences and the characters to write in WKT.
     *
     * @since 0.6
     */
    public Transliterator getTransliterator() {
        Transliterator result = transliterator;
        if (result == null) {
            result = (convention == Convention.INTERNAL) ? Transliterator.IDENTITY : Transliterator.DEFAULT;
        }
        return result;
    }

    /**
     * Sets the mapper between Java character sequences and the characters to write in WKT.
     *
     * <p>If this method is never invoked, or if this method is invoked with a {@code null} value,
     * then the default mapper is {@link Transliterator#DEFAULT} except for WKT formatted according
     * the {@linkplain Convention#INTERNAL internal convention}.</p>
     *
     * @param transliterator The new mapper to use, or {@code null} for restoring the default value.
     *
     * @since 0.6
     */
    public void setTransliterator(final Transliterator transliterator) {
        if (this.transliterator != transliterator) {
            this.transliterator = transliterator;
            updateFormatter(formatter);
            parser = null;
        }
    }

    /**
     * Returns whether non-ASCII characters are preserved. The default value is {@code false},
     * which causes replacements like "é" → "e" in all elements except {@link ElementKind#REMARKS}.
     *
     * <p>This value is always {@code true} when the WKT {@linkplain #getConvention() convention}
     * is set to {@link Convention#INTERNAL}.</p>
     *
     * @return Whether non-ASCII characters are preserved.
     *
     * @since 0.5
     *
     * @deprecated Replaced by {@link #getTransliterator()}.
     */
    @Deprecated
    public boolean isNonAsciiAllowed() {
        return getTransliterator() == Transliterator.IDENTITY;
    }

    /**
     * Sets whether non-ASCII characters shall be preserved. The default value is {@code false},
     * which causes replacements like "é" → "e" in all elements except {@link ElementKind#REMARKS}.
     * Setting this property to {@code true} will disable such replacements.
     *
     * @param allowed Whether non-ASCII characters shall be preserved.
     *
     * @since 0.5
     *
     * @deprecated Replaced by {@link #setTransliterator(Transliterator)}.
     */
    @Deprecated
    public void setNonAsciiAllowed(final boolean allowed) {
        setTransliterator(allowed ? Transliterator.IDENTITY : Transliterator.DEFAULT);
    }

    /**
     * Returns whether WKT keywords should be written with upper cases or camel cases.
     *
     * @return The case to use for formatting keywords.
     */
    public KeywordCase getKeywordCase() {
        return keywordCase;
    }

    /**
     * Sets whether WKT keywords should be written with upper cases or camel cases.
     *
     * @param keywordCase The case to use for formatting keywords.
     */
    public void setKeywordCase(final KeywordCase keywordCase) {
        ArgumentChecks.ensureNonNull("keywordCase", keywordCase);
        this.keywordCase = keywordCase;
        updateFormatter(formatter);
    }

    /**
     * Returns the colors to use for syntax coloring, or {@code null} if none.
     * By default there is no syntax coloring.
     *
     * @return The colors for syntax coloring, or {@code null} if none.
     */
    public Colors getColors() {
        return colors;
    }

    /**
     * Sets the colors to use for syntax coloring.
     * This property applies only when formatting text.
     *
     * <p>Newly created {@code WKTFormat}s have no syntax coloring. If a non-null argument like
     * {@link Colors#DEFAULT} is given to this method, then the {@link #format(Object, Appendable) format(…)}
     * method tries to highlight most of the elements that are relevant to
     * {@link org.apache.sis.util.Utilities#equalsIgnoreMetadata(Object, Object)}.</p>
     *
     * @param colors The colors for syntax coloring, or {@code null} if none.
     */
    public void setColors(Colors colors) {
        if (colors != null) {
            colors = colors.immutable();
        }
        this.colors = colors;
        updateFormatter(formatter);
    }

    /**
     * Returns the convention for parsing and formatting WKT elements.
     * The default value is {@link Convention#WKT2}.
     *
     * @return The convention to use for formatting WKT elements (never {@code null}).
     */
    public Convention getConvention() {
        return convention;
    }

    /**
     * Sets the convention for parsing and formatting WKT elements.
     *
     * @param convention The new convention to use for parsing and formatting WKT elements.
     */
    public void setConvention(final Convention convention) {
        ArgumentChecks.ensureNonNull("convention", convention);
        if (this.convention != convention) {
            this.convention = convention;
            updateFormatter(formatter);
            parser = null;
        }
    }

    /**
     * Returns the preferred authority to look for when fetching identified object names and identifiers.
     * The difference between various authorities are most easily seen in projection and parameter names.
     *
     * <div class="note"><b>Example:</b>
     * The following table shows the names given by various organizations or projects for the same projection:
     *
     * <table class="sis">
     *   <caption>Projection name examples</caption>
     *   <tr><th>Authority</th> <th>Projection name</th></tr>
     *   <tr><td>EPSG</td>      <td>Mercator (variant A)</td></tr>
     *   <tr><td>OGC</td>       <td>Mercator_1SP</td></tr>
     *   <tr><td>GEOTIFF</td>   <td>CT_Mercator</td></tr>
     * </table></div>
     *
     * If no authority has been {@link #setNameAuthority(Citation) explicitly set}, then this
     * method returns the default authority for the current {@linkplain #getConvention() convention}.
     *
     * @return The organization, standard or project to look for when fetching projection and parameter names.
     *
     * @see Formatter#getNameAuthority()
     */
    public Citation getNameAuthority() {
        Citation result = authority;
        if (result == null) {
            result = convention.getNameAuthority();
        }
        return result;
    }

    /**
     * Sets the preferred authority for choosing the projection and parameter names.
     * If non-null, the given priority will have precedence over the authority usually
     * associated to the {@linkplain #getConvention() convention}. A {@code null} value
     * restore the default behavior.
     *
     * @param authority The new authority, or {@code null} for inferring it from the convention.
     *
     * @see Formatter#getNameAuthority()
     */
    public void setNameAuthority(final Citation authority) {
        this.authority = authority;
        updateFormatter(formatter);
        // No need to update the parser.
    }

    /**
     * Updates the formatter convention, authority, colors and indentation according the current state of this
     * {@code WKTFormat}. The authority may be null, in which case it will be inferred from the convention when
     * first needed.
     */
    private void updateFormatter(final Formatter formatter) {
        if (formatter != null) {
            final byte toUpperCase;
            switch (keywordCase) {
                case LOWER_CASE: toUpperCase = -1; break;
                case UPPER_CASE: toUpperCase = +1; break;
                case CAMEL_CASE: toUpperCase =  0; break;
                default: toUpperCase = (convention.majorVersion() == 1) ? (byte) 1 : 0; break;
            }
            formatter.configure(convention, authority, colors, toUpperCase, indentation);
            if (transliterator != null) {
                formatter.transliterator = transliterator;
            }
        }
    }

    /**
     * Returns the current indentation to be used for formatting objects.
     * The {@value #SINGLE_LINE} value means that the whole WKT is to be formatted on a single line.
     *
     * @return The current indentation.
     */
    public int getIndentation() {
        return indentation;
    }

    /**
     * Sets a new indentation to be used for formatting objects.
     * The {@value #SINGLE_LINE} value means that the whole WKT is to be formatted on a single line.
     *
     * @param indentation The new indentation to use.
     */
    public void setIndentation(final int indentation) {
        ArgumentChecks.ensureBetween("indentation", SINGLE_LINE, Byte.MAX_VALUE, indentation);
        this.indentation = (byte) indentation;
        updateFormatter(formatter);
    }

    /**
     * Returns the type of objects formatted by this class. This method has to return {@code Object.class}
     * since it is the only common parent to all object types accepted by this formatter.
     *
     * @return {@code Object.class}
     */
    @Override
    public final Class<Object> getValueType() {
        return Object.class;
    }

    /**
     * Creates an object from the given character sequence.
     * The parsing begins at the index given by the {@code pos} argument.
     *
     * @param  text The character sequence for the object to parse.
     * @param  pos  The position where to start the parsing.
     * @return The parsed object.
     * @throws ParseException If an error occurred while parsing the object.
     */
    @Override
    public Object parse(final CharSequence text, final ParsePosition pos) throws ParseException {
        warnings = null;
        ArgumentChecks.ensureNonNull("text", text);
        ArgumentChecks.ensureNonNull("pos",  pos);
        AbstractParser parser = this.parser;
        if (parser == null) {
            if (factories == null) {
                factories = new HashMap<>();
            }
            this.parser = parser = new GeodeticObjectParser(symbols,
                    (NumberFormat) getFormat(Number.class),
                    (DateFormat)   getFormat(Date.class),
                    (UnitFormat)   getFormat(Unit.class),
                    convention,
                    (transliterator != null) ? transliterator : Transliterator.DEFAULT,
                    getLocale(),
                    factories);
        }
        Object object = null;
        try {
            return object = parser.parseObject(text.toString(), pos);
        } finally {
            warnings = parser.getAndClearWarnings(object);
        }
    }

    /**
     * Formats the specified object as a Well Know Text. The formatter accepts at least the following types:
     * {@link FormattableObject}, {@link IdentifiedObject},
     * {@link org.opengis.referencing.operation.MathTransform},
     * {@link org.opengis.metadata.extent.GeographicBoundingBox},
     * {@link org.opengis.metadata.extent.VerticalExtent},
     * {@link org.opengis.metadata.extent.TemporalExtent}
     * and {@link Unit}.
     *
     * @param  object     The object to format.
     * @param  toAppendTo Where the text is to be appended.
     * @throws IOException If an error occurred while writing to {@code toAppendTo}.
     *
     * @see FormattableObject#toWKT()
     */
    @Override
    public void format(final Object object, final Appendable toAppendTo) throws IOException {
        warnings = null;
        ArgumentChecks.ensureNonNull("object",     object);
        ArgumentChecks.ensureNonNull("toAppendTo", toAppendTo);
        /*
         * If the given Appendable is not a StringBuffer, creates a temporary StringBuffer.
         * We can not write directly in an arbitrary Appendable because Formatter needs the
         * ability to go backward ("append only" is not sufficient), and because it passes
         * the buffer to other java.text.Format instances which work only with StringBuffer.
         */
        final StringBuffer buffer;
        if (toAppendTo instanceof StringBuffer) {
            buffer = (StringBuffer) toAppendTo;
        } else {
            buffer = new StringBuffer(500);
        }
        /*
         * Creates the Formatter when first needed.
         */
        Formatter formatter = this.formatter;
        if (formatter == null) {
            formatter = new Formatter(getLocale(), symbols,
                    (NumberFormat) getFormat(Number.class),
                    (DateFormat)   getFormat(Date.class),
                    (UnitFormat)   getFormat(Unit.class));
            updateFormatter(formatter);
            this.formatter = formatter;
        }
        final boolean valid;
        try {
            formatter.setBuffer(buffer);
            valid = formatter.appendElement(object) || formatter.appendValue(object);
        } finally {
            warnings = formatter.getWarnings();  // Must be saved before formatter.clear() is invoked.
            formatter.setBuffer(null);
            formatter.clear();
        }
<<<<<<< HEAD
        if (warning != null) {
            warnings = new Warnings(getLocale(), (byte) 0, Collections.<String, List<String>>emptyMap());
            warnings.add(warning, formatter.getErrorCause(), null);
=======
        if (warnings != null) {
>>>>>>> 6c2c3f36
            warnings.setRoot(object);
        }
        if (!valid) {
            throw new ClassCastException(Errors.format(
                    Errors.Keys.IllegalArgumentClass_2, "object", object.getClass()));
        }
        if (buffer != toAppendTo) {
            toAppendTo.append(buffer);
        }
    }

    /**
     * Creates a new format to use for parsing and formatting values of the given type.
     * This method is invoked the first time that a format is needed for the given type.
     * The {@code valueType} can be any types declared in the
     * {@linkplain CompoundFormat#createFormat(Class) parent class}.
     *
     * @param  valueType The base type of values to parse or format.
     * @return The format to use for parsing of formatting values of the given type, or {@code null} if none.
     */
    @Override
    protected Format createFormat(final Class<?> valueType) {
        if (valueType == Number.class) {
            return symbols.createNumberFormat();
        }
        if (valueType == Date.class) {
            return new StandardDateFormat(symbols.getLocale(), getTimeZone());
        }
        return super.createFormat(valueType);
    }

    /**
     * If warnings occurred during the last WKT {@linkplain #parse(CharSequence, ParsePosition) parsing} or
     * {@linkplain #format(Object, Appendable) formatting}, returns the warnings. Otherwise returns {@code null}.
     * The warnings are cleared every time a new object is parsed or formatted.
     *
     * @return The warnings of the last parsing of formatting operation, or {@code null} if none.
     *
     * @since 0.6
     */
    public Warnings getWarnings() {
        final Warnings w = warnings;
        if (w != null) {
            w.publish();
        }
        return w;
    }

    /**
     * If a warning occurred during the last WKT {@linkplain #parse(CharSequence, ParsePosition) parsing} or
     * {@linkplain #format(Object, Appendable) formatting}, returns the warning. Otherwise returns {@code null}.
     * The warning is cleared every time a new object is parsed or formatted.
     *
     * @return The last warning, or {@code null} if none.
     *
     * @deprecated Replaced by {@link #getWarnings()}.
     */
    @Deprecated
    public String getWarning() {
        return (warnings != null) ? warnings.toString() : null;
    }

    /**
     * Returns a clone of this format.
     *
     * @return A clone of this format.
     */
    @Override
    public WKTFormat clone() {
        final WKTFormat clone = (WKTFormat) super.clone();
        clone.formatter = null; // Do not share the formatter.
        clone.parser    = null;
        clone.warnings  = null;
        return clone;
    }
}<|MERGE_RESOLUTION|>--- conflicted
+++ resolved
@@ -21,11 +21,6 @@
 import java.util.TimeZone;
 import java.util.Map;
 import java.util.HashMap;
-<<<<<<< HEAD
-import java.util.Collections;
-import java.util.List;
-=======
->>>>>>> 6c2c3f36
 import java.io.IOException;
 import java.text.Format;
 import java.text.NumberFormat;
@@ -591,13 +586,7 @@
             formatter.setBuffer(null);
             formatter.clear();
         }
-<<<<<<< HEAD
-        if (warning != null) {
-            warnings = new Warnings(getLocale(), (byte) 0, Collections.<String, List<String>>emptyMap());
-            warnings.add(warning, formatter.getErrorCause(), null);
-=======
         if (warnings != null) {
->>>>>>> 6c2c3f36
             warnings.setRoot(object);
         }
         if (!valid) {
