/*
 * Licensed to the Apache Software Foundation (ASF) under one or more
 * contributor license agreements.  See the NOTICE file distributed with
 * this work for additional information regarding copyright ownership.
 * The ASF licenses this file to You under the Apache License, Version 2.0
 * (the "License"); you may not use this file except in compliance with
 * the License.  You may obtain a copy of the License at
 *
 *     http://www.apache.org/licenses/LICENSE-2.0
 *
 * Unless required by applicable law or agreed to in writing, software
 * distributed under the License is distributed on an "AS IS" BASIS,
 * WITHOUT WARRANTIES OR CONDITIONS OF ANY KIND, either express or implied.
 * See the License for the specific language governing permissions and
 * limitations under the License.
 */
package org.apache.sis.metadata.iso.citation;

import javax.xml.bind.annotation.XmlType;
import javax.xml.bind.annotation.XmlElement;
import javax.xml.bind.annotation.XmlRootElement;
import org.opengis.metadata.citation.Series;
import org.opengis.util.InternationalString;
import org.apache.sis.metadata.iso.ISOMetadata;
import org.apache.sis.util.iso.Types;


/**
 * Information about the series, or aggregate dataset, to which a dataset belongs.
 *
 * <h2>Limitations</h2>
 * <ul>
 *   <li>Instances of this class are not synchronized for multi-threading.
 *       Synchronization, if needed, is caller's responsibility.</li>
 *   <li>Serialized objects of this class are not guaranteed to be compatible with future Apache SIS releases.
 *       Serialization support is appropriate for short term storage or RMI between applications running the
 *       same version of Apache SIS. For long term storage, use {@link org.apache.sis.xml.XML} instead.</li>
 * </ul>
 *
 * @author  Martin Desruisseaux (IRD, Geomatys)
 * @author  Cédric Briançon (Geomatys)
 * @version 1.0
 * @since   0.3
 * @module
 */
@XmlType(name = "CI_Series_Type", propOrder = {
    "name",
    "issueIdentification",
    "page"
})
@XmlRootElement(name = "CI_Series")
public class DefaultSeries extends ISOMetadata implements Series {
    /**
     * Serial number for inter-operability with different versions.
     */
    private static final long serialVersionUID = 7061644572814855051L;

    /**
     * Name of the series, or aggregate dataset, of which the dataset is a part.
     */
    @SuppressWarnings("serial")
    private InternationalString name;

    /**
     * Information identifying the issue of the series.
     */
<<<<<<< HEAD
    private String issueIdentification;
=======
    @SuppressWarnings("serial")
    private InternationalString issueIdentification;
>>>>>>> 7e313290

    /**
     * Details on which pages of the publication the article was published.
     */
<<<<<<< HEAD
    private String page;
=======
    @SuppressWarnings("serial")
    private InternationalString page;
>>>>>>> 7e313290

    /**
     * Constructs a default series.
     */
    public DefaultSeries() {
    }

    /**
     * Constructs a series with the specified name.
     *
     * @param  name  the name of the series of which the dataset is a part, or {@code null}.
     */
    public DefaultSeries(final CharSequence name) {
        this.name = Types.toInternationalString(name);
    }

    /**
     * Constructs a new instance initialized with the values from the specified metadata object.
     * This is a <cite>shallow</cite> copy constructor, since the other metadata contained in the
     * given object are not recursively copied.
     *
     * @param  object  the metadata to copy values from, or {@code null} if none.
     *
     * @see #castOrCopy(Series)
     */
    public DefaultSeries(final Series object) {
        super(object);
        if (object != null) {
            name                = object.getName();
            issueIdentification = object.getIssueIdentification();
            page                = object.getPage();
        }
    }

    /**
     * Returns a SIS metadata implementation with the values of the given arbitrary implementation.
     * This method performs the first applicable action in the following choices:
     *
     * <ul>
     *   <li>If the given object is {@code null}, then this method returns {@code null}.</li>
     *   <li>Otherwise if the given object is already an instance of
     *       {@code DefaultSeries}, then it is returned unchanged.</li>
     *   <li>Otherwise a new {@code DefaultSeries} instance is created using the
     *       {@linkplain #DefaultSeries(Series) copy constructor}
     *       and returned. Note that this is a <cite>shallow</cite> copy operation, since the other
     *       metadata contained in the given object are not recursively copied.</li>
     * </ul>
     *
     * @param  object  the object to get as a SIS implementation, or {@code null} if none.
     * @return a SIS implementation containing the values of the given object (may be the
     *         given object itself), or {@code null} if the argument was null.
     */
    public static DefaultSeries castOrCopy(final Series object) {
        if (object == null || object instanceof DefaultSeries) {
            return (DefaultSeries) object;
        }
        return new DefaultSeries(object);
    }

    /**
     * Returns the name of the series, or aggregate dataset, of which the dataset is a part.
     *
     * @return the name of the series or aggregate dataset, or {@code null}.
     */
    @Override
    @XmlElement(name = "name")
    public InternationalString getName() {
        return name;
    }

    /**
     * Sets the name of the series, or aggregate dataset, of which the dataset is a part.
     *
     * @param  newValue  the new name, or {@code null} if none.
     */
    public void setName(final InternationalString newValue) {
        checkWritePermission(name);
        name = newValue;
    }

    /**
     * Returns information identifying the issue of the series.
     *
     * <div class="warning"><b>Upcoming API change — generalization</b><br>
     * As of ISO 19115:2014, {@code String} is replaced by the {@link InternationalString} interface.
     * This change will be tentatively applied in GeoAPI 4.0.
     * </div>
     *
     * @return information identifying the issue of the series, or {@code null}.
     */
    @Override
    @XmlElement(name = "issueIdentification")
    public String getIssueIdentification() {
        return issueIdentification;
    }

    /**
     * Sets information identifying the issue of the series.
     *
     * <div class="warning"><b>Upcoming API change — generalization</b><br>
     * As of ISO 19115:2014, {@code String} is replaced by the {@link InternationalString} interface.
     * This change will be tentatively applied in GeoAPI 4.0.
     * </div>
     *
     * @param  newValue  the new issue identification, or {@code null} if none.
     */
    public void setIssueIdentification(final String newValue) {
        checkWritePermission(issueIdentification);
        issueIdentification = newValue;
    }

    /**
     * Returns details on which pages of the publication the article was published.
     *
     * <div class="warning"><b>Upcoming API change — generalization</b><br>
     * As of ISO 19115:2014, {@code String} is replaced by the {@link InternationalString} interface.
     * This change will be tentatively applied in GeoAPI 4.0.
     * </div>
     *
     * @return details on which pages of the publication the article was published, or {@code null}.
     */
    @Override
    @XmlElement(name = "page")
    public String getPage() {
        return page;
    }

    /**
     * Sets details on which pages of the publication the article was published.
     *
     * <div class="warning"><b>Upcoming API change — generalization</b><br>
     * As of ISO 19115:2014, {@code String} is replaced by the {@link InternationalString} interface.
     * This change will be tentatively applied in GeoAPI 4.0.
     * </div>
     *
     * @param  newValue  the new page, or {@code null} if none.
     */
    public void setPage(final String newValue) {
        checkWritePermission(page);
        page = newValue;
    }
}<|MERGE_RESOLUTION|>--- conflicted
+++ resolved
@@ -64,22 +64,14 @@
     /**
      * Information identifying the issue of the series.
      */
-<<<<<<< HEAD
+    @SuppressWarnings("serial")
     private String issueIdentification;
-=======
+
+    /**
+     * Details on which pages of the publication the article was published.
+     */
     @SuppressWarnings("serial")
-    private InternationalString issueIdentification;
->>>>>>> 7e313290
-
-    /**
-     * Details on which pages of the publication the article was published.
-     */
-<<<<<<< HEAD
     private String page;
-=======
-    @SuppressWarnings("serial")
-    private InternationalString page;
->>>>>>> 7e313290
 
     /**
      * Constructs a default series.
