--- conflicted
+++ resolved
@@ -92,6 +92,9 @@
         <include name="**/*.utf"/>
       </fileset>
       -->
+      <fileset dir="${project.root}/application/sis-javafx/target/generated-resources">
+        <include name="**/*.utf"/>
+      </fileset>
 
       <!-- Other resources (properties files, SQL scripts, native libraries). -->
       <fileset dir="${project.root}/core/sis-utility/src/main/resources">
@@ -112,14 +115,11 @@
         <include name="**/*.dll"/>
         <include name="**/*.so"/>
       </fileset>
-<<<<<<< HEAD
-=======
       <fileset dir="${project.root}/application/sis-javafx/src/main/resources">
         <include name="**/*.fxml"/>
         <include name="**/*.png"/>
         <include name="**/*.css"/>
       </fileset>
->>>>>>> 152b383d
       <fileset dir="${project.root}/application/sis-console/src/main/resources">
         <include name="**/*.properties"/>
       </fileset>
