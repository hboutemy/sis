--- conflicted
+++ resolved
@@ -39,12 +39,7 @@
  * @version 1.1
  * @since   1.0
  */
-<<<<<<< HEAD
-public final strictfp class ComparisonWithEPSG extends TestCase {
-=======
-@DependsOn(WKTParserTest.class)
 public final class ComparisonWithEPSG extends TestCase {
->>>>>>> 1cb46836
     /**
      * Creates the factory to use for all tests in this class.
      *
