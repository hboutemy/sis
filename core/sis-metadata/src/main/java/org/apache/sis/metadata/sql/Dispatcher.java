--- conflicted
+++ resolved
@@ -161,16 +161,12 @@
                  */
                 Object value;
                 try {
-<<<<<<< HEAD
                     final long nb = nullValues;
-=======
-                    method = supercede(method);
-                    if (method == null) return null;
->>>>>>> 15f1d671
                     value = fetchValue(source.getLookupInfo(method.getDeclaringClass()), method);
                     if (value == null) {
                         nullValues = nb;
                         method = supercede(method);
+                        if (method == null) return null;
                         value = fetchValue(source.getLookupInfo(method.getDeclaringClass()), method);
                     }
                 } catch (ReflectiveOperationException | SQLException | MetadataStoreException e) {
@@ -339,13 +335,9 @@
      * confuses this {@code Dispatcher} class. We need the method in the base interface.
      */
     private static Method supercede(Method method) throws NoSuchMethodException {
-<<<<<<< HEAD
-        if (method.getDeclaringClass() == ResponsibleParty.class && "getRole".equals(method.getName())) {
-            method = DefaultResponsibility.class.getMethod("getRole");
-=======
         if (method.getDeclaringClass() == ResponsibleParty.class) {
             if ("getRole".equals(method.getName())) {
-                method = Responsibility.class.getMethod("getRole");
+                method = DefaultResponsibility.class.getMethod("getRole");
             } else {
                 /*
                  * `getIndividualName()`, `getOrganisationName()`, `getPositionName()` and
@@ -353,7 +345,6 @@
                  */
                 return null;
             }
->>>>>>> 15f1d671
         }
         return method;
     }
