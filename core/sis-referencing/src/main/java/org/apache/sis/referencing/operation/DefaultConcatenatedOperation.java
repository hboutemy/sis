/*
 * Licensed to the Apache Software Foundation (ASF) under one or more
 * contributor license agreements.  See the NOTICE file distributed with
 * this work for additional information regarding copyright ownership.
 * The ASF licenses this file to You under the Apache License, Version 2.0
 * (the "License"); you may not use this file except in compliance with
 * the License.  You may obtain a copy of the License at
 *
 *     http://www.apache.org/licenses/LICENSE-2.0
 *
 * Unless required by applicable law or agreed to in writing, software
 * distributed under the License is distributed on an "AS IS" BASIS,
 * WITHOUT WARRANTIES OR CONDITIONS OF ANY KIND, either express or implied.
 * See the License for the specific language governing permissions and
 * limitations under the License.
 */
package org.apache.sis.referencing.operation;

import java.util.Map;
import java.util.List;
import java.util.ArrayList;
import java.util.Collections;
import java.util.Objects;
import javax.xml.bind.annotation.XmlType;
import javax.xml.bind.annotation.XmlElement;
import javax.xml.bind.annotation.XmlRootElement;
import org.opengis.util.FactoryException;
import org.opengis.metadata.extent.Extent;
import org.opengis.geometry.MismatchedDimensionException;
import org.opengis.referencing.crs.CoordinateReferenceSystem;
import org.opengis.referencing.operation.CoordinateOperation;
import org.opengis.referencing.operation.ConcatenatedOperation;
import org.opengis.referencing.operation.Conversion;
import org.opengis.referencing.operation.Transformation;
import org.opengis.referencing.operation.MathTransform;
import org.opengis.referencing.operation.MathTransformFactory;
import org.apache.sis.internal.referencing.PositionalAccuracyConstant;
import org.apache.sis.internal.referencing.Resources;
import org.apache.sis.internal.system.DefaultFactories;
import org.apache.sis.internal.util.UnmodifiableArrayList;
import org.apache.sis.util.ComparisonMode;
import org.apache.sis.util.ArgumentChecks;
import org.apache.sis.util.resources.Errors;
import org.apache.sis.io.wkt.Formatter;

import static org.apache.sis.util.Utilities.deepEquals;

import org.opengis.referencing.operation.SingleOperation;

/**
 * An ordered sequence of two or more single coordinate operations. The sequence of operations is constrained
 * by the requirement that the source coordinate reference system of step (<var>n</var>+1) must be the same as
 * the target coordinate reference system of step (<var>n</var>). The source coordinate reference system of the
 * first step and the target coordinate reference system of the last step are the source and target coordinate
 * reference system associated with the concatenated operation.
 *
 * @author  Martin Desruisseaux (IRD, Geomatys)
 * @version 1.2
 * @since   0.6
 * @module
 */
@XmlType(name = "ConcatenatedOperationType")
@XmlRootElement(name = "ConcatenatedOperation")
final class DefaultConcatenatedOperation extends AbstractCoordinateOperation implements ConcatenatedOperation {
    /**
     * Serial number for inter-operability with different versions.
     */
    private static final long serialVersionUID = 4199619838029045700L;

    /**
     * The sequence of operations.
     *
     * <p><b>Consider this field as final!</b>
     * This field is modified only at unmarshalling time by {@link #setSteps(CoordinateOperation[])}</p>
     */
<<<<<<< HEAD
    private List<SingleOperation> operations;
=======
    @SuppressWarnings("serial")         // Not statically typed as Serializable.
    private List<? extends CoordinateOperation> operations;
>>>>>>> 7e313290

    /**
     * Constructs a concatenated operation from a set of properties and a
     * {@linkplain MathTransformFactory math transform factory}.
     * The properties given in argument follow the same rules than for the
     * {@linkplain AbstractCoordinateOperation#AbstractCoordinateOperation(Map, CoordinateReferenceSystem,
     * CoordinateReferenceSystem, CoordinateReferenceSystem, MathTransform) super-class constructor}.
     * The following table is a reminder of main (not all) properties:
     *
     * <table class="sis">
     *   <caption>Recognized properties (non exhaustive list)</caption>
     *   <tr>
     *     <th>Property name</th>
     *     <th>Value type</th>
     *     <th>Returned by</th>
     *   </tr>
     *   <tr>
     *     <td>{@value org.opengis.referencing.IdentifiedObject#NAME_KEY}</td>
     *     <td>{@link org.opengis.metadata.Identifier} or {@link String}</td>
     *     <td>{@link #getName()}</td>
     *   </tr>
     *   <tr>
     *     <td>{@value org.opengis.referencing.IdentifiedObject#IDENTIFIERS_KEY}</td>
     *     <td>{@link org.opengis.metadata.Identifier} (optionally as array)</td>
     *     <td>{@link #getIdentifiers()}</td>
     *   </tr>
     * </table>
     *
     * @param  properties  the properties to be given to the identified object.
     * @param  operations  the sequence of operations. Shall contain at least two operations.
     * @param  mtFactory   the math transform factory to use for math transforms concatenation.
     * @throws FactoryException if the factory can not concatenate the math transforms.
     */
    public DefaultConcatenatedOperation(final Map<String,?> properties, final CoordinateOperation[] operations,
            final MathTransformFactory mtFactory) throws FactoryException
    {
        super(properties);
        ArgumentChecks.ensureNonNull("operations", operations);
        if (operations.length < 2) {
            throw new IllegalArgumentException(Errors.getResources(properties).getString(
                    Errors.Keys.TooFewOccurrences_2, 2, CoordinateOperation.class));
        }
        initialize(properties, operations, mtFactory);
        checkDimensions(properties);
    }

    /**
     * Initializes the {@link #sourceCRS}, {@link #targetCRS} and {@link #operations} fields.
     * If the source or target CRS is already non-null (which may happen on JAXB unmarshalling),
     * leaves that CRS unchanged.
     *
     * @param  properties   the properties specified at construction time, or {@code null} if unknown.
     * @param  operations   the operations to concatenate.
     * @param  mtFactory    the math transform factory to use, or {@code null} for not performing concatenation.
     * @throws FactoryException if the factory can not concatenate the math transforms.
     */
    private void initialize(final Map<String,?>         properties,
                            final CoordinateOperation[] operations,
                            final MathTransformFactory  mtFactory)
            throws FactoryException
    {
        final List<CoordinateOperation> flattened = new ArrayList<>(operations.length);
        final CoordinateReferenceSystem crs = initialize(properties, operations, flattened, mtFactory,
                (sourceCRS == null), (coordinateOperationAccuracy == null), (domainOfValidity == null));
        if (targetCRS == null) {
            targetCRS = crs;
        }
        /*
         * At this point we should have flattened.size() >= 2, except if some operations
         * were omitted because their associated math transform were identity operation.
         */
        this.operations = UnmodifiableArrayList.wrap(flattened.toArray(new SingleOperation[flattened.size()]));
    }

    /**
     * Performs the part of {@code DefaultConcatenatedOperations} construction that requires an iteration over
     * the sequence of coordinate operations. This method performs the following processing:
     *
     * <ul>
     *   <li>Verify the validity of the {@code operations} argument.</li>
     *   <li>Add the single operations in the {@code flattened} array.</li>
     *   <li>Set the {@link #transform} field to the concatenated transform.</li>
     *   <li>Set the {@link #coordinateOperationAccuracy} field, but only if {@code setAccuracy} is {@code true}.</li>
     * </ul>
     *
     * This method invokes itself recursively if there is nested {@code ConcatenatedOperation} instances
     * in the given list. This should not happen according ISO 19111 standard, but we try to be safe.
     *
     * <h4>How coordinate operation accuracy is determined</h4>
     * If {@code setAccuracy} is {@code true}, then this method copies accuracy information found in the single
     * {@link Transformation} instance. This method ignores instances of other kinds for the following reason:
     * some {@link Conversion} instances declare an accuracy, which is typically close to zero. If a concatenated
     * operation contains such conversion together with a transformation with unknown accuracy, then we do not want
     * to declare "0 meter" as the concatenated operation accuracy; it would be a false information.
     * An other reason is that a concatenated operation typically contains an arbitrary amount of conversions,
     * but only one transformation. So considering only transformations usually means to pickup only one operation
     * in the given {@code operations} list, which make things clearer.
     *
     * <div class="note"><b>Note:</b>
     * according ISO 19111, the accuracy attribute is allowed only for transformations. However this restriction
     * is not enforced everywhere. For example the EPSG database declares an accuracy of 0 meter for conversions,
     * which is conceptually exact. In this class we are departing from strict interpretation of the specification
     * since we are adding accuracy information to a concatenated operation. This departure should be considered
     * as a convenience feature only; accuracies are really relevant in transformations only.</div>
     *
     * @param  properties   the properties specified at construction time, or {@code null} if unknown.
     * @param  operations   the operations to concatenate.
     * @param  flattened    the destination list in which to add the {@code SingleOperation} instances.
     * @param  mtFactory    the math transform factory to use, or {@code null} for not performing concatenation.
     * @param  setSource    {@code true} for setting the {@link #sourceCRS} on the very first CRS (regardless if null or not).
     * @param  setAccuracy  {@code true} for setting the {@link #coordinateOperationAccuracy} field.
     * @param  setDomain    {@code true} for setting the {@link #domainOfValidity} field.
     * @return the last target CRS, regardless if null or not.
     * @throws FactoryException if the factory can not concatenate the math transforms.
     */
    private CoordinateReferenceSystem initialize(
            final Map<String,?>             properties,
            final CoordinateOperation[]     operations,
            final List<CoordinateOperation> flattened,
            final MathTransformFactory      mtFactory,
            boolean                         setSource,
            boolean                         setAccuracy,
            boolean                         setDomain) throws FactoryException
    {
        CoordinateReferenceSystem previous = null;
        for (int i=0; i<operations.length; i++) {
            final CoordinateOperation op = operations[i];
            ArgumentChecks.ensureNonNullElement("operations", i, op);
            /*
             * Verify consistency of user argument: for each coordinate operation, the number of dimensions of the
             * source CRS shall be equal to the number of dimensions of the target CRS in the previous operation.
             */
            final CoordinateReferenceSystem next = op.getSourceCRS();
            if (previous != null && next != null) {
                final int dim1 = previous.getCoordinateSystem().getDimension();
                final int dim2 = next.getCoordinateSystem().getDimension();
                if (dim1 != dim2) {
                    throw new MismatchedDimensionException(Errors.getResources(properties).getString(
                            Errors.Keys.MismatchedDimension_3, "operations[" + i + "].sourceCRS", dim1, dim2));
                }
            }
            if (setSource) {
                setSource = false;
                sourceCRS = next;                                               // Take even if null.
            }
            previous = op.getTargetCRS();                                       // For next iteration cycle.
            /*
             * Now that we have verified the CRS dimensions, we should be able to concatenate the transforms.
             * If an operation is a nested ConcatenatedOperation (not allowed by ISO 19111, but we try to be
             * safe), we will first try to use the ConcatenatedOperation.transform as a whole.  Only if that
             * concatenated operation does not provide a transform we will concatenate its components.  Note
             * however that we traverse nested concatenated operations unconditionally at least for checking
             * its consistency.
             */
            final MathTransform step = op.getMathTransform();
            if (step == null) {
                // May happen if the operation is a defining operation.
                throw new IllegalArgumentException(Resources.format(
                        Resources.Keys.OperationHasNoTransform_2, op.getClass(), op.getName()));
            }
            if (op instanceof ConcatenatedOperation) {
                final List<? extends CoordinateOperation> children = ((ConcatenatedOperation) op).getOperations();
                @SuppressWarnings("SuspiciousToArrayCall")
                final CoordinateOperation[] asArray = children.toArray(new CoordinateOperation[children.size()]);
                initialize(properties, asArray, flattened, (step == null) ? mtFactory : null, false, setAccuracy, setDomain);
            } else if (!step.isIdentity()) {
                flattened.add(op);
            }
            if (mtFactory != null && step != null) {
                transform = (transform != null) ? mtFactory.createConcatenatedTransform(transform, step) : step;
            }
            /*
             * Optionally copy the coordinate operation accuracy from the transformation (or from a concatenated
             * operation on the assumption that its accuracy was computed by the same algorithm than this method).
             * See javadoc for a rational about why we take only transformations in account. If more than one
             * transformation is found, clear the collection and abandon the attempt to set the accuracy information.
             * Instead the user will get a better result by invoking PositionalAccuracyConstant.getLinearAccuracy(…)
             * since that method conservatively computes the sum of all linear accuracy.
             */
            if (setAccuracy && (op instanceof Transformation || op instanceof ConcatenatedOperation)
                    && (PositionalAccuracyConstant.getLinearAccuracy(op) != 0))
            {
                if (coordinateOperationAccuracy == null) {
                    coordinateOperationAccuracy = op.getCoordinateOperationAccuracy();
                } else {
                    coordinateOperationAccuracy = null;
                    setAccuracy = false;
                }
            }
            /*
             * Optionally copy the domain of validity, provided that it is the same for all component.
             * Current implementation does not try to compute the intersection of all components.
             */
            if (setDomain) {
                final Extent domain = op.getDomainOfValidity();
                if (domain != null) {
                    if (domainOfValidity == null) {
                        domainOfValidity = domain;
                    } else if (!domain.equals(domainOfValidity)) {
                        domainOfValidity = null;
                        setDomain = false;
                    }
                }
            }
        }
        return previous;
    }

    /**
     * Creates a new coordinate operation with the same values than the specified one.
     * This copy constructor provides a way to convert an arbitrary implementation into a SIS one
     * or a user-defined one (as a subclass), usually in order to leverage some implementation-specific API.
     *
     * <p>This constructor performs a shallow copy, i.e. the properties are not cloned.</p>
     *
     * @param  operation  the coordinate operation to copy.
     *
     * @see #castOrCopy(ConcatenatedOperation)
     */
    protected DefaultConcatenatedOperation(final ConcatenatedOperation operation) {
        super(operation);
        operations = operation.getOperations();
    }

    /**
     * Returns a SIS coordinate operation implementation with the values of the given arbitrary implementation.
     * If the given object is already an instance of {@code DefaultConcatenatedOperation}, then it is returned
     * unchanged. Otherwise a new {@code DefaultConcatenatedOperation} instance is created using the
     * {@linkplain #DefaultConcatenatedOperation(ConcatenatedOperation) copy constructor} and returned.
     * Note that this is a <cite>shallow</cite> copy operation, since the other properties contained in the given
     * object are not recursively copied.
     *
     * @param  object  the object to get as a SIS implementation, or {@code null} if none.
     * @return a SIS implementation containing the values of the given object (may be the
     *         given object itself), or {@code null} if the argument was null.
     */
    public static DefaultConcatenatedOperation castOrCopy(final ConcatenatedOperation object) {
        return (object == null) || (object instanceof DefaultConcatenatedOperation)
                ? (DefaultConcatenatedOperation) object : new DefaultConcatenatedOperation(object);
    }

    /**
     * Returns the GeoAPI interface implemented by this class.
     * The SIS implementation returns {@code ConcatenatedOperation.class}.
     *
     * <div class="note"><b>Note for implementers:</b>
     * Subclasses usually do not need to override this method since GeoAPI does not define {@code ConcatenatedOperation}
     * sub-interface. Overriding possibility is left mostly for implementers who wish to extend GeoAPI with their
     * own set of interfaces.</div>
     *
     * @return {@code ConcatenatedOperation.class} or a user-defined sub-interface.
     */
    @Override
    public Class<? extends ConcatenatedOperation> getInterface() {
        return ConcatenatedOperation.class;
    }

    /**
     * Returns the sequence of operations.
     *
     * <div class="warning"><b>Upcoming API change</b><br>
     * This method is conformant to ISO 19111:2003. But the ISO 19111:2007 revision changed the element type
     * from {@code SingleOperation} to {@link CoordinateOperation}. This change may be applied in GeoAPI 4.0.
     * This is necessary for supporting usage of {@code PassThroughOperation} with {@link ConcatenatedOperation}.
     * </div>
     *
     * @return the sequence of operations.
     */
    @Override
    @SuppressWarnings("ReturnOfCollectionOrArrayField")
    public List<SingleOperation> getOperations() {
        return operations;
    }

    /**
     * Compares this concatenated operation with the specified object for equality. If the {@code mode} argument
     * is {@link ComparisonMode#STRICT} or {@link ComparisonMode#BY_CONTRACT BY_CONTRACT}, then all available
     * properties are compared including the {@linkplain #getDomainOfValidity() domain of validity} and the
     * {@linkplain #getScope() scope}.
     *
     * @return {@inheritDoc}
     */
    @Override
    public boolean equals(final Object object, final ComparisonMode mode) {
        if (object == this) {
            return true;                            // Slight optimization.
        }
        if (super.equals(object, mode)) {
            if (mode == ComparisonMode.STRICT) {
                return Objects.equals(operations, ((DefaultConcatenatedOperation) object).operations);
            } else {
                return deepEquals(getOperations(), ((ConcatenatedOperation) object).getOperations(), mode);
            }
        }
        return false;
    }

    /**
     * {@inheritDoc}
     *
     * @return {@inheritDoc}
     */
    @Override
    protected long computeHashCode() {
        return super.computeHashCode() + 37 * Objects.hashCode(operations);
    }

    /**
     * Formats this coordinate operation in pseudo-WKT. This is specific to Apache SIS since
     * there is no concatenated operation in the Well Known Text (WKT) version 2 format.
     *
     * @param  formatter  the formatter to use.
     * @return {@code "ConcatenatedOperation"}.
     */
    @Override
    protected String formatTo(final Formatter formatter) {
        super.formatTo(formatter);
        for (final CoordinateOperation component : operations) {
            formatter.newLine();
            formatter.append(castOrCopy(component));
        }
        formatter.setInvalidWKT(this, null);
        return "ConcatenatedOperation";
    }




    //////////////////////////////////////////////////////////////////////////////////////////////////
    ////////                                                                                  ////////
    ////////                               XML support with JAXB                              ////////
    ////////                                                                                  ////////
    ////////        The following methods are invoked by JAXB using reflection (even if       ////////
    ////////        they are private) or are helpers for other methods invoked by JAXB.       ////////
    ////////        Those methods can be safely removed if Geographic Markup Language         ////////
    ////////        (GML) support is not needed.                                              ////////
    ////////                                                                                  ////////
    //////////////////////////////////////////////////////////////////////////////////////////////////

    /**
     * Constructs a new object in which every attributes are set to a null value.
     * <strong>This is not a valid object.</strong> This constructor is strictly
     * reserved to JAXB, which will assign values to the fields using reflexion.
     */
    private DefaultConcatenatedOperation() {
        operations = Collections.emptyList();
    }

    /**
     * Returns the operations to marshal. We use this private methods instead of annotating
     * {@link #getOperations()} in order to force JAXB to invoke the setter method on unmarshalling.
     */
    @XmlElement(name = "coordOperation", required = true)
    private CoordinateOperation[] getSteps() {
        final List<? extends CoordinateOperation> operations = getOperations();
        return (operations != null) ? operations.toArray(new CoordinateOperation[operations.size()]) : null;
    }

    /**
     * Invoked by JAXB for setting the operations.
     */
    private void setSteps(final CoordinateOperation[] steps) throws FactoryException {
        initialize(null, steps, DefaultFactories.forBuildin(MathTransformFactory.class));
    }
}<|MERGE_RESOLUTION|>--- conflicted
+++ resolved
@@ -73,12 +73,8 @@
      * <p><b>Consider this field as final!</b>
      * This field is modified only at unmarshalling time by {@link #setSteps(CoordinateOperation[])}</p>
      */
-<<<<<<< HEAD
+    @SuppressWarnings("serial")         // Not statically typed as Serializable.
     private List<SingleOperation> operations;
-=======
-    @SuppressWarnings("serial")         // Not statically typed as Serializable.
-    private List<? extends CoordinateOperation> operations;
->>>>>>> 7e313290
 
     /**
      * Constructs a concatenated operation from a set of properties and a
