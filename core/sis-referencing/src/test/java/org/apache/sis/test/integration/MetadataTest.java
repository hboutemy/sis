/*
 * Licensed to the Apache Software Foundation (ASF) under one or more
 * contributor license agreements.  See the NOTICE file distributed with
 * this work for additional information regarding copyright ownership.
 * The ASF licenses this file to You under the Apache License, Version 2.0
 * (the "License"); you may not use this file except in compliance with
 * the License.  You may obtain a copy of the License at
 *
 *     http://www.apache.org/licenses/LICENSE-2.0
 *
 * Unless required by applicable law or agreed to in writing, software
 * distributed under the License is distributed on an "AS IS" BASIS,
 * WITHOUT WARRANTIES OR CONDITIONS OF ANY KIND, either express or implied.
 * See the License for the specific language governing permissions and
 * limitations under the License.
 */
package org.apache.sis.test.integration;

import java.net.URI;
import java.net.URL;
import java.util.List;
import java.util.Locale;
import java.util.Set;
import java.util.Map;
import java.util.HashMap;
import java.io.StringWriter;
import java.nio.charset.StandardCharsets;
import javax.xml.bind.Marshaller;
import javax.xml.bind.Unmarshaller;
import javax.xml.bind.JAXBException;

import org.opengis.metadata.*;
import org.opengis.metadata.citation.*;
import org.opengis.metadata.constraint.*;
import org.opengis.metadata.identification.*;
import org.opengis.metadata.maintenance.*;
import org.opengis.metadata.spatial.GeometricObjectType;
import org.opengis.referencing.cs.AxisDirection;
import org.opengis.referencing.datum.VerticalDatumType;

import org.apache.sis.measure.Units;
import org.apache.sis.metadata.iso.*;
import org.apache.sis.metadata.iso.citation.*;
import org.apache.sis.metadata.iso.constraint.*;
import org.apache.sis.metadata.iso.content.*;
import org.apache.sis.metadata.iso.distribution.*;
import org.apache.sis.metadata.iso.extent.*;
import org.apache.sis.metadata.iso.identification.*;
import org.apache.sis.metadata.iso.spatial.*;
import org.apache.sis.referencing.NamedIdentifier;
import org.apache.sis.referencing.ImmutableIdentifier;
import org.apache.sis.referencing.datum.DefaultVerticalDatum;
import org.apache.sis.referencing.cs.DefaultCoordinateSystemAxis;
import org.apache.sis.referencing.cs.DefaultVerticalCS;
import org.apache.sis.referencing.crs.DefaultVerticalCRS;
import org.apache.sis.internal.jaxb.metadata.replace.ReferenceSystemMetadata;
import org.apache.sis.internal.xml.LegacyNamespaces;
import org.apache.sis.internal.jaxb.gcx.Anchor;
import org.apache.sis.internal.system.Loggers;
import org.apache.sis.util.SimpleInternationalString;
import org.apache.sis.util.ComparisonMode;
import org.apache.sis.xml.Namespaces;
import org.apache.sis.xml.MarshallerPool;
import org.apache.sis.xml.IdentifierSpace;
import org.apache.sis.xml.NilReason;
import org.apache.sis.xml.XML;

// Test dependencies
import org.apache.sis.test.LoggingWatcher;
import org.apache.sis.test.TestUtilities;
import org.apache.sis.test.xml.DocumentComparator;
import org.apache.sis.test.xml.TestCase;
import org.apache.sis.test.DependsOn;
import org.junit.After;
import org.junit.Rule;
import org.junit.Test;

import static org.apache.sis.test.Assert.*;


/**
 * Tests XML (un)marshalling of a metadata object containing various elements
 * in addition to Coordinate Reference System (CRS) elements.
 *
 * @author  Guilhem Legal (Geomatys)
 * @author  Martin Desruisseaux (Geomatys)
 * @version 1.2
 *
 * @see org.apache.sis.metadata.iso.DefaultMetadataTest
 *
 * @since 0.5
 * @module
 */
@DependsOn({
    MetadataVerticalTest.class
})
public final strictfp class MetadataTest extends TestCase {
    /**
     * The resource file which contains an XML representation of a {@link Metadata} object.
     */
    private static final String XML_FILE = "Metadata.xml";

    /**
     * A JUnit {@link Rule} for listening to log events. This field is public because JUnit requires us to
     * do so, but should be considered as an implementation details (it should have been a private field).
     */
    @Rule
    public final LoggingWatcher loggings = new LoggingWatcher(Loggers.XML);

    /**
     * Verifies that no unexpected warning has been emitted in any test defined in this class.
     */
    @After
    public void assertNoUnexpectedLog() {
        loggings.assertNoUnexpectedLog();
    }

    /**
     * Programmatically creates the metadata to marshal, or to compare against the unmarshalled metadata.
     *
     * @return the hard-coded representation of {@value #XML_FILE} content.
     */
    private DefaultMetadata createHardCoded() {
        final DefaultMetadata metadata = new DefaultMetadata();
        metadata.setMetadataIdentifier(new DefaultIdentifier("test/Metadata.xml"));
        metadata.setLocalesAndCharsets(Map.of(Locale.ENGLISH, StandardCharsets.UTF_8));
        metadata.setMetadataScopes(Set.of(new DefaultMetadataScope(ScopeCode.DATASET, "Pseudo Common Data Index record")));
        metadata.setDateInfo(Set.of(new DefaultCitationDate(TestUtilities.date("2009-01-01 04:00:00"), DateType.CREATION)));
        /*
         * Contact information for the author. The same party will be used for custodian and distributor,
         * with only the role changed. Note that we need to create an instance of the deprecated class,
         * because this is what will be unmarshalled from the XML document.
         */
        @SuppressWarnings("deprecation")
        final DefaultResponsibleParty author = new DefaultResponsibleParty(Role.AUTHOR);
        final Anchor country = new Anchor(URI.create("SDN:C320:2:FR"), "France"); // Non-public SIS class.
        {
            final DefaultOnlineResource online = new DefaultOnlineResource(URI.create("http://www.ifremer.fr/sismer/"));
            online.setProtocol("http");
            final DefaultContact contact = new DefaultContact(online);
            contact.getIdentifierMap().putSpecialized(IdentifierSpace.ID, "IFREMER");
            contact.setPhones(List.of(
                    new DefaultTelephone("+33 (0)2 xx.xx.xx.x6", TelephoneType.VOICE),
                    new DefaultTelephone("+33 (0)2 xx.xx.xx.x4", TelephoneType.FACSIMILE)
            ));
            final DefaultAddress address = new DefaultAddress();
<<<<<<< HEAD
            address.setDeliveryPoints(singleton("Brest institute"));
=======
            address.setDeliveryPoints(Set.of(new SimpleInternationalString("Brest institute")));
>>>>>>> 9c4a3485
            address.setCity(new SimpleInternationalString("Plouzane"));
            address.setPostalCode("29280");
            address.setCountry(country);
            address.setElectronicMailAddresses(Set.of("xx@xx.fr"));
            contact.setAddresses(Set.of(address));
            author.setParties(Set.of(new DefaultOrganisation("Some marine institute", null, null, contact)));
            metadata.setContacts(Set.of(author));
        }
        /*
         * Data indentification.
         */
        {
            final DefaultCitation citation = new DefaultCitation("Some set of points");
            citation.setAlternateTitles(Set.of(new SimpleInternationalString("Code XYZ")));
            citation.setDates(List.of(
                    new DefaultCitationDate(TestUtilities.date("1990-06-04 22:00:00"), DateType.REVISION),
                    new DefaultCitationDate(TestUtilities.date("1979-08-02 22:00:00"), DateType.CREATION)));
            {
                @SuppressWarnings("deprecation")
                final DefaultResponsibleParty originator = new DefaultResponsibleParty(Role.ORIGINATOR);
                final DefaultOnlineResource online = new DefaultOnlineResource(URI.create("http://www.com.univ-mrs.fr/LOB/"));
                online.setProtocol("http");
                final DefaultContact contact = new DefaultContact(online);
                contact.setPhones(List.of(
                        new DefaultTelephone("+33 (0)4 xx.xx.xx.x5", TelephoneType.VOICE),
                        new DefaultTelephone("+33 (0)4 xx.xx.xx.x8", TelephoneType.FACSIMILE)
                ));
                final DefaultAddress address = new DefaultAddress();
<<<<<<< HEAD
                address.setDeliveryPoints(singleton("Oceanology institute"));
=======
                address.setDeliveryPoints(Set.of(new SimpleInternationalString("Oceanology institute")));
>>>>>>> 9c4a3485
                address.setCity(new SimpleInternationalString("Marseille"));
                address.setPostalCode("13288");
                address.setCountry(country);
                contact.setAddresses(Set.of(address));
                originator.setParties(Set.of(new DefaultOrganisation("Oceanology laboratory", null, null, contact)));
                citation.setCitedResponsibleParties(Set.of(originator));
            }
            final DefaultDataIdentification identification = new DefaultDataIdentification(
                    citation,                                                   // Citation
                    "Description of pseudo data for testing purpose only.",     // Abstract
                    Locale.ENGLISH,                                             // Language,
                    TopicCategory.OCEANS);                                      // Topic category
            {
                @SuppressWarnings("deprecation")
                final DefaultResponsibleParty custodian = new DefaultResponsibleParty((DefaultResponsibility) author);
                custodian.setRole(Role.CUSTODIAN);
                identification.setPointOfContacts(Set.of(custodian));
            }
            /*
             * Data indentification / Keywords.
             */
            {
                final DefaultKeywords keyword = new DefaultKeywords(
                        new Anchor(URI.create("SDN:P021:35:ATTN"), "Transmittance and attenuance of the water column"));
                keyword.setType(KeywordType.THEME);
                final DefaultCitation thesaurus = new DefaultCitation("BODC Parameter Discovery Vocabulary");
                thesaurus.setAlternateTitles(Set.of(new SimpleInternationalString("P021")));
                thesaurus.setDates(Set.of(new DefaultCitationDate(TestUtilities.date("2008-11-25 23:00:00"), DateType.REVISION)));
                thesaurus.setEdition(new Anchor(URI.create("SDN:C371:1:35"), "35"));
                thesaurus.setIdentifiers(Set.of(new ImmutableIdentifier(null, null, "http://www.seadatanet.org/urnurl/")));
                keyword.setThesaurusName(thesaurus);
                identification.setDescriptiveKeywords(Set.of(keyword));
            }
            /*
             * Data indentification / Browse graphic.
             */
            {
                final DefaultBrowseGraphic g = new DefaultBrowseGraphic(URI.create("file:///thumbnail.png"));
                g.setFileDescription(new SimpleInternationalString("Arbitrary thumbnail for this test only."));
                identification.setGraphicOverviews(Set.of(g));
            }
            /*
             * Data indentification / Resource constraint.
             */
            {
                final DefaultLegalConstraints constraint = new DefaultLegalConstraints();
                constraint.setAccessConstraints(Set.of(Restriction.LICENCE));
                identification.setResourceConstraints(Set.of(constraint));
            }
            /*
             * Data indentification / Aggregate information.
             */
            {
                @SuppressWarnings("deprecation")
                final DefaultAssociatedResource aggregateInfo = new DefaultAggregateInformation();
                final DefaultCitation name = new DefaultCitation("Some oceanographic campaign");
                name.setAlternateTitles(Set.of(new SimpleInternationalString("Pseudo group of data")));
                name.setDates(Set.of(new DefaultCitationDate(TestUtilities.date("1990-06-04 22:00:00"), DateType.REVISION)));
                aggregateInfo.setName(name);
                aggregateInfo.setInitiativeType(InitiativeType.CAMPAIGN);
                aggregateInfo.setAssociationType(AssociationType.LARGER_WORK_CITATION);
                identification.setAssociatedResources(Set.of(aggregateInfo));
            }
            /*
             * Data indentification / Extent.
             */
            {
                final DefaultCoordinateSystemAxis axis = new DefaultCoordinateSystemAxis(
                        nameAndIdentifier("depth", "Depth", null), "D", AxisDirection.DOWN, Units.METRE);

                final DefaultVerticalCS cs = new DefaultVerticalCS(
                        nameAndIdentifier("depth", "Depth", null), axis);

                final DefaultVerticalDatum datum = new DefaultVerticalDatum(
                        nameAndIdentifier("D28", "Depth below D28", "For testing purpose"), VerticalDatumType.OTHER_SURFACE);

                final DefaultVerticalCRS vcrs = new DefaultVerticalCRS(
                        nameAndIdentifier("D28", "Depth below D28", "CRS for testing purpose"), datum, cs);

                final DefaultTemporalExtent temporal = new DefaultTemporalExtent();
                temporal.setBounds(TestUtilities.date("1990-06-05 00:00:00"), TestUtilities.date("1990-07-02 00:00:00"));
                identification.setExtents(Set.of(new DefaultExtent(
                        null,
                        new DefaultGeographicBoundingBox(1.1666, 1.1667, 36.4, 36.6),
                        new DefaultVerticalExtent(10, 25, vcrs),
                        temporal)));
            }
            /*
             * Data identification / Environmental description and Supplemental information.
             */
            {
                identification.setEnvironmentDescription (new SimpleInternationalString("Possibly cloudy."));
                identification.setSupplementalInformation(new SimpleInternationalString("This metadata has been modified with dummy values."));
            }
            metadata.setIdentificationInfo(Set.of(identification));
        }
        /*
         * Information about spatial representation.
         */
        {
            final DefaultVectorSpatialRepresentation rep = new DefaultVectorSpatialRepresentation();
            final DefaultGeometricObjects geoObj = new DefaultGeometricObjects(GeometricObjectType.POINT);
            rep.setGeometricObjects(Set.of(geoObj));
            metadata.setSpatialRepresentationInfo(Set.of(rep));
        }
        /*
         * Information about Coordinate Reference System.
         */
        {
            final DefaultCitation citation = new DefaultCitation("World Geodetic System 84");
            citation.setAlternateTitles(Set.of(new SimpleInternationalString("L101")));
            citation.setIdentifiers(Set.of(new ImmutableIdentifier(null, null, "SDN:L101:2:4326")));
            citation.setEdition(new Anchor(URI.create("SDN:C371:1:2"), "2"));
            metadata.setReferenceSystemInfo(Set.of(
                    new ReferenceSystemMetadata(new ImmutableIdentifier(citation, "L101", "4326"))));
        }
        /*
         * Information about content.
         */
        {
            final DefaultImageDescription contentInfo = new DefaultImageDescription();
            contentInfo.setCloudCoverPercentage(50.0);
            metadata.setContentInfo(Set.of(contentInfo));
        }
        /*
         * Extension to metadata.
         */
        {
            final DefaultMetadataExtensionInformation extensionInfo = new DefaultMetadataExtensionInformation();
            extensionInfo.setExtendedElementInformation(Set.of(new DefaultExtendedElementInformation(
                    "SDN:EDMO",                                                     // Name
                    "European Directory of Marine Organisations",                   // Definition
                    null,                                                           // Condition
                    Datatype.CODE_LIST,                                             // Data type
                    "SeaDataNet",                                                   // Parent entity
                    "For testing only",                                             // Rule
<<<<<<< HEAD
                    NilReason.MISSING.createNilObject(ResponsibleParty.class))));   // Source
            metadata.setMetadataExtensionInfo(singleton(extensionInfo));
=======
                    NilReason.MISSING.createNilObject(Responsibility.class))));     // Source
            metadata.setMetadataExtensionInfo(Set.of(extensionInfo));
>>>>>>> 9c4a3485
        }
        /*
         * Distribution information.
         */
        {
            @SuppressWarnings("deprecation")
            final DefaultResponsibleParty distributor = new DefaultResponsibleParty((DefaultResponsibility) author);
            final DefaultDistribution distributionInfo = new DefaultDistribution();
            distributor.setRole(Role.DISTRIBUTOR);
            distributionInfo.setDistributors(Set.of(new DefaultDistributor(distributor)));

            final DefaultFormat format = new DefaultFormat();
            final DefaultCitation specification = new DefaultCitation();
            specification.setAlternateTitles(Set.of(new Anchor(URI.create("SDN:L241:1:MEDATLAS"), "MEDATLAS ASCII")));
            specification.setEdition(new SimpleInternationalString("1.0"));
            format.setFormatSpecificationCitation(specification);
            distributionInfo.setDistributionFormats(Set.of(format));

            final DefaultDigitalTransferOptions transfer = new DefaultDigitalTransferOptions();
            transfer.setTransferSize(2.431640625);
            final DefaultOnlineResource onlines = new DefaultOnlineResource(URI.create("ftp://www.ifremer.fr/data/something"));
            onlines.setDescription(new SimpleInternationalString("Dummy download link"));
            onlines.setFunction(OnLineFunction.DOWNLOAD);
            onlines.setProtocol("ftp");
<<<<<<< HEAD
            transfer.setOnLines(singleton(onlines));
            distributionInfo.setTransferOptions(singleton(transfer));
            metadata.setDistributionInfo(distributionInfo);
=======
            transfer.setOnLines(Set.of(onlines));
            distributionInfo.setTransferOptions(Set.of(transfer));
            metadata.setDistributionInfo(Set.of(distributionInfo));
>>>>>>> 9c4a3485
        }
        return metadata;
    }

    /**
     * Returns a property map with a name and identifier. This is used for creating CRS components.
     */
    private static Map<String,?> nameAndIdentifier(final String identifier, final String name, final String scope) {
        final Map<String,Object> properties = new HashMap<>(4);
        properties.put(DefaultVerticalDatum.NAME_KEY, new NamedIdentifier(null, name));
        properties.put(DefaultVerticalDatum.IDENTIFIERS_KEY, new NamedIdentifier(null, "test", identifier, null, null));
        if (scope != null) {
            properties.put(DefaultVerticalDatum.SCOPE_KEY, scope);
        }
        return properties;
    }

    /**
     * Returns the URL to the {@value #XML_FILE} file to use for this test.
     *
     * @return the URL to {@value #XML_FILE} test file.
     */
    private URL getResource() {
        return MetadataTest.class.getResource(XML_FILE);
    }

    /**
     * Tests marshalling of a XML document.
     *
     * @throws Exception if an error occurred during marshalling.
     */
    @Test
    public void testMarshalling() throws Exception {
        final MarshallerPool pool   = getMarshallerPool();
        final Marshaller     ms     = pool.acquireMarshaller();
        final StringWriter   writer = new StringWriter(25000);
        ms.setProperty(XML.METADATA_VERSION, VERSION_2007);
        ms.marshal(createHardCoded(), writer);
        pool.recycle(ms);
        /*
         * Apache SIS can marshal CharSequence as Anchor only if the property type is InternationalString.
         * But the 'Metadata.hierarchyLevelName' and 'Identifier.code' properties are String, which we can
         * not subclass. Consequently, SIS currently marshals them as plain string. Replace those strings
         * by the anchor version so we can compare the XML with the "Metadata.xml" file content.
         */
        final StringBuffer xml = writer.getBuffer();
        replace(xml, "<gcol:CharacterString>Pseudo Common Data Index record</gcol:CharacterString>",
                     "<gmx:Anchor xlink:href=\"SDN:L231:3:CDI\">Pseudo Common Data Index record</gmx:Anchor>");
        replace(xml, "<gcol:CharacterString>4326</gcol:CharacterString>",
                     "<gmx:Anchor xlink:href=\"SDN:L101:2:4326\">4326</gmx:Anchor>");
        /*
         * The <gmd:EX_TemporalExtent> block cannot be marshalled es expected yet (need a "sis-temporal" module).
         * We need to instruct the XML comparator to ignore this block during the comparison. We also ignore for
         * now the "gml:id" attribute since SIS generates different values than the ones in our test XML file,
         * and those values may change in future SIS version.
         */
        final DocumentComparator comparator = new DocumentComparator(getResource(), xml.toString());
        comparator.ignoredNodes.add(LegacyNamespaces.GMD + ":temporalElement");
        comparator.ignoredAttributes.add("http://www.w3.org/2000/xmlns:*");
        comparator.ignoredAttributes.add(Namespaces.XSI + ":schemaLocation");
        comparator.ignoredAttributes.add(Namespaces.GML + ":id");
        comparator.ignoreComments = true;
        comparator.compare();
    }

    /**
     * Replaces the first occurrence of the given string by another one.
     *
     * @param  buffer     the buffer in which to perform the replacement.
     * @param  toSearch   the string to search.
     * @param  replaceBy  the value to use as a replacement.
     */
    private static void replace(final StringBuffer buffer, final String toSearch, final String replaceBy) {
        final int i = buffer.indexOf(toSearch);
        assertTrue("String to replace not found.", i >= 0);
        buffer.replace(i, i + toSearch.length(), replaceBy);
    }

    /**
     * Tests unmarshalling of a XML document.
     *
     * @throws JAXBException if an error occurred during unmarshalling.
     */
    @Test
    public void testUnmarshalling() throws JAXBException {
        /*
         * Note: if this MetadataTest class is made final, then all following lines
         * until pool.recycle(…) can be replaced by a call to unmarshallFile(XML_FILE).
         */
        final MarshallerPool pool = getMarshallerPool();
        final Unmarshaller unmarshaller = pool.acquireUnmarshaller();
        final DefaultMetadata metadata = (DefaultMetadata) unmarshaller.unmarshal(getResource());
        pool.recycle(unmarshaller);
        final DefaultMetadata expected = createHardCoded();
        assertTrue(metadata.equals(expected, ComparisonMode.DEBUG));
    }
}<|MERGE_RESOLUTION|>--- conflicted
+++ resolved
@@ -144,11 +144,7 @@
                     new DefaultTelephone("+33 (0)2 xx.xx.xx.x4", TelephoneType.FACSIMILE)
             ));
             final DefaultAddress address = new DefaultAddress();
-<<<<<<< HEAD
-            address.setDeliveryPoints(singleton("Brest institute"));
-=======
-            address.setDeliveryPoints(Set.of(new SimpleInternationalString("Brest institute")));
->>>>>>> 9c4a3485
+            address.setDeliveryPoints(Set.of("Brest institute"));
             address.setCity(new SimpleInternationalString("Plouzane"));
             address.setPostalCode("29280");
             address.setCountry(country);
@@ -177,11 +173,7 @@
                         new DefaultTelephone("+33 (0)4 xx.xx.xx.x8", TelephoneType.FACSIMILE)
                 ));
                 final DefaultAddress address = new DefaultAddress();
-<<<<<<< HEAD
-                address.setDeliveryPoints(singleton("Oceanology institute"));
-=======
-                address.setDeliveryPoints(Set.of(new SimpleInternationalString("Oceanology institute")));
->>>>>>> 9c4a3485
+                address.setDeliveryPoints(Set.of("Oceanology institute"));
                 address.setCity(new SimpleInternationalString("Marseille"));
                 address.setPostalCode("13288");
                 address.setCountry(country);
@@ -318,13 +310,8 @@
                     Datatype.CODE_LIST,                                             // Data type
                     "SeaDataNet",                                                   // Parent entity
                     "For testing only",                                             // Rule
-<<<<<<< HEAD
                     NilReason.MISSING.createNilObject(ResponsibleParty.class))));   // Source
-            metadata.setMetadataExtensionInfo(singleton(extensionInfo));
-=======
-                    NilReason.MISSING.createNilObject(Responsibility.class))));     // Source
             metadata.setMetadataExtensionInfo(Set.of(extensionInfo));
->>>>>>> 9c4a3485
         }
         /*
          * Distribution information.
@@ -349,15 +336,9 @@
             onlines.setDescription(new SimpleInternationalString("Dummy download link"));
             onlines.setFunction(OnLineFunction.DOWNLOAD);
             onlines.setProtocol("ftp");
-<<<<<<< HEAD
-            transfer.setOnLines(singleton(onlines));
-            distributionInfo.setTransferOptions(singleton(transfer));
-            metadata.setDistributionInfo(distributionInfo);
-=======
             transfer.setOnLines(Set.of(onlines));
             distributionInfo.setTransferOptions(Set.of(transfer));
-            metadata.setDistributionInfo(Set.of(distributionInfo));
->>>>>>> 9c4a3485
+            metadata.setDistributionInfo(distributionInfo);
         }
         return metadata;
     }
