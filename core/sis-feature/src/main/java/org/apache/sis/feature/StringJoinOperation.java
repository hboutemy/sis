--- conflicted
+++ resolved
@@ -308,28 +308,13 @@
         /**
          * For cross-version compatibility.
          */
-<<<<<<< HEAD
-        private static final long serialVersionUID = -8435975199763452547L;
-
-        /**
-         * The feature specified to the {@link StringJoinOperation#apply(AbstractFeature, ParameterValueGroup)} method.
-         */
-        private final AbstractFeature feature;
-=======
         private static final long serialVersionUID = -555025854115540108L;
->>>>>>> b486f990
 
         /**
          * Creates a new attribute for the given feature.
          */
-<<<<<<< HEAD
         Result(final AbstractFeature feature) {
-            super(resultType);
-            this.feature = feature;
-=======
-        Result(final Feature feature) {
             super(resultType, feature);
->>>>>>> b486f990
         }
 
         /**
