/*
 * Licensed to the Apache Software Foundation (ASF) under one or more
 * contributor license agreements.  See the NOTICE file distributed with
 * this work for additional information regarding copyright ownership.
 * The ASF licenses this file to You under the Apache License, Version 2.0
 * (the "License"); you may not use this file except in compliance with
 * the License.  You may obtain a copy of the License at
 *
 *     http://www.apache.org/licenses/LICENSE-2.0
 *
 * Unless required by applicable law or agreed to in writing, software
 * distributed under the License is distributed on an "AS IS" BASIS,
 * WITHOUT WARRANTIES OR CONDITIONS OF ANY KIND, either express or implied.
 * See the License for the specific language governing permissions and
 * limitations under the License.
 */
package org.apache.sis.metadata.iso;

import java.util.Map;
import java.util.Locale;
import org.opengis.metadata.Identifier;
import org.opengis.metadata.citation.Citation;
import org.opengis.util.InternationalString;


/**
 * Immutable value uniquely identifying an object within a namespace, together with a version.
 *
 * @author  Martin Desruisseaux (Geomatys)
 * @version 1.0
 * @since 0.3
 * @module
 *
 * @deprecated Moved to {@link org.apache.sis.referencing} for anticipation with Jigsaw modules.
 */
<<<<<<< HEAD
@TitleProperty(name = "code")
public class ImmutableIdentifier extends FormattableObject implements ReferenceIdentifier, Serializable {
    /**
     * For cross-version compatibility.
     */
    private static final long serialVersionUID = -7681717592582493409L;

    /**
     * Key for the {@value} property in the map to be given to the constructor.
     * This can be used for setting the value to be returned by {@link #getDescription()}.
     */
    public static final String DESCRIPTION_KEY = "description";

    /**
     * The person or party responsible for maintenance of the namespace, or {@code null} if not available.
     *
     * @see #getAuthority()
     */
    private final Citation authority;

    /**
     * Alphanumeric value identifying an instance in the namespace.
     *
     * @see #getCode()
     */
    private final String code;

    /**
     * Identifier or namespace in which the code is valid, or {@code null} if not available.
     * This is often an abbreviation of the authority name.
     *
     * @see #getCodeSpace()
     */
    private final String codeSpace;

    /**
     * Version identifier for the namespace, as specified by the code authority.
     * This version is included only when the {@linkplain #getCode code} uses versions.
     * When appropriate, the edition is identified by the effective date, coded using ISO 8601 date format.
     *
     * @see #getVersion()
     */
    private final String version;

    /**
     * Natural language description of the meaning of the code value.
     */
    private final InternationalString description;
=======
@Deprecated
public class ImmutableIdentifier extends org.apache.sis.referencing.ImmutableIdentifier {
>>>>>>> cbe6d78b

    /**
     * Creates a new identifier from the specified one. This is a copy constructor which
     * get the code, codespace, authority and version from the given identifier.
     *
     * @param identifier  the identifier to copy.
     *
     * @see #castOrCopy(ReferenceIdentifier)
     */
<<<<<<< HEAD
    public ImmutableIdentifier(final ReferenceIdentifier identifier) {
        ensureNonNull("identifier", identifier);
        code      = identifier.getCode();
        codeSpace = identifier.getCodeSpace();
        authority = identifier.getAuthority();
        version   = identifier.getVersion();
        if (identifier instanceof DefaultIdentifier) {
            description = ((DefaultIdentifier) identifier).getDescription();
        } else {
            description = null;
        }
        validate(null);
=======
    public ImmutableIdentifier(final Identifier identifier) {
        super(identifier);
>>>>>>> cbe6d78b
    }

    /**
     * Creates a new identifier from the specified code and authority.
     *
     * @param authority  the person or party responsible for maintenance of the namespace, or {@code null} if not available.
     * @param codeSpace  identifier or namespace in which the code is valid, or {@code null} if not available.
     *                   This is often an abbreviation of the authority name.
     * @param code       alphanumeric value identifying an instance in the namespace. The code can not be null.
     */
    public ImmutableIdentifier(final Citation authority, final String codeSpace, final String code) {
        super(authority, codeSpace, code);
    }

    /**
     * Creates a new identifier from the specified code and authority,
     * with an optional version number and description.
     *
     * @param authority    the person or party responsible for maintenance of the namespace, or {@code null} if not available.
     * @param codeSpace    identifier or namespace in which the code is valid, or {@code null} if not available.
     *                     This is often an abbreviation of the authority name.
     * @param code         alphanumeric value identifying an instance in the namespace. The code can not be null.
     * @param version      the version identifier for the namespace as specified by the code authority, or {@code null} if none.
     * @param description  natural language description of the meaning of the code value, or {@code null} if none.
     */
    public ImmutableIdentifier(final Citation authority, final String codeSpace,
            final String code, final String version, final InternationalString description)
    {
        super(authority, codeSpace, code, version, description);
    }

    /**
     * Constructs an identifier from the given properties. Keys are strings from the table below.
     * The map given in argument shall contain an entry at least for the
     * {@value org.opengis.metadata.Identifier#CODE_KEY} key.
     * Other properties listed in the table below are optional.
     *
     * <table class="sis">
     *   <caption>Recognized properties</caption>
     *   <tr>
     *     <th>Property name</th>
     *     <th>Value type</th>
     *     <th>Returned by</th>
     *   </tr>
     *   <tr>
     *     <td>{@value org.opengis.metadata.Identifier#CODE_KEY}</td>
     *     <td>{@link String}</td>
     *     <td>{@link #getCode()}</td>
     *   </tr>
     *   <tr>
     *     <td>{@value org.opengis.referencing.ReferenceIdentifier#CODESPACE_KEY}</td>
     *     <td>{@link String}</td>
     *     <td>{@link #getCodeSpace()}</td>
     *   </tr>
     *   <tr>
     *     <td>{@value org.opengis.metadata.Identifier#AUTHORITY_KEY}</td>
     *     <td>{@link String} or {@link Citation}</td>
     *     <td>{@link #getAuthority()}</td>
     *   </tr>
     *   <tr>
     *     <td>{@value org.opengis.referencing.ReferenceIdentifier#VERSION_KEY}</td>
     *     <td>{@link String}</td>
     *     <td>{@link #getVersion()}</td>
     *   </tr>
     *   <tr>
     *     <td>"description"</td>
     *     <td>{@link String} or {@link InternationalString}</td>
     *     <td>{@link #getDescription()}</td>
     *   </tr>
     *   <tr>
     *     <td>{@value org.apache.sis.referencing.AbstractIdentifiedObject#LOCALE_KEY}</td>
     *     <td>{@link Locale}</td>
     *     <td>(none)</td>
     *   </tr>
     * </table>
     *
     * <div class="section">Localization</div>
     * {@code "description"} is a localizable attributes which may have a language and country
     * code suffix. For example the {@code "description_fr"} property stands for description in
     * {@linkplain Locale#FRENCH French} and the {@code "description_fr_CA"} property stands
     * for description in {@linkplain Locale#CANADA_FRENCH French Canadian}.
     *
     * <p>The {@code "locale"} property applies only to exception messages, if any.
     * After successful construction, {@code ImmutableIdentifier} instances do not keep the locale
     * since localizations are deferred to the {@link InternationalString#toString(Locale)} method.</p>
     *
     * @param  properties  the properties to be given to this identifier.
     * @throws IllegalArgumentException if a property has an illegal value.
     */
    public ImmutableIdentifier(final Map<String,?> properties) throws IllegalArgumentException {
        super(properties);
    }

    /**
     * Returns a SIS identifier implementation with the values of the given arbitrary implementation.
     * This method performs the first applicable action in the following choices:
     *
     * <ul>
     *   <li>If the given object is {@code null}, then this method returns {@code null}.</li>
     *   <li>Otherwise if the given object is already an instance of
     *       {@code ImmutableIdentifier}, then it is returned unchanged.</li>
     *   <li>Otherwise a new {@code ImmutableIdentifier} instance is created using the
     *       {@linkplain #ImmutableIdentifier(ReferenceIdentifier) copy constructor} and returned.
     *       Note that this is a <cite>shallow</cite> copy operation, since the other
     *       metadata contained in the given object are not recursively copied.</li>
     * </ul>
     *
     * @param  object  the object to get as a SIS implementation, or {@code null} if none.
     * @return a SIS implementation containing the values of the given object (may be the
     *         given object itself), or {@code null} if the argument was null.
     */
    public static ImmutableIdentifier castOrCopy(final ReferenceIdentifier object) {
        if (object == null || object instanceof ImmutableIdentifier) {
            return (ImmutableIdentifier) object;
        }
        return new ImmutableIdentifier(object);
    }
<<<<<<< HEAD

    /**
     * The person or party responsible for maintenance of the namespace.
     * The organization's abbreviation is often the same than this identifier {@linkplain #getCodeSpace() code space},
     * but not necessarily.
     *
     * @return the authority, or {@code null} if not available.
     */
    @Override
    public Citation getAuthority() {
        return authority;
    }

    /**
     * Alphanumeric value identifying an instance in the namespace.
     *
     * <div class="note"><b>Example:</b> {@code "4326"}.</div>
     *
     * @return value identifying an instance in the namespace (never {@code null}).
     *
     * @see org.apache.sis.referencing.NamedIdentifier#tip()
     */
    @Override
    public String getCode() {
        return code;
    }

    /**
     * Identifier or namespace in which the code is valid.
     * This is often the {@linkplain #getAuthority() authority}'s abbreviation, but not necessarily.
     *
     * <div class="note"><b>Example:</b> {@code "EPSG"}.</div>
     *
     * @return identifier or namespace in which the code is valid, or {@code null} if not available.
     *
     * @see org.apache.sis.referencing.NamedIdentifier#head()
     * @see org.apache.sis.referencing.NamedIdentifier#scope()
     */
    @Override
    public String getCodeSpace() {
        return codeSpace;
    }

    /**
     * The version identifier for the namespace, as specified by the code authority.
     * This version is included only when the {@linkplain #getCode() code} uses versions.
     * When appropriate, the edition is identified by the effective date, coded using ISO 8601 date format.
     *
     * <div class="note"><b>Example:</b> the version of the underlying EPSG database.</div>
     *
     * @return the version identifier for the namespace, or {@code null} if none.
     */
    @Override
    public String getVersion() {
        return version;
    }

    /**
     * Natural language description of the meaning of the code value.
     *
     * <div class="note"><b>Example:</b> "World Geodetic System 1984".</div>
     *
     * @return the natural language description, or {@code null} if none.
     *
     * @since 0.5
     */
    public InternationalString getDescription() {
        return description;
    }

    /**
     * Returns a hash code value for this object.
     */
    @Override
    public int hashCode() {
        int hash = (int) serialVersionUID;
        if (code != null) {
            hash ^= code.hashCode();
        }
        if (codeSpace != null) {
            hash = hash*31 + codeSpace.hashCode();
        }
        return hash;
    }

    /**
     * Compares this object with the given one for equality.
     *
     * @param  object  the object to compare with this identifier.
     * @return {@code true} if both objects are equal.
     */
    @Override
    public boolean equals(final Object object) {
        if (object == this) {
            return true;
        }
        if (object != null && object.getClass() == getClass()) {
            final ImmutableIdentifier that = (ImmutableIdentifier) object;
            return Objects.equals(code,        that.code)      &&
                   Objects.equals(codeSpace,   that.codeSpace) &&
                   Objects.equals(authority,   that.authority) &&
                   Objects.equals(version,     that.version)   &&
                   Objects.equals(description, that.description);
        }
        return false;
    }

    /**
     * Formats this identifier as a <cite>Well Known Text</cite> {@code Id[…]} element.
     * See class javadoc for more information on the WKT format.
     *
     * @param  formatter  the formatter where to format the inner content of this WKT element.
     * @return {@code "Id"} (WKT 2) or {@code "Authority"} (WKT 1).
     *
     * @see <a href="http://docs.opengeospatial.org/is/12-063r5/12-063r5.html#33">WKT 2 specification §7.3.4</a>
     */
    @Override
    protected String formatTo(final Formatter formatter) {
        String keyword = null;
        /*
         * The code, codeSpace, authority and version local variables in this method usually have the exact same
         * value than the fields of the same name in this class.  But we get those values by invoking the public
         * methods in order to give to users a chance to override those properties.  The intent is also to use a
         * consistent approach for all 'formatTo' implementations, since some other classes have no choice other
         * than using the public methods.
         */
        final String code = getCode();
        if (code != null) {
            final String   codeSpace = getCodeSpace();
            final Citation authority = getAuthority();
            final String cs = (codeSpace != null) ? codeSpace : Identifiers.getIdentifier(authority, true);
            if (cs != null) {
                final Convention convention = formatter.getConvention();
                if (convention.majorVersion() == 1) {
                    keyword = WKTKeywords.Authority;
                    formatter.append(cs,   ElementKind.IDENTIFIER);
                    formatter.append(code, ElementKind.IDENTIFIER);
                } else {
                    keyword = WKTKeywords.Id;
                    formatter.append(cs, ElementKind.IDENTIFIER);
                    appendCode(formatter, code);
                    final String version = getVersion();
                    if (version != null) {
                        appendCode(formatter, version);
                    }
                    /*
                     * In order to simplify the WKT, format the citation only if it is different than the code space.
                     * We will also omit the citation if this identifier is for a parameter value, because parameter
                     * values are handled in a special way by the international standard:
                     *
                     *   - ISO 19162 explicitly said that we shall format the identifier for the root element only,
                     *     and omit the identifier for all inner elements EXCEPT parameter values and operation method.
                     *   - Exclusion of identifier for inner elements is performed by the Formatter class, so it does
                     *     not need to be checked here.
                     *   - Parameter values are numerous, while operation methods typically appear only once in a WKT
                     *     document. So we will simplify the parameter values only (not the operation methods) except
                     *     if the parameter value is the root element (in which case we will format full identifier).
                     */
                    final FormattableObject enclosing = formatter.getEnclosingElement(1);
                    final boolean              isRoot = formatter.getEnclosingElement(2) == null;
                    if (isRoot || !(enclosing instanceof ParameterValue<?>)) {
                        final String citation = Identifiers.getIdentifier(authority, false);
                        if (citation != null && !citation.equals(cs)) {
                            formatter.append(new Cite(citation));
                        }
                    }
                    /*
                     * Do not format the optional URI element for internal convention,
                     * because this property is currently computed rather than stored.
                     * Other conventions format only for the ID[…] of root element.
                     */
                    if (isRoot && enclosing != null && convention != Convention.INTERNAL) {
                        final String urn = NameMeaning.toURN(enclosing.getClass(), cs, version, code);
                        if (urn != null) {
                            formatter.append(new FormattableObject() {
                                @Override protected String formatTo(final Formatter formatter) {
                                    formatter.append(urn, null);
                                    return WKTKeywords.URI;
                                }
                            });
                        }
                    }
                }
            }
        }
        return keyword;
    }

    /**
     * Appends the given code or version number as an integer if possible, or as a text otherwise.
     *
     * <div class="note"><b>Implementation note:</b>
     * ISO 19162 specifies "number or text". In Apache SIS, we restrict the numbers to integers
     * because handling version numbers like "8.2" as floating point numbers can be confusing.</div>
     */
    private static void appendCode(final Formatter formatter, final String text) {
        if (text != null) {
            final long n;
            try {
                n = Long.parseLong(text);
            } catch (NumberFormatException e) {
                formatter.append(text, ElementKind.IDENTIFIER);
                return;
            }
            formatter.append(n);
        }
    }

    /**
     * The {@code CITATION[…]} element inside an {@code ID[…]}.
     */
    private static final class Cite extends FormattableObject {
        /** The value of the citation to format. */
        private final String identifier;

        /** Creates a new citation with the given value. */
        Cite(final String identifier) {
            this.identifier = identifier;
        }

        /** Formats the citation. */
        @Override
        protected String formatTo(final Formatter formatter) {
            formatter.append(identifier, ElementKind.CITATION);
            return WKTKeywords.Citation;
        }
    }




    //////////////////////////////////////////////////////////////////////////////////////////////////
    ////////                                                                                  ////////
    ////////                               XML support with JAXB                              ////////
    ////////                                                                                  ////////
    ////////        The following methods are invoked by JAXB using reflection (even if       ////////
    ////////        they are private) or are helpers for other methods invoked by JAXB.       ////////
    ////////        Those methods can be safely removed if Geographic Markup Language         ////////
    ////////        (GML) support is not needed.                                              ////////
    ////////                                                                                  ////////
    //////////////////////////////////////////////////////////////////////////////////////////////////

    /**
     * Empty constructor for JAXB.
     */
    @SuppressWarnings("unused")
    private ImmutableIdentifier() {
        code        = null;
        codeSpace   = null;
        authority   = null;
        version     = null;
        description = null;
    }
=======
>>>>>>> cbe6d78b
}<|MERGE_RESOLUTION|>--- conflicted
+++ resolved
@@ -20,6 +20,7 @@
 import java.util.Locale;
 import org.opengis.metadata.Identifier;
 import org.opengis.metadata.citation.Citation;
+import org.opengis.referencing.ReferenceIdentifier;
 import org.opengis.util.InternationalString;
 
 
@@ -33,59 +34,8 @@
  *
  * @deprecated Moved to {@link org.apache.sis.referencing} for anticipation with Jigsaw modules.
  */
-<<<<<<< HEAD
-@TitleProperty(name = "code")
-public class ImmutableIdentifier extends FormattableObject implements ReferenceIdentifier, Serializable {
-    /**
-     * For cross-version compatibility.
-     */
-    private static final long serialVersionUID = -7681717592582493409L;
-
-    /**
-     * Key for the {@value} property in the map to be given to the constructor.
-     * This can be used for setting the value to be returned by {@link #getDescription()}.
-     */
-    public static final String DESCRIPTION_KEY = "description";
-
-    /**
-     * The person or party responsible for maintenance of the namespace, or {@code null} if not available.
-     *
-     * @see #getAuthority()
-     */
-    private final Citation authority;
-
-    /**
-     * Alphanumeric value identifying an instance in the namespace.
-     *
-     * @see #getCode()
-     */
-    private final String code;
-
-    /**
-     * Identifier or namespace in which the code is valid, or {@code null} if not available.
-     * This is often an abbreviation of the authority name.
-     *
-     * @see #getCodeSpace()
-     */
-    private final String codeSpace;
-
-    /**
-     * Version identifier for the namespace, as specified by the code authority.
-     * This version is included only when the {@linkplain #getCode code} uses versions.
-     * When appropriate, the edition is identified by the effective date, coded using ISO 8601 date format.
-     *
-     * @see #getVersion()
-     */
-    private final String version;
-
-    /**
-     * Natural language description of the meaning of the code value.
-     */
-    private final InternationalString description;
-=======
 @Deprecated
 public class ImmutableIdentifier extends org.apache.sis.referencing.ImmutableIdentifier {
->>>>>>> cbe6d78b
 
     /**
      * Creates a new identifier from the specified one. This is a copy constructor which
@@ -93,25 +43,10 @@
      *
      * @param identifier  the identifier to copy.
      *
-     * @see #castOrCopy(ReferenceIdentifier)
+     * @see #castOrCopy(Identifier)
      */
-<<<<<<< HEAD
     public ImmutableIdentifier(final ReferenceIdentifier identifier) {
-        ensureNonNull("identifier", identifier);
-        code      = identifier.getCode();
-        codeSpace = identifier.getCodeSpace();
-        authority = identifier.getAuthority();
-        version   = identifier.getVersion();
-        if (identifier instanceof DefaultIdentifier) {
-            description = ((DefaultIdentifier) identifier).getDescription();
-        } else {
-            description = null;
-        }
-        validate(null);
-=======
-    public ImmutableIdentifier(final Identifier identifier) {
         super(identifier);
->>>>>>> cbe6d78b
     }
 
     /**
@@ -162,7 +97,7 @@
      *     <td>{@link #getCode()}</td>
      *   </tr>
      *   <tr>
-     *     <td>{@value org.opengis.referencing.ReferenceIdentifier#CODESPACE_KEY}</td>
+     *     <td>{@value org.opengis.metadata.Identifier#CODESPACE_KEY}</td>
      *     <td>{@link String}</td>
      *     <td>{@link #getCodeSpace()}</td>
      *   </tr>
@@ -172,12 +107,12 @@
      *     <td>{@link #getAuthority()}</td>
      *   </tr>
      *   <tr>
-     *     <td>{@value org.opengis.referencing.ReferenceIdentifier#VERSION_KEY}</td>
+     *     <td>{@value org.opengis.metadata.Identifier#VERSION_KEY}</td>
      *     <td>{@link String}</td>
      *     <td>{@link #getVersion()}</td>
      *   </tr>
      *   <tr>
-     *     <td>"description"</td>
+     *     <td>{@value org.opengis.metadata.Identifier#DESCRIPTION_KEY}</td>
      *     <td>{@link String} or {@link InternationalString}</td>
      *     <td>{@link #getDescription()}</td>
      *   </tr>
@@ -214,7 +149,7 @@
      *   <li>Otherwise if the given object is already an instance of
      *       {@code ImmutableIdentifier}, then it is returned unchanged.</li>
      *   <li>Otherwise a new {@code ImmutableIdentifier} instance is created using the
-     *       {@linkplain #ImmutableIdentifier(ReferenceIdentifier) copy constructor} and returned.
+     *       {@linkplain #ImmutableIdentifier(Identifier) copy constructor} and returned.
      *       Note that this is a <cite>shallow</cite> copy operation, since the other
      *       metadata contained in the given object are not recursively copied.</li>
      * </ul>
@@ -229,260 +164,4 @@
         }
         return new ImmutableIdentifier(object);
     }
-<<<<<<< HEAD
-
-    /**
-     * The person or party responsible for maintenance of the namespace.
-     * The organization's abbreviation is often the same than this identifier {@linkplain #getCodeSpace() code space},
-     * but not necessarily.
-     *
-     * @return the authority, or {@code null} if not available.
-     */
-    @Override
-    public Citation getAuthority() {
-        return authority;
-    }
-
-    /**
-     * Alphanumeric value identifying an instance in the namespace.
-     *
-     * <div class="note"><b>Example:</b> {@code "4326"}.</div>
-     *
-     * @return value identifying an instance in the namespace (never {@code null}).
-     *
-     * @see org.apache.sis.referencing.NamedIdentifier#tip()
-     */
-    @Override
-    public String getCode() {
-        return code;
-    }
-
-    /**
-     * Identifier or namespace in which the code is valid.
-     * This is often the {@linkplain #getAuthority() authority}'s abbreviation, but not necessarily.
-     *
-     * <div class="note"><b>Example:</b> {@code "EPSG"}.</div>
-     *
-     * @return identifier or namespace in which the code is valid, or {@code null} if not available.
-     *
-     * @see org.apache.sis.referencing.NamedIdentifier#head()
-     * @see org.apache.sis.referencing.NamedIdentifier#scope()
-     */
-    @Override
-    public String getCodeSpace() {
-        return codeSpace;
-    }
-
-    /**
-     * The version identifier for the namespace, as specified by the code authority.
-     * This version is included only when the {@linkplain #getCode() code} uses versions.
-     * When appropriate, the edition is identified by the effective date, coded using ISO 8601 date format.
-     *
-     * <div class="note"><b>Example:</b> the version of the underlying EPSG database.</div>
-     *
-     * @return the version identifier for the namespace, or {@code null} if none.
-     */
-    @Override
-    public String getVersion() {
-        return version;
-    }
-
-    /**
-     * Natural language description of the meaning of the code value.
-     *
-     * <div class="note"><b>Example:</b> "World Geodetic System 1984".</div>
-     *
-     * @return the natural language description, or {@code null} if none.
-     *
-     * @since 0.5
-     */
-    public InternationalString getDescription() {
-        return description;
-    }
-
-    /**
-     * Returns a hash code value for this object.
-     */
-    @Override
-    public int hashCode() {
-        int hash = (int) serialVersionUID;
-        if (code != null) {
-            hash ^= code.hashCode();
-        }
-        if (codeSpace != null) {
-            hash = hash*31 + codeSpace.hashCode();
-        }
-        return hash;
-    }
-
-    /**
-     * Compares this object with the given one for equality.
-     *
-     * @param  object  the object to compare with this identifier.
-     * @return {@code true} if both objects are equal.
-     */
-    @Override
-    public boolean equals(final Object object) {
-        if (object == this) {
-            return true;
-        }
-        if (object != null && object.getClass() == getClass()) {
-            final ImmutableIdentifier that = (ImmutableIdentifier) object;
-            return Objects.equals(code,        that.code)      &&
-                   Objects.equals(codeSpace,   that.codeSpace) &&
-                   Objects.equals(authority,   that.authority) &&
-                   Objects.equals(version,     that.version)   &&
-                   Objects.equals(description, that.description);
-        }
-        return false;
-    }
-
-    /**
-     * Formats this identifier as a <cite>Well Known Text</cite> {@code Id[…]} element.
-     * See class javadoc for more information on the WKT format.
-     *
-     * @param  formatter  the formatter where to format the inner content of this WKT element.
-     * @return {@code "Id"} (WKT 2) or {@code "Authority"} (WKT 1).
-     *
-     * @see <a href="http://docs.opengeospatial.org/is/12-063r5/12-063r5.html#33">WKT 2 specification §7.3.4</a>
-     */
-    @Override
-    protected String formatTo(final Formatter formatter) {
-        String keyword = null;
-        /*
-         * The code, codeSpace, authority and version local variables in this method usually have the exact same
-         * value than the fields of the same name in this class.  But we get those values by invoking the public
-         * methods in order to give to users a chance to override those properties.  The intent is also to use a
-         * consistent approach for all 'formatTo' implementations, since some other classes have no choice other
-         * than using the public methods.
-         */
-        final String code = getCode();
-        if (code != null) {
-            final String   codeSpace = getCodeSpace();
-            final Citation authority = getAuthority();
-            final String cs = (codeSpace != null) ? codeSpace : Identifiers.getIdentifier(authority, true);
-            if (cs != null) {
-                final Convention convention = formatter.getConvention();
-                if (convention.majorVersion() == 1) {
-                    keyword = WKTKeywords.Authority;
-                    formatter.append(cs,   ElementKind.IDENTIFIER);
-                    formatter.append(code, ElementKind.IDENTIFIER);
-                } else {
-                    keyword = WKTKeywords.Id;
-                    formatter.append(cs, ElementKind.IDENTIFIER);
-                    appendCode(formatter, code);
-                    final String version = getVersion();
-                    if (version != null) {
-                        appendCode(formatter, version);
-                    }
-                    /*
-                     * In order to simplify the WKT, format the citation only if it is different than the code space.
-                     * We will also omit the citation if this identifier is for a parameter value, because parameter
-                     * values are handled in a special way by the international standard:
-                     *
-                     *   - ISO 19162 explicitly said that we shall format the identifier for the root element only,
-                     *     and omit the identifier for all inner elements EXCEPT parameter values and operation method.
-                     *   - Exclusion of identifier for inner elements is performed by the Formatter class, so it does
-                     *     not need to be checked here.
-                     *   - Parameter values are numerous, while operation methods typically appear only once in a WKT
-                     *     document. So we will simplify the parameter values only (not the operation methods) except
-                     *     if the parameter value is the root element (in which case we will format full identifier).
-                     */
-                    final FormattableObject enclosing = formatter.getEnclosingElement(1);
-                    final boolean              isRoot = formatter.getEnclosingElement(2) == null;
-                    if (isRoot || !(enclosing instanceof ParameterValue<?>)) {
-                        final String citation = Identifiers.getIdentifier(authority, false);
-                        if (citation != null && !citation.equals(cs)) {
-                            formatter.append(new Cite(citation));
-                        }
-                    }
-                    /*
-                     * Do not format the optional URI element for internal convention,
-                     * because this property is currently computed rather than stored.
-                     * Other conventions format only for the ID[…] of root element.
-                     */
-                    if (isRoot && enclosing != null && convention != Convention.INTERNAL) {
-                        final String urn = NameMeaning.toURN(enclosing.getClass(), cs, version, code);
-                        if (urn != null) {
-                            formatter.append(new FormattableObject() {
-                                @Override protected String formatTo(final Formatter formatter) {
-                                    formatter.append(urn, null);
-                                    return WKTKeywords.URI;
-                                }
-                            });
-                        }
-                    }
-                }
-            }
-        }
-        return keyword;
-    }
-
-    /**
-     * Appends the given code or version number as an integer if possible, or as a text otherwise.
-     *
-     * <div class="note"><b>Implementation note:</b>
-     * ISO 19162 specifies "number or text". In Apache SIS, we restrict the numbers to integers
-     * because handling version numbers like "8.2" as floating point numbers can be confusing.</div>
-     */
-    private static void appendCode(final Formatter formatter, final String text) {
-        if (text != null) {
-            final long n;
-            try {
-                n = Long.parseLong(text);
-            } catch (NumberFormatException e) {
-                formatter.append(text, ElementKind.IDENTIFIER);
-                return;
-            }
-            formatter.append(n);
-        }
-    }
-
-    /**
-     * The {@code CITATION[…]} element inside an {@code ID[…]}.
-     */
-    private static final class Cite extends FormattableObject {
-        /** The value of the citation to format. */
-        private final String identifier;
-
-        /** Creates a new citation with the given value. */
-        Cite(final String identifier) {
-            this.identifier = identifier;
-        }
-
-        /** Formats the citation. */
-        @Override
-        protected String formatTo(final Formatter formatter) {
-            formatter.append(identifier, ElementKind.CITATION);
-            return WKTKeywords.Citation;
-        }
-    }
-
-
-
-
-    //////////////////////////////////////////////////////////////////////////////////////////////////
-    ////////                                                                                  ////////
-    ////////                               XML support with JAXB                              ////////
-    ////////                                                                                  ////////
-    ////////        The following methods are invoked by JAXB using reflection (even if       ////////
-    ////////        they are private) or are helpers for other methods invoked by JAXB.       ////////
-    ////////        Those methods can be safely removed if Geographic Markup Language         ////////
-    ////////        (GML) support is not needed.                                              ////////
-    ////////                                                                                  ////////
-    //////////////////////////////////////////////////////////////////////////////////////////////////
-
-    /**
-     * Empty constructor for JAXB.
-     */
-    @SuppressWarnings("unused")
-    private ImmutableIdentifier() {
-        code        = null;
-        codeSpace   = null;
-        authority   = null;
-        version     = null;
-        description = null;
-    }
-=======
->>>>>>> cbe6d78b
 }