--- conflicted
+++ resolved
@@ -201,12 +201,6 @@
      * Sets the temporal extent to the specified values. This convenience method creates a temporal
      * primitive for the given dates, then invokes {@link #setExtent(TemporalPrimitive)}.
      *
-<<<<<<< HEAD
-     * <p><b>Note:</b> this method is available only if the {@code sis-temporal} module is available on the classpath,
-     * or any other module providing an implementation of the {@code TemporalFactory} interface.</p>
-     *
-=======
->>>>>>> 171730ab
      * @param  startTime  the start date and time for the content of the dataset, or {@code null} if none.
      * @param  endTime    the end date and time for the content of the dataset, or {@code null} if none.
      */
