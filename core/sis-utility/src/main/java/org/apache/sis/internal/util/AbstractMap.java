--- conflicted
+++ resolved
@@ -273,23 +273,6 @@
     }
 
     /**
-<<<<<<< HEAD
-=======
-     * Returns the value for the given key, or {@code defaultValue} if none.
-     * The default implementation assumes that the map can not contain {@code null} values.
-     *
-     * @param  key  the key for which to get the value.
-     * @param  defaultValue  the value to return if this map does not have an entry for the given key.
-     * @return the value for the given key, or {@code defaultValue} if none.
-     */
-    @Override
-    public V getOrDefault(final Object key, final V defaultValue) {
-        final V value = get(key);
-        return (value != null) ? value : defaultValue;
-    }
-
-    /**
->>>>>>> 1e7632fb
      * The message to gives to the exception to be thrown in case of unsupported operation.
      *
      * @param add {@code true} if this method is invoked from {@link #addKey(Object)} or {@link #addValue(Object)}.
