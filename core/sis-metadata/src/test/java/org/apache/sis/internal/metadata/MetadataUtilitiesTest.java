--- conflicted
+++ resolved
@@ -49,25 +49,4 @@
         assertEquals(new Date(1000), MetadataUtilities.toDate(1000));
         assertNull(MetadataUtilities.toDate(Long.MIN_VALUE));
     }
-<<<<<<< HEAD
-
-    /**
-     * Tests {@link MetadataUtilities#setBoolean(int, byte, Boolean)}.
-     * This will indirectly test the getter method through Java assertion.
-     */
-    @Test
-    public void testSetBoolean() {
-        final int mask0 =  3; // 0b000011;
-        final int mask1 = 12; // 0b001100;
-        final int mask2 = 48; // 0b110000;
-        int flags = 0;
-        flags = MetadataUtilities.setBoolean(flags, mask1, null ); assertEquals( 0 /*0b000000*/, flags);
-        flags = MetadataUtilities.setBoolean(flags, mask1, TRUE ); assertEquals(12 /*0b001100*/, flags);
-        flags = MetadataUtilities.setBoolean(flags, mask2, FALSE); assertEquals(44 /*0b101100*/, flags);
-        flags = MetadataUtilities.setBoolean(flags, mask1, null ); assertEquals(32 /*0b100000*/, flags);
-        flags = MetadataUtilities.setBoolean(flags, mask0, TRUE ); assertEquals(35 /*0b100011*/, flags);
-        flags = MetadataUtilities.setBoolean(flags, mask0, FALSE); assertEquals(34 /*0b100010*/, flags);
-    }
-=======
->>>>>>> 2ab0547b
 }