--- conflicted
+++ resolved
@@ -341,19 +341,11 @@
          * @todo current reading process implies lot of seeks, which is inefficient.
          */
         @Override
-<<<<<<< HEAD
         public boolean tryAdvance(final Consumer<? super AbstractFeature> action) {
-            final int   length = counts.intValue(index);
-            final int[] lower  = {position};
-            final int[] upper  = {position + length};
-            final int[] step   = {1};
-=======
-        public boolean tryAdvance(final Consumer<? super Feature> action) {
             final int length = counts.intValue(index);
             final GridExtent extent = new GridExtent(null, new long[] {position},
                             new long[] {Math.addExact(position, length)}, false);
             final int[] step = {1};
->>>>>>> 2caa9ba2
             final Vector   id, t;
             final Vector[] coords = new Vector[coordinates.length];
             final Object[] props  = new Object[properties.length];
