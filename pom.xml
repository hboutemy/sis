--- conflicted
+++ resolved
@@ -524,13 +524,8 @@
     <maven.compiler.source>8</maven.compiler.source>
     <maven.compiler.target>8</maven.compiler.target>
     <sis.plugin.version>${project.version}</sis.plugin.version>
-<<<<<<< HEAD
-    <sis.non-free.version>1.0-M1</sis.non-free.version>
+    <sis.non-free.version>1.0-M1</sis.non-free.version>                 <!-- Used only if "non-free" profile is enabled. -->
     <geoapi.version>3.0.1</geoapi.version>
-=======
-    <sis.non-free.version>1.0-M1</sis.non-free.version>                 <!-- Used only if "non-free" profile is enabled. -->
-    <geoapi.version>3.1-SNAPSHOT</geoapi.version>
->>>>>>> 2caa9ba2
   </properties>
 
   <profiles>
