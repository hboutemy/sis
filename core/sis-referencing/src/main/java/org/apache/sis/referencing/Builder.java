/*
 * Licensed to the Apache Software Foundation (ASF) under one or more
 * contributor license agreements.  See the NOTICE file distributed with
 * this work for additional information regarding copyright ownership.
 * The ASF licenses this file to You under the Apache License, Version 2.0
 * (the "License"); you may not use this file except in compliance with
 * the License.  You may obtain a copy of the License at
 *
 *     http://www.apache.org/licenses/LICENSE-2.0
 *
 * Unless required by applicable law or agreed to in writing, software
 * distributed under the License is distributed on an "AS IS" BASIS,
 * WITHOUT WARRANTIES OR CONDITIONS OF ANY KIND, either express or implied.
 * See the License for the specific language governing permissions and
 * limitations under the License.
 */
package org.apache.sis.referencing;

import java.util.Map;
import java.util.List;
import java.util.HashMap;
import java.util.ArrayList;
import java.util.Collections;
import java.lang.reflect.Type;
import java.lang.reflect.ParameterizedType;
import org.opengis.util.NameSpace;
import org.opengis.util.GenericName;
import org.opengis.util.NameFactory;
import org.opengis.util.InternationalString;
import org.opengis.metadata.Identifier;
import org.opengis.metadata.citation.Citation;
import org.opengis.referencing.IdentifiedObject;
import org.apache.sis.internal.system.DefaultFactories;
import org.apache.sis.metadata.iso.citation.Citations;
import org.apache.sis.internal.referencing.DeprecatedCode;
import org.apache.sis.internal.referencing.DeprecatedName;
import org.apache.sis.util.iso.Types;
import org.apache.sis.util.Deprecable;
import org.apache.sis.util.resources.Errors;

import static org.apache.sis.util.ArgumentChecks.*;

// Branch-dependent imports
import org.opengis.referencing.ReferenceIdentifier;


/**
 * Base class of builders for various kinds of {@link IdentifiedObject}. This class provides convenience methods
 * for filling the {@link #properties} map to be given to an {@link org.opengis.referencing.ObjectFactory}.
 * The main properties are:
 *
 * <ul class="verbose">
 *   <li><b>{@linkplain AbstractIdentifiedObject#getName() Name}:</b><br>
 *       each {@code IdentifiedObject} shall have a name, which can be specified by a call to any of the
 *       {@link #addName(CharSequence) addName(…)} methods defined in this class.</li>
 *
 *   <li><b>{@linkplain AbstractIdentifiedObject#getAlias() Aliases}:</b><br>
 *       {@code IdentifiedObject}s can optionally have an arbitrary number of aliases, which are also specified
 *       by the {@code addName(…)} methods. Each call after the first one adds an alias.</li>
 *
 *   <li><b>{@linkplain AbstractIdentifiedObject#getIdentifiers() Identifiers}:</b><br>
 *       {@code IdentifiedObject}s can also have an arbitrary number of identifiers, which are specified by any
 *       of the {@link #addIdentifier(String) addIdentifier(…)} methods. Like names, more than one identifier
 *       can be added by invoking the method many time.</li>
 *
 *   <li><b>{@linkplain ImmutableIdentifier#getCodeSpace() Code space}:</b><br>
 *       {@code IdentifiedObject} names and identifiers can be local to a code space defined by an authority.
 *       Both the authority and code space can be specified by the {@link #setCodeSpace(Citation, String)} method,
 *       and usually (but not necessarily) apply to all {@code Identifier} instances.</li>
 *
 *   <li><b>{@linkplain ImmutableIdentifier#getVersion() Version}:</b><br>
 *       {@code Identifier}s can optionally have a version specified by the {@link #setVersion(String)} method.
 *       The version usually (but not necessarily) applies to all {@code Identifier} instances.</li>
 *
 *   <li><b>{@linkplain ImmutableIdentifier#getDescription() Description}:</b><br>
 *       {@code Identifier}s can optionally have a description specified by the {@link #setDescription(CharSequence)} method.
 *       The description applies only to the next identifier to create.</li>
 *
 *   <li><b>{@linkplain AbstractIdentifiedObject#getRemarks() Remarks}:</b><br>
 *       {@code IdentifiedObject}s can have at most one remark, which is specified by the
 *       {@link #setRemarks(CharSequence) code setRemarks(…)} method.</li>
 * </ul>
 *
 * <h2>Namespaces and scopes</h2>
 * The {@code addName(…)} and {@code addIdentifier(…)} methods come in three flavors:
 *
 * <ul class="verbose">
 *   <li>The {@link #addIdentifier(String)} and {@link #addName(CharSequence)} methods combine the given argument
 *       with the above-cited authority, code space, version and description information.
 *       The result is a {@linkplain org.apache.sis.util.iso.DefaultLocalName local name} or identifier,
 *       in which the code space information is stored but not shown by the {@code toString()} method.</li>
 *
 *   <li>The {@link #addIdentifier(Citation, String)} and {@link #addName(Citation, CharSequence)} methods use the given
 *       {@link Citation} argument, ignoring any authority or code space information given to this {@code Builder}.
 *       The result is a {@linkplain org.apache.sis.util.iso.DefaultScopedName scoped name} or identifier,
 *       in which the code space information is shown by the {@code toString()} method.</li>
 *
 *   <li>The {@code addIdentifier(Identifier)}, {@code addName(Identifier)} and {@link #addName(GenericName)}
 *       methods take the given object <cite>as-is</cite>. Any authority, code space, version or description
 *       information given to the {@code Builder} are ignored.</li>
 * </ul>
 *
 * <div class="note"><b>Example:</b>
 * The EPSG database defines a projection named <cite>"Mercator (variant A)"</cite> (EPSG:9804).
 * This projection was named <cite>"Mercator (1SP)"</cite> in older EPSG database versions.
 * The same projection was also named "{@code Mercator_1SP}" by OGC some specifications.
 * If we choose EPSG as our primary naming authority, then those three names can be declared as below:
 *
 * {@preformat java
 *   builder.setCodespace (Citations.EPSG, "EPSG")
 *          .addName("Mercator (variant A)")
 *          .addName("Mercator (1SP)")
 *          .addName(Citations.OGC, "Mercator_1SP")
 * }
 *
 * The {@code toString()} representation of those three names are {@code "Mercator (variant A)"},
 * {@code "Mercator (1SP)"} (note the absence of {@code "EPSG:"} prefix, which is stored as the
 * name {@linkplain org.apache.sis.util.iso.DefaultLocalName#scope() scope} but not shown) and
 * <code>"<b>OGC:</b>Mercator_1SP"</code> respectively.</div>
 *
 *
 * <h2>Builder property lifetimes</h2>
 * Some complex objects require the creation of many components. For example, constructing a
 * {@linkplain org.apache.sis.referencing.crs.AbstractCRS Coordinate Reference System} (CRS) may require constructing a
 * {@linkplain org.apache.sis.referencing.cs.AbstractCS coordinate system}, a
 * {@linkplain org.apache.sis.referencing.datum.AbstractDatum datum} and an
 * {@linkplain org.apache.sis.referencing.datum.DefaultEllipsoid ellipsoid} among other components.
 * However, all those components often (but not necessarily) share the same authority, code space and version information.
 * In order to simplify that common usage, two groups of properties have different lifetimes in the {@code Builder} class:
 *
 * <ul>
 *   <li>
 *     {@linkplain NamedIdentifier#getAuthority() Authority},
 *     {@linkplain NamedIdentifier#getCodeSpace() code space} and
 *     {@linkplain NamedIdentifier#getVersion()   version}:<br>
 *     Kept until they are specified again, because those properties are typically shared by all components.
 *   </li><li>
 *     {@linkplain AbstractIdentifiedObject#getName()        Name},
 *     {@linkplain AbstractIdentifiedObject#getAlias()       aliases},
 *     {@linkplain AbstractIdentifiedObject#getIdentifiers() identifiers},
 *     {@linkplain ImmutableIdentifier#getDescription()      description} and
 *     {@linkplain AbstractIdentifiedObject#getRemarks()     remarks}:<br>
 *     Cleared after each call to a {@code createXXX(…)} method, because those properties are usually specific
 *     to a particular {@code IdentifiedObject} or {@code Identifier} instance.
 *   </li>
 * </ul>
 *
 * <h2>Usage examples</h2>
 * See {@link org.apache.sis.parameter.ParameterBuilder} class javadoc for more examples with the
 * <cite>Mercator</cite> projection parameters.
 *
 * <h2>Note for subclass implementers</h2>
 * <ul>
 *   <li>The type {@code <B>} shall be exactly the subclass type.
 *       For performance reasons, this is verified only if Java assertions are enabled.</li>
 *   <li>All {@code createXXX(…)} methods shall invoke {@link #onCreate(boolean)} before and after
 *       usage of {@link #properties} map by the factory.</li>
 * </ul>
 *
 * <div class="note"><b>Example:</b>
 * {@preformat java
 *     public class MyBuilder extends Builder<MyBuilder> {
 *         public Foo createFoo() {
 *             onCreate(false);
 *             Foo foo = factory.createFoo(properties);
 *             onCreate(true);
 *             return foo;
 *         }
 *     }
 * }
 * </div>
 *
 * @author  Martin Desruisseaux (Geomatys)
 * @version 1.1
 *
 * @param <B>  the builder subclass.
 *
 * @since 0.4
 * @module
 */
public abstract class Builder<B extends Builder<B>> {
    /**
     * The properties to be given to {@link org.opengis.referencing.ObjectFactory} methods.
     * This map may contain values for the
     * {@value org.opengis.referencing.IdentifiedObject#NAME_KEY},
     * {@value org.opengis.referencing.IdentifiedObject#ALIAS_KEY},
     * {@value org.opengis.referencing.IdentifiedObject#IDENTIFIERS_KEY} and
     * {@value org.opengis.referencing.IdentifiedObject#REMARKS_KEY} keys.
     * Subclasses may add other entries like
     * {@value org.opengis.referencing.ReferenceSystem#DOMAIN_OF_VALIDITY_KEY} and
     * {@value org.opengis.referencing.ReferenceSystem#SCOPE_KEY} keys.
     *
     * <p>See <cite>Notes for subclass implementers</cite> in class javadoc for usage conditions.</p>
     *
     * @see #onCreate(boolean)
     */
    protected final Map<String,Object> properties;

    /**
     * A temporary list for aliases, before to assign them to the {@link #properties}.
     */
    private final List<GenericName> aliases;

    /**
     * A temporary list for identifiers, before to assign them to the {@link #properties}.
     */
    private final List<ReferenceIdentifier> identifiers;

    /**
     * The codespace as a {@code NameSpace} object, or {@code null} if not yet created.
     * This object is built from the {@value org.opengis.metadata.Identifier#CODESPACE_KEY} value when first needed.
     */
    private transient NameSpace namespace;

    /**
     * The name factory, fetched when first needed.
     *
     * @see #factory()
     */
    private transient NameFactory nameFactory;

    /**
     * Creates a new builder.
     */
    protected Builder() {
        assert verifyParameterizedType(getClass());
        properties  = new HashMap<>(8);
        aliases     = new ArrayList<>();  // Will often stay empty (default constructor handles those cases well).
        identifiers = new ArrayList<>();
    }

    /**
     * Verifies that {@code B} in {@code <B extends Builder<B>} is the expected class.
     * This method is for assertion purposes only.
     */
    private static boolean verifyParameterizedType(Class<?> expected) {
        for (Class<?> c = expected; c != null; c = c.getSuperclass()) {
            Type type = c.getGenericSuperclass();
            if (type instanceof ParameterizedType) {
                final ParameterizedType p = (ParameterizedType) type;
                if (p.getRawType() == Builder.class) {
                    type = p.getActualTypeArguments()[0];
                    if (type == expected) return true;
                    throw new AssertionError(type);
                }
            } else {
                expected = c.getSuperclass();
            }
        }
        return false;
    }

    /**
     * Returns {@code this} casted to {@code <B>}. The cast is valid if the assertion performed
     * at construction time passes. Since the {@code <B>} type is hard-coded in the source code,
     * if the JUnit test passes then the cast should always be valid for all instances of the
     * same builder class.
     */
    @SuppressWarnings("unchecked")
    private B self() {
        return (B) this;
    }

    /**
     * Creates a new builder initialized to properties of the given object.
     * The properties recognized by this constructor are documented
     * {@linkplain IdentifiedObjects#getProperties(IdentifiedObject, String...) here}.
     *
     * @param object  the identified object from which to inherit properties, or {@code null}.
     *
     * @since 0.6
     */
    protected Builder(final IdentifiedObject object) {
        this();
        if (object != null) {
            properties.putAll(IdentifiedObjects.getProperties(object));
            final GenericName[] valueAlias = (GenericName[]) properties.remove(IdentifiedObject.ALIAS_KEY);
            final ReferenceIdentifier[] valueIds = (ReferenceIdentifier[]) properties.remove(IdentifiedObject.IDENTIFIERS_KEY);
            if (valueAlias != null) Collections.addAll(aliases, valueAlias);
            if (valueIds   != null) Collections.addAll(identifiers, valueIds);
        }
    }

    /**
     * Returns the name factory to use for creating namespaces and local names.
     * The factory will be fetched when first needed, and while not change anymore
     * for the rest of this {@code Builder} lifetime.
     */
    private NameFactory factory() {
        if (nameFactory == null) {
            nameFactory = DefaultFactories.forBuildin(NameFactory.class);
        }
        return nameFactory;
    }

    /**
     * Creates or returns an existing name for the given string in the current namespace.
     * The namespace may be cleared at anytime by a call to {@link #setCodeSpace(Citation, String)}.
     */
    private GenericName createName(final CharSequence name) {
        final NameFactory factory = factory();
        if (namespace == null) {
            final String codespace = getCodeSpace();
            if (codespace != null) {
                namespace = factory.createNameSpace(factory.createLocalName(null, codespace), null);
            }
        }
        return factory.createLocalName(namespace, name);
    }

    /**
     * Creates or returns an existing name for the given string in the given namespace.
     */
    private GenericName createName(final Citation authority, final CharSequence name) {
        if (authority == getAuthority()) {
            return createName(name);
        } else {
            return new NamedIdentifier(authority, name);
        }
    }

    /**
     * Creates an identifier for the given authority. If and only if the given authority is the default one,
     * then the new identifier will also contain the user supplied code space and version (if any).
     * The new identifier will be marked as deprecated if {@link #isDeprecated()} returns {@code true}.
     */
    private ReferenceIdentifier createIdentifier(final Citation authority, final String identifier) {
        final String codeSpace;
        final String version;
        if (authority == getAuthority()) {
            codeSpace  = getCodeSpace();
            version    = getVersion();
        } else {
            // Do not use the version information since it applies to the default authority rather than the given one.
            codeSpace = Citations.toCodeSpace(authority);
            version   = null;
        }
        return createIdentifier(authority, codeSpace, identifier, version);
    }

    /**
     * Creates an identifier for the given authority, code space and version.
     * The new identifier will be marked as deprecated if {@link #isDeprecated()} returns {@code true}.
     */
    private ReferenceIdentifier createIdentifier(final Citation authority,
            final String codeSpace, final String identifier, final String version)
    {
        if (isDeprecated()) {
            return new DeprecatedCode(authority, codeSpace, identifier, version, null, getRemarks());
        } else {
            return new ImmutableIdentifier(authority, codeSpace, identifier, version, getDescription());
        }
    }

    /**
     * Converts the given name into an identifier. Note that {@link NamedIdentifier}
     * implements both {@link GenericName} and {@link Identifier} interfaces.
     */
    private static ReferenceIdentifier toIdentifier(final GenericName name) {
        return (name instanceof ReferenceIdentifier) ? (ReferenceIdentifier) name : new NamedIdentifier(name);
    }

    /**
     * Sets the property value for the given key, if a change is still possible. The check for change permission
     * is needed for all keys defined in the {@link Identifier} interface. This check is not needed for other keys,
     * so callers do not need to invoke this method for other keys.
     *
     * @param  key    the key of the property to set.
     * @param  value  the value to set.
     * @return {@code true} if the property changed as a result of this method call.
     * @throws IllegalStateException if a new value is specified in a phase where the value cannot be changed.
     */
    private boolean setProperty(final String key, final Object value) throws IllegalStateException {
        final Object previous = properties.putIfAbsent(key, value);
        if (previous != null) {
            if (previous.equals(value)) {
                return false;
            }
            if (properties.get(IdentifiedObject.NAME_KEY) != null) {
                throw new IllegalStateException(Errors.getResources(properties)
                        .getString(Errors.Keys.ValueAlreadyDefined_1, key));
            }
            properties.put(key, value);
        }
        return true;
    }

    /**
     * Returns the value of the first argument given by the last call to {@link #setCodeSpace(Citation, String)},
     * or {@code null} if none. The default value is {@code null}.
     *
     * @return the citation specified by the last call to {@code setCodeSpace(…)}, or {@code null} if none.
     *
     * @since 0.6
     */
    private Citation getAuthority() {
        return (Citation) properties.get(Identifier.AUTHORITY_KEY);
    }

    /**
     * Returns the value of the last argument given by the last call to {@link #setCodeSpace(Citation, String)},
     * or {@code null} if none. The default value is {@code null}.
     *
     * @return the string specified by the last call to {@code setCodeSpace(…)}, or {@code null} if none.
     *
     * @since 0.6
     */
    private String getCodeSpace() {
        return (String) properties.get(Identifier.CODESPACE_KEY);
    }

    /**
     * Sets the {@code Identifier} authority and code space.
     * The code space is often the authority's abbreviation, but not necessarily.
     *
     * <div class="note"><b>Example:</b> Coordinate Reference System (CRS) objects identified by codes from the
     * EPSG database are maintained by the <cite>International Association of Oil &amp; Gas producers</cite> (IOGP)
     * authority, but the code space is {@code "EPSG"} for historical reasons.</div>
     *
     * This method is typically invoked only once, since a compound object often uses the same code space
     * for all individual components.
     *
     * <p><b>Condition:</b>
     * this method cannot be invoked after one or more names or identifiers have been added (by calls to the
     * {@code addName(…)} or {@code addIdentifier(…)} methods) for the next object to create. This method can be
     * invoked again after the name, aliases and identifiers have been cleared by a call to {@code createXXX(…)}.</p>
     *
     * <p><b>Lifetime:</b>
     * this property is kept unchanged until this {@code setCodeSpace(…)} method is invoked again.</p>
     *
     * @param  authority  bibliographic reference to the authority defining the codes, or {@code null} if none.
     * @param  codespace  the {@code IdentifiedObject} codespace, or {@code null} for inferring it from the authority.
     * @return {@code this}, for method call chaining.
     * @throws IllegalStateException if {@code addName(…)} or {@code addIdentifier(…)} has been invoked at least
     *         once since builder construction or since the last call to a {@code createXXX(…)} method.
     *
     * @see ImmutableIdentifier#getAuthority()
     * @see ImmutableIdentifier#getCodeSpace()
     */
    public B setCodeSpace(final Citation authority, final String codespace) {
        if (!setProperty(Identifier.CODESPACE_KEY, codespace)) {
            namespace = null;
        }
        setProperty(Identifier.AUTHORITY_KEY, authority);
        return self();
    }

    /**
     * Returns the value given by the last call to {@link #setVersion(String)}, or {@code null} if none.
     * The default value is {@code null}.
     *
     * @return the value specified by the last call to {@code setVersion(…)}, or {@code null} if none.
     *
     * @since 0.6
     */
    private String getVersion() {
        return (String) properties.get(Identifier.VERSION_KEY);
    }

    /**
     * Sets the {@code Identifier} version of object definitions. This method is typically invoked only once,
     * since a compound object often uses the same version for all individual components.
     *
     * <p><b>Condition:</b>
     * this method cannot be invoked after one or more names or identifiers have been added (by calls to the
     * {@code addName(…)} or {@code addIdentifier(…)} methods) for the next object to create. This method can be
     * invoked again after the name, aliases and identifiers have been cleared by a call to {@code createXXX(…)}.</p>
     *
     * <p><b>Lifetime:</b>
     * this property is kept unchanged until this {@code setVersion(…)} method is invoked again.</p>
     *
     * @param  version  the version of code definitions, or {@code null} if none.
     * @return {@code this}, for method call chaining.
     * @throws IllegalStateException if {@code addName(…)} or {@code addIdentifier(…)} has been invoked at least
     *         once since builder construction or since the last call to a {@code createXXX(…)} method.
     */
    public B setVersion(final String version) {
        setProperty(Identifier.VERSION_KEY, version);
        return self();
    }

    /**
     * Adds an {@code IdentifiedObject} name given by a {@code String} or {@code InternationalString}.
     * The given string will be combined with the authority, {@linkplain #setCodeSpace(Citation, String)
     * code space} and {@linkplain #setVersion(String) version} information for creating the
     * {@link Identifier} or {@link GenericName} object.
     *
     * <h4>Name and aliases</h4>
     * This method can be invoked many times. The first invocation sets the
     * {@linkplain AbstractIdentifiedObject#getName() primary name}, and
     * all subsequent invocations add an {@linkplain AbstractIdentifiedObject#getAlias() alias}.
     *
     * <h4>Deprecated names</h4>
     * Some names may exist for historical reasons but have their use discouraged.
     * If <code>{@linkplain #setDeprecated(boolean) setDeprecated}(true)</code> has been invoked, then this
     * method creates a deprecated alias with the current {@linkplain #setRemarks(CharSequence) remarks}.
     * The remark should suggest a replacement, for example with a sentence like
     * <cite>"Superseded by {@literal <new-name>}"</cite>.
     *
     * <p>Note that deprecated names are always added as aliases, never as the primary name of an identified object.</p>
     *
     * <p><b>Lifetime:</b>
     * the name and all aliases are cleared after a {@code createXXX(…)} method has been invoked.</p>
     *
     * @param  name  the {@code IdentifiedObject} name as a {@link String} or {@link InternationalString} instance.
     * @return {@code this}, for method call chaining.
     */
    public B addName(final CharSequence name) {
        ensureNonNull("name", name);
        if (isDeprecated()) {
            aliases.add(new DeprecatedName(getAuthority(), getCodeSpace(), name, getVersion(), getRemarks()));
        } else if (properties.putIfAbsent(IdentifiedObject.NAME_KEY, name.toString()) != null) {
            // A primary name is already present. Add the given name as an alias instead.
            aliases.add(createName(name));
        }
        return self();
    }

    /**
     * Adds an {@code IdentifiedObject} name in an alternative namespace. This method is typically invoked for
     * {@linkplain AbstractIdentifiedObject#getAlias() aliases} defined after the primary name.
     *
     * <div class="note"><b>Example:</b>
     * The <cite>"Longitude of natural origin"</cite> parameter defined by EPSG is named differently
     * by OGC and GeoTIFF. Those alternative names can be defined as below:
     *
     * {@preformat java
     *   builder.setCodespace(Citations.EPSG, "EPSG")          // Sets the default namespace to "EPSG".
     *          .addName("Longitude of natural origin")        // Primary name in builder default namespace.
     *          .addName(Citations.OGC, "central_meridian")    // First alias in "OGC" namespace.
     *          .addName(Citations.GEOTIFF, "NatOriginLong");  // Second alias in "GeoTIFF" namespace.
     * }
     *
     * In this example, {@code "central_meridian"} will be the
     * {@linkplain org.apache.sis.util.iso.DefaultScopedName#tip() tip} and {@code "OGC"} will be the
     * {@linkplain org.apache.sis.util.iso.DefaultScopedName#head() head} of the first alias.</div>
     *
     * <p><b>Lifetime:</b>
     * the name and all aliases are cleared after a {@code createXXX(…)} method has been invoked.</p>
     *
     * @param  authority  bibliographic reference to the authority defining the codes, or {@code null} if none.
     * @param  name       the {@code IdentifiedObject} alias as a name in the namespace of the given authority.
     * @return {@code this}, for method call chaining.
     *
     * @see #addIdentifier(Citation, String)
     */
    public B addName(final Citation authority, final CharSequence name) {
        ensureNonNull("name", name);
        final boolean isDeprecated = isDeprecated();
        if (!isDeprecated && properties.get(IdentifiedObject.NAME_KEY) != null) {
            // A primary name is already present. Add the given name as an alias instead.
            aliases.add(createName(authority, name));
        } else {
            final String codeSpace;
            final String version;
            if (authority == getAuthority()) {
                codeSpace  = getCodeSpace();
                version    = getVersion();
            } else {
                // Do not use the version information since it applies to the default authority rather than the given one.
                codeSpace = Citations.toCodeSpace(authority);
                version   = null;
            }
            if (isDeprecated) {
                aliases.add(new DeprecatedName(authority, codeSpace, name, version, getRemarks()));
            } else {
                properties.put(IdentifiedObject.NAME_KEY,
                        new NamedIdentifier(authority, codeSpace, name, version, getDescription()));
            }
        }
        return self();
    }

    /**
     * Adds an {@code IdentifiedObject} name fully specified by the given identifier.
     * This method ignores the authority, {@linkplain #setCodeSpace(Citation, String) code space},
     * {@linkplain #setVersion(String) version} and {@linkplain #setDescription(CharSequence) description}
     * specified to this builder (if any), since the given identifier may already contain those information.
     *
     * <h4>Name and aliases</h4>
     * This method can be invoked many times. The first invocation sets the
     * {@linkplain AbstractIdentifiedObject#getName() primary name} to the given value, and
     * all subsequent invocations add an {@linkplain AbstractIdentifiedObject#getAlias() alias}.
     *
     * <p><b>Lifetime:</b>
     * the name and all aliases are cleared after a {@code createXXX(…)} method has been invoked.</p>
     *
     * @param  name  the {@code IdentifiedObject} name as an identifier.
     * @return {@code this}, for method call chaining.
     */
    public B addName(final ReferenceIdentifier name) {
        ensureNonNull("name", name);
        if (properties.putIfAbsent(IdentifiedObject.NAME_KEY, name) != null) {
            // A primary name is already present. Add the given name as an alias instead.
            aliases.add(name instanceof GenericName ? (GenericName) name : new NamedIdentifier(name));
        }
        return self();
    }

    /**
     * Adds an {@code IdentifiedObject} name fully specified by the given generic name.
     * This method ignores the authority, {@linkplain #setCodeSpace(Citation, String) code space},
     * {@linkplain #setVersion(String) version} and {@linkplain #setDescription(CharSequence) description}
     * specified to this builder (if any), since the given generic name may already contain those information.
     *
     * <h4>Name and aliases</h4>
     * This method can be invoked many times. The first invocation sets the
     * {@linkplain AbstractIdentifiedObject#getName() primary name} to the given value, and
     * all subsequent invocations add an {@linkplain AbstractIdentifiedObject#getAlias() alias}.
     *
     * <p><b>Lifetime:</b>
     * the name and all aliases are cleared after a {@code createXXX(…)} method has been invoked.</p>
     *
     * @param  name  the {@code IdentifiedObject} name as an identifier.
     * @return {@code this}, for method call chaining.
     */
    public B addName(final GenericName name) {
        ensureNonNull("name", name);
        if (properties.get(IdentifiedObject.NAME_KEY) == null) {
            properties.put(IdentifiedObject.NAME_KEY, toIdentifier(name));
        } else {
            aliases.add(name);
        }
        return self();
    }

    /**
     * Adds an {@code IdentifiedObject} identifier given by a {@code String}.
     * The given string will be combined with the authority, {@linkplain #setCodeSpace(Citation, String) code space}
     * {@linkplain #setVersion(String) version} and {@linkplain #setDescription(CharSequence) description} information
     * for creating the {@link Identifier} object.
     *
     * <h4>Deprecated identifiers</h4>
     * Some identifiers may exist for historical reasons but have their use discouraged.
     * If <code>{@linkplain #setDeprecated(boolean) setDeprecated}(true)</code> has been invoked, then this
     * method creates a deprecated identifier with the current {@linkplain #setRemarks(CharSequence) remarks}.
     * The remark should suggest a replacement, for example with a sentence like
     * <cite>"Superseded by {@literal <new-code>}"</cite>.
     *
     * <p><b>Lifetime:</b>
     * all identifiers are cleared after a {@code createXXX(…)} method has been invoked.</p>
     *
     * @param  identifier  the {@code IdentifiedObject} identifier.
     * @return {@code this}, for method call chaining.
     */
    public B addIdentifier(final String identifier) {
        ensureNonNull("identifier", identifier);
        identifiers.add(createIdentifier(getAuthority(), getCodeSpace(), identifier, getVersion()));
        return self();
    }

    /**
     * Adds an {@code IdentifiedObject} identifier in an alternative namespace.
     * This method is typically invoked in complement to {@link #addName(Citation, CharSequence)}.
     *
     * <p><b>Lifetime:</b>
     * all identifiers are cleared after a {@code createXXX(…)} method has been invoked.</p>
     *
     * @param  authority   bibliographic reference to the authority defining the codes, or {@code null} if none.
     * @param  identifier  the {@code IdentifiedObject} identifier as a code in the namespace of the given authority.
     * @return {@code this}, for method call chaining.
     *
     * @see #addName(Citation, CharSequence)
     */
    public B addIdentifier(final Citation authority, final String identifier) {
        ensureNonNull("identifier", identifier);
        identifiers.add(createIdentifier(authority, identifier));
        return self();
    }

    /**
     * Adds an {@code IdentifiedObject} identifier fully specified by the given identifier.
     * This method ignores the authority, {@linkplain #setCodeSpace(Citation, String) code space},
     * {@linkplain #setVersion(String) version} and {@linkplain #setDescription(CharSequence) description}
     * specified to this builder (if any), since the given identifier already contains those information.
     *
     * <p><b>Lifetime:</b>
     * all identifiers are cleared after a {@code createXXX(…)} method has been invoked.</p>
     *
     * @param  identifier  the {@code IdentifiedObject} identifier.
     * @return {@code this}, for method call chaining.
     */
    public B addIdentifier(final ReferenceIdentifier identifier) {
        ensureNonNull("identifier", identifier);
        identifiers.add(identifier);
        return self();
    }


    /**
     * Returns {@code true} if the given name or identifier is non-null and non-deprecated.
     *
     * @see #isDeprecated()
     */
    private static boolean isValid(final Object object) {
        return (object != null) && !((object instanceof Deprecable) && ((Deprecable) object).isDeprecated());
    }

    /**
     * Adds all non-deprecated names and identifiers from the given object.
     * Other properties like description and remarks are ignored.
     *
     * <p>This is a convenience method for using an existing object as a template, before to modify
     * some names by calls to {@link #rename(Citation, CharSequence[])}.</p>
     *
     * @param  object  the object from which to copy the names and identifiers.
     * @return {@code this}, for method call chaining.
     *
     * @since 0.6
     */
    public B addNamesAndIdentifiers(final IdentifiedObject object) {
        ensureNonNull("object", object);
        for (final ReferenceIdentifier id : object.getIdentifiers()) {
            if (isValid(id)) {
                addIdentifier(id);
            }
        }
        ReferenceIdentifier id = object.getName();
        if (isValid(id)) {
            addName(id);
        }
        for (final GenericName alias : object.getAlias()) {
            if (isValid(alias)) {
                addName(alias);
            }
        }
        return self();
    }

    /**
     * Adds the non-deprecated names and identifiers from the given object for the specified authority.
     * This is a convenience method for reusing name and identifier already declared for another object.
     *
     * @param  authority  the authority for which to copy the name and identifier.
     * @param  object     the object from which to copy the name and identifier.
     * @return {@code this}, for method call chaining.
     *
     * @since 1.1
     */
    public B addNameAndIdentifier(final Citation authority, final IdentifiedObject object) {
        ensureNonNull("authority", authority);
        ensureNonNull("object", object);
        for (final ReferenceIdentifier id : object.getIdentifiers()) {
            if (isValid(id) && authority.equals(id.getAuthority())) {
                addIdentifier(id);
            }
        }
        ReferenceIdentifier id = object.getName();
        if (isValid(id) && authority.equals(id.getAuthority())) {
            addName(id);
        }
        for (final GenericName alias : object.getAlias()) {
            if (isValid(alias) && (alias instanceof Identifier) && authority.equals(((Identifier) alias).getAuthority())) {
                addName(alias);
            }
        }
        return self();
    }

    /**
     * Replaces the names associated to the given authority by the given new names.
     * More specifically:
     *
     * <ul>
     *   <li>The first occurrence of a name associated to {@code authority} will be replaced by a new name
     *       with the same authority and the local part defined by {@code replacements[0]}.</li>
     *   <li>The second occurrence of a name associated to {@code authority} will be replaced by a new name
     *       with the same authority and the local part defined by {@code replacements[1]}.</li>
     *   <li><i>etc.</i> until one of the following conditions is met:
     *     <ul>
     *       <li>There are no more names associated to the given authority in this {@code Builder}, in which case
     *           new names are inserted for all remaining elements in the {@code replacements} array.</li>
     *       <li>There are no more elements in the {@code replacements} array, in which case all remaining
     *           names associated to the given authority in this {@code Builder} are removed.</li>
     *     </ul>
     *   </li>
     * </ul>
     *
     * This method could also be understood as a {@code setNames(Citation, ...)} method, except that it modifies
     * only the names associated to the given authority and preserves the same order than previous names.
     *
     * @param  authority     the authority of the names to replaces.
     * @param  replacements  the new local parts for the names to replace,
     *         or {@code null} or an empty array for removing all names associated to the given authority.
     * @return {@code this}, for method call chaining.
     *
     * @since 0.6
     */
    public B rename(final Citation authority, final CharSequence... replacements) {
        ensureNonNull("authority", authority);
        final int length = (replacements != null) ? replacements.length : 0;
        /*
         * IdentifiedObjects store the "primary name" separately from aliases. Consequently, we will start
         * the iteration at index -1 where i=-1 is used as a sentinel value meaning "primary name" before
         * to iterate over the aliases. Note that the type is not the same:
         *
         *   - Primary:   Identifier or String
         *   - Aliases:   Identifier or GenericName
         */
        int next = 0;
        int insertAt = aliases.size();
        for (int i = -1; i < aliases.size(); i++) {
            final Object old = (i < 0) ? properties.get(IdentifiedObject.NAME_KEY) : aliases.get(i);
            if (old == null) {
                continue;       // Actually only the primary name can be null.
            }
            final boolean wasID = (old instanceof Identifier);   // Usually true even for aliases.
            if (!authority.equals(wasID ? ((Identifier) old).getAuthority() : getAuthority())) {
                continue;       // Current name is not for the authority we are looking for.
            }
            /*
             * Found a name associated to the given authority. Process to the replacement if we still
             * have some elements to take in the 'replacements' array, otherwise remove the name.
             */
            if (next < length) {
                final CharSequence name;
                ensureNonNullElement("replacements", next, name = replacements[next++]);
                /*
                 * If the current name matches the specified replacement, we can leave the name as-is.
                 * Only if the name (in its local part) is not the same, proceed to the replacement.
                 */
                final String code = name.toString();
                if (!code.equals(wasID ? ((Identifier) old).getCode() : old.toString())) {
                    if (i < 0) {
                        properties.put(IdentifiedObject.NAME_KEY,
                                (authority != getAuthority()) ? new NamedIdentifier(authority, name) : code);
                    } else {
                        aliases.set(i, createName(authority, name));
                    }
                    insertAt = i + 1;
                }
            } else {
                if (i < 0) {
                    properties.remove(IdentifiedObject.NAME_KEY);
                } else {
                    aliases.remove(i--);
                }
            }
        }
        /*
         * If there is any remaining elements in the 'replacements' array, insert them right after the last
         * element of the given authority that we found (so we keep together the names of the same authority).
         */
        while (next < length) {
            final CharSequence name;
            ensureNonNullElement("replacements", next, name = replacements[next++]);
            aliases.add(insertAt++, createName(authority, name));
        }
        /*
         * If the primary name has been removed as a result of this method execution,
         * take the first alias as the new primary name.
         */
        if (properties.get(IdentifiedObject.NAME_KEY) == null && !aliases.isEmpty()) {
            properties.put(IdentifiedObject.NAME_KEY, toIdentifier(aliases.remove(0)));
        }
        return self();
    }

    /**
     * Replaces the identifiers associated to the given authority by the given new identifiers.
     * More specifically:
     *
     * <ul>
     *   <li>The first occurrence of an identifier associated to {@code authority} will be replaced by
     *       a new identifier with the same authority and the code defined by {@code replacements[0]}.</li>
     *   <li>The second occurrence of an identifier associated to {@code authority} will be replaced by a
     *       new identifier with the same authority and the local part defined by {@code replacements[1]}.</li>
     *   <li><i>etc.</i> until one of the following conditions is met:
     *     <ul>
     *       <li>There are no more identifiers associated to the given authority in this {@code Builder}, in which case
     *           new identifiers are inserted for all remaining elements in the {@code replacements} array.</li>
     *       <li>There are no more elements in the {@code replacements} array, in which case all remaining
     *           identifiers associated to the given authority in this {@code Builder} are removed.</li>
     *     </ul>
     *   </li>
     * </ul>
     *
     * This method could also be understood as a {@code setIdentifiers(Citation, ...)} method, except that it modifies
     * only the identifiers associated to the given authority and preserves the same order than previous identifiers.
     *
     * @param  authority     the authority of the names to replaces.
     * @param  replacements  the new local parts for the names to replace,
     *         or {@code null} or an empty array for removing all names associated to the given authority.
     * @return {@code this}, for method call chaining.
     *
     * @since 0.8
     */
    public B reidentify(final Citation authority, final String... replacements) {
        ensureNonNull("authority", authority);
        final int length = (replacements != null) ? replacements.length : 0;
        int next = 0;
        int insertAt = identifiers.size();
        for (int i = 0; i < identifiers.size(); i++) {
            final Identifier old = identifiers.get(i);
            if (authority.equals(old.getAuthority())) {
                if (next < length) {
                    final String code;
                    ensureNonNullElement("replacements", next, code = replacements[next++]);
                    if (!code.equals(old.getCode())) {
                        identifiers.set(i, createIdentifier(authority, code));
                        insertAt = i + 1;
                    }
                } else {
                    identifiers.remove(i--);
                }
            }
        }
        while (next < length) {
            final String code;
            ensureNonNullElement("replacements", next, code = replacements[next++]);
            identifiers.add(insertAt++, createIdentifier(authority, code));
        }
        return self();
    }

    /**
     * Returns the parameter description specified by the last call to {@link #setDescription(CharSequence)},
     * or {@code null} if none.
     */
    private InternationalString getDescription() {
        return (InternationalString) properties.get(Identifier.DESCRIPTION_KEY);
    }

    /**
     * Sets an {@code Identifier} or {@code IdentifiedObject} description.
     * Descriptions can be used in various contexts:
     *
     * <ul>
     *   <li>Before calls to {@link #addIdentifier(String)} or {@link #addIdentifier(Citation, String)}
     *       for specifying a natural language description of the meaning of the code value.
     *
     *       <div class="note"><b>Example:</b>
     *       {@code setDescription("World Geodetic System 1984").addIdentifier("4326")}</div></li>
     *
     *   <li>Before calls to a {@code createXXX(…)} method for providing a narrative explanation
     *       of the role of the object. Not all {@code IdentifiedObject} supports description.</li>
     * </ul>
     *
     * Calls to this method overwrite any previous value.
     *
     * <p><b>Lifetime:</b>
     * previous descriptions are discarded by calls to {@code setDescription(…)}.
     * Descriptions are cleared after a {@code createXXX(…)} method has been invoked.</p>
     *
     * @param  description  the description as a {@link String} or {@link InternationalString} instance, or {@code null} if none.
     * @return {@code this}, for method call chaining.
     *
     * @see ImmutableIdentifier#getDescription()
     */
    public B setDescription(final CharSequence description) {
        /*
         * Convert to InternationalString now in order to share the same instance if
         * the same description is used both for an Identifier and an IdentifiedObject.
         */
        properties.put(Identifier.DESCRIPTION_KEY, Types.toInternationalString(description));
        return self();
    }

    /**
     * Returns the remarks specified by the last call to {@link #setRemarks(CharSequence)},
     * or {@code null} if none.
     */
    private InternationalString getRemarks() {
        return (InternationalString) properties.get(IdentifiedObject.REMARKS_KEY);
    }

    /**
     * Sets remarks as a {@code String} or {@code InternationalString} instance.
     * Calls to this method overwrite any previous value.
     *
     * <p><b>Lifetime:</b>
     * previous remarks are discarded by calls to {@code setRemarks(…)}.
     * Remarks are cleared after a {@code createXXX(…)} method has been invoked.</p>
     *
     * @param  remarks  the remarks as a {@link String} or {@link InternationalString} instance, or {@code null} if none.
     * @return {@code this}, for method call chaining.
     */
    public B setRemarks(final CharSequence remarks) {
        /*
         * Convert to InternationalString now in order to share the same instance if
         * the same remarks is used both for an Identifier and an IdentifiedObject.
         */
        properties.put(IdentifiedObject.REMARKS_KEY, Types.toInternationalString(remarks));
        return self();
    }

    /**
     * Returns {@code true} if the deprecated flag is set to {@code true}.
     */
    private boolean isDeprecated() {
        return Boolean.TRUE.equals(properties.get(AbstractIdentifiedObject.DEPRECATED_KEY));
    }

    /**
     * Sets whether the next {@code GenericName}s, {@code Identifier}s or {@code IdentifiedObject}s
     * to create shall be considered deprecated.
     * Deprecated objects exist in some {@linkplain org.opengis.referencing.AuthorityFactory authority factories}
     * like the EPSG database.
     *
     * <p><b>Lifetime:</b>
     * Deprecation status is cleared after a {@code createXXX(…)} method has been invoked.</p>
     *
     * @param  deprecated  {@code true} if the next names, identifiers and identified
     *         objects should be considered deprecated, or {@code false} otherwise.
     * @return {@code this}, for method call chaining.
     *
     * @see AbstractIdentifiedObject#isDeprecated()
     *
     * @since 0.6
     */
    public B setDeprecated(final boolean deprecated) {
        properties.put(AbstractIdentifiedObject.DEPRECATED_KEY, deprecated);
        return self();
    }

    /**
     * Initializes/cleanups the {@link #properties} map before/after a {@code createXXX(…)} execution.
     * Subclasses shall invoke this method in their {@code createXXX(…)} methods as below:
     *
     * {@preformat java
     *     public Foo createFoo() {
     *         final Foo foo;
     *         onCreate(false);
     *         try {
     *             foo = factory.createFoo(properties);
     *         } finally {
     *             onCreate(true);
     *         }
     *         return foo;
     *     }
     * }
     *
     * If {@code cleanup} is {@code true}, then this method clears the identification information
     * (name, aliases, identifiers, description, remarks and deprecation status) for preparing the
     * builder to the construction of another object.
     * The authority, codespace and version properties are not cleared by this method.
     *
     * @param cleanup {@code false} when this method is invoked before object creation, and
     *                {@code true} when this method is invoked after object creation.
     *
     * @see #properties
     */
    protected void onCreate(final boolean cleanup) {
        final GenericName[] valueAlias;
        final Identifier[]  valueIds;
        if (cleanup) {
            properties .put(IdentifiedObject.NAME_KEY, null);
            properties .remove(IdentifiedObject.REMARKS_KEY);
            properties .remove(Identifier.DESCRIPTION_KEY);
            properties .remove(AbstractIdentifiedObject.DEPRECATED_KEY);
            aliases    .clear();
            identifiers.clear();
            valueAlias = null;
            valueIds   = null;
        } else {
<<<<<<< HEAD
            valueAlias = aliases    .toArray(new GenericName[aliases    .size()]);
            valueIds   = identifiers.toArray(new ReferenceIdentifier[identifiers.size()]);
=======
            valueAlias = aliases    .toArray(GenericName[]::new);
            valueIds   = identifiers.toArray(Identifier[]::new);
>>>>>>> 9c4a3485
        }
        properties.put(IdentifiedObject.ALIAS_KEY,       valueAlias);
        properties.put(IdentifiedObject.IDENTIFIERS_KEY, valueIds);
    }
}<|MERGE_RESOLUTION|>--- conflicted
+++ resolved
@@ -1053,13 +1053,8 @@
             valueAlias = null;
             valueIds   = null;
         } else {
-<<<<<<< HEAD
-            valueAlias = aliases    .toArray(new GenericName[aliases    .size()]);
-            valueIds   = identifiers.toArray(new ReferenceIdentifier[identifiers.size()]);
-=======
             valueAlias = aliases    .toArray(GenericName[]::new);
-            valueIds   = identifiers.toArray(Identifier[]::new);
->>>>>>> 9c4a3485
+            valueIds   = identifiers.toArray(ReferenceIdentifier[]::new);
         }
         properties.put(IdentifiedObject.ALIAS_KEY,       valueAlias);
         properties.put(IdentifiedObject.IDENTIFIERS_KEY, valueIds);
