--- conflicted
+++ resolved
@@ -92,17 +92,10 @@
      */
     public static void assertEpsgIdentifierEquals(final String expected, final Identifier actual) {
         assertNotNull(actual);
-<<<<<<< HEAD
-        assertEquals("code",       expected, actual.getCode());
-        assertEquals("codeSpace",  EPSG,  (actual instanceof ReferenceIdentifier) ? ((ReferenceIdentifier) actual).getCodeSpace() : null);
-        assertEquals("authority",  IOGP,  Citations.getIdentifier(actual.getAuthority()));
-        assertEquals("identifier", EPSG + DefaultNameSpace.DEFAULT_SEPARATOR + expected,
-=======
         assertEquals("code",       expected,        actual.getCode());
-        assertEquals("codeSpace",  Constants.EPSG,  actual.getCodeSpace());
+        assertEquals("codeSpace",  Constants.EPSG,  (actual instanceof ReferenceIdentifier) ? ((ReferenceIdentifier) actual).getCodeSpace() : null);
         assertEquals("authority",  Constants.EPSG,  Citations.getIdentifier(actual.getAuthority()));
         assertEquals("identifier", Constants.EPSG + DefaultNameSpace.DEFAULT_SEPARATOR + expected,
->>>>>>> 10ed1cd1
                 IdentifiedObjects.toString(actual));
     }
 
