--- conflicted
+++ resolved
@@ -63,22 +63,4 @@
         }
         MetadataReaderTest.compareToExpected(metadata);
     }
-<<<<<<< HEAD
-=======
-
-    /**
-     * Tests {@link NetcdfStore#getConventionVersion()}.
-     *
-     * @throws DataStoreException if an error occurred while reading the netCDF file.
-     */
-    @Test
-    public void testGetConventionVersion() throws DataStoreException {
-        final Version version;
-        try (NetcdfStore store = create(LANDSAT)) {
-            version = store.getConventionVersion();
-        }
-        assertEquals("major", 1, version.getMajor());
-        assertEquals("minor", 0, version.getMinor());
-    }
->>>>>>> 12751eeb
 }