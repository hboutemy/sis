--- conflicted
+++ resolved
@@ -32,11 +32,8 @@
 import org.apache.sis.internal.netcdf.Decoder;
 import org.apache.sis.internal.netcdf.impl.ChannelDecoderTest;
 import org.apache.sis.storage.DataStoreException;
-<<<<<<< HEAD
 import org.apache.sis.test.ContentVerifier;
-=======
 import org.apache.sis.storage.DataStoreMock;
->>>>>>> 1437fa19
 import org.apache.sis.test.DependsOn;
 import org.junit.Test;
 
@@ -75,18 +72,10 @@
      */
     @Test
     public void testEmbedded() throws IOException, DataStoreException {
-<<<<<<< HEAD
-        final Metadata metadata;
-        try (Decoder input = ChannelDecoderTest.createChannelDecoder(TestData.NETCDF_2D_GEOGRAPHIC)) {
-            metadata = new MetadataReader(input).read();
-        }
-        compareToExpected(metadata);
-=======
         final Decoder input = ChannelDecoderTest.createChannelDecoder(TestData.NETCDF_2D_GEOGRAPHIC);
         final Metadata metadata = new MetadataReader(input).read();
         input.close(new DataStoreMock("lock"));
-        compareToExpected(metadata).assertMetadataEquals();
->>>>>>> 1437fa19
+        compareToExpected(metadata);
     }
 
     /**
@@ -98,20 +87,10 @@
      */
     @Test
     public void testUCAR() throws IOException, DataStoreException {
-<<<<<<< HEAD
-        final Metadata metadata;
-        try (Decoder input = createDecoder(TestData.NETCDF_2D_GEOGRAPHIC)) {
-            metadata = new MetadataReader(input).read();
-        }
-        compareToExpected(metadata);
-=======
         final Decoder input = createDecoder(TestData.NETCDF_2D_GEOGRAPHIC);
         final Metadata metadata = new MetadataReader(input).read();
         input.close(new DataStoreMock("lock"));
-        final ContentVerifier verifier = compareToExpected(metadata);
-        verifier.addExpectedValue("identificationInfo[0].resourceFormat[0].formatSpecificationCitation.alternateTitle[1]", "NetCDF-3/CDM");
-        verifier.assertMetadataEquals();
->>>>>>> 1437fa19
+        compareToExpected(metadata);
     }
 
     /**
