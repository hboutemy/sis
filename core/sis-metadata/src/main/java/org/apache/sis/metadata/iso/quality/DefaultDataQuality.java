/*
 * Licensed to the Apache Software Foundation (ASF) under one or more
 * contributor license agreements.  See the NOTICE file distributed with
 * this work for additional information regarding copyright ownership.
 * The ASF licenses this file to You under the Apache License, Version 2.0
 * (the "License"); you may not use this file except in compliance with
 * the License.  You may obtain a copy of the License at
 *
 *     http://www.apache.org/licenses/LICENSE-2.0
 *
 * Unless required by applicable law or agreed to in writing, software
 * distributed under the License is distributed on an "AS IS" BASIS,
 * WITHOUT WARRANTIES OR CONDITIONS OF ANY KIND, either express or implied.
 * See the License for the specific language governing permissions and
 * limitations under the License.
 */
package org.apache.sis.metadata.iso.quality;

import java.util.Collection;
import javax.xml.bind.annotation.XmlType;
import javax.xml.bind.annotation.XmlElement;
import javax.xml.bind.annotation.XmlRootElement;
import org.opengis.metadata.lineage.Lineage;
import org.opengis.metadata.quality.DataQuality;
import org.opengis.metadata.quality.Element;
import org.opengis.metadata.quality.StandaloneQualityReportInformation;
import org.opengis.metadata.maintenance.ScopeCode;
<<<<<<< HEAD
import org.apache.sis.metadata.iso.ISOMetadata;
import org.apache.sis.metadata.iso.maintenance.DefaultScope;
=======
>>>>>>> 86bb5bbf
import org.apache.sis.internal.jaxb.FilterByVersion;
import org.apache.sis.internal.xml.LegacyNamespaces;

// Branch-dependent imports
import org.opengis.metadata.quality.Scope;


/**
 * Quality information for the data specified by a data quality scope.
 * The following properties are mandatory in a well-formed metadata according ISO 19157:
 *
 * <div class="preformat">{@code DQ_DataQuality}
 * {@code   ├─scope………………} The specific data to which the data quality information applies.
 * {@code   │   └─level……} Hierarchical level of the data specified by the scope.
 * {@code   └─report……………} Quantitative quality information for the data specified by the scope.</div>
 *
 * <h2>Limitations</h2>
 * <ul>
 *   <li>Instances of this class are not synchronized for multi-threading.
 *       Synchronization, if needed, is caller's responsibility.</li>
 *   <li>Serialized objects of this class are not guaranteed to be compatible with future Apache SIS releases.
 *       Serialization support is appropriate for short term storage or RMI between applications running the
 *       same version of Apache SIS. For long term storage, use {@link org.apache.sis.xml.XML} instead.</li>
 * </ul>
 *
 * @author  Martin Desruisseaux (IRD, Geomatys)
 * @author  Touraïvane (IRD)
 * @author  Alexis Gaillard (Geomatys)
 * @version 1.3
 * @since   0.3
 * @module
 */
@XmlType(name = "DQ_DataQuality_Type", propOrder = {
    "scope",
    "reports",
    "standaloneQualityReport",
    "lineage"
})
@XmlRootElement(name = "DQ_DataQuality")
public class DefaultDataQuality extends ISOMetadata implements DataQuality {
    /**
     * Serial number for inter-operability with different versions.
     */
    private static final long serialVersionUID = 5036527927404894540L;

    /**
     * The specific data to which the data quality information applies.
     */
    @SuppressWarnings("serial")
    private Scope scope;

    /**
     * Quality information for the data specified by the scope.
     */
    @SuppressWarnings("serial")
    private Collection<Element> reports;

    /**
     * Non-quantitative quality information about the lineage of the data specified by the scope.
     *
     * @deprecated Removed from ISO 19157:2013.
     */
    @Deprecated
    @SuppressWarnings("serial")
    private Lineage lineage;

    /**
     * Reference to an external standalone quality report.
     * Can be used for providing more details than reported as standard metadata.
     */
    @SuppressWarnings("serial")
    private StandaloneQualityReportInformation standaloneQualityReport;

    /**
     * Constructs an initially empty data quality.
     */
    public DefaultDataQuality() {
    }

    /**
     * Creates a data quality initialized to the given scope level.
     * The scope level is, indirectly, a mandatory property in well-formed metadata.
     *
     * @param level  the hierarchical level of the data to which the quality information applies, or {@code null}.
     *
     * @since 0.5
     */
    public DefaultDataQuality(final ScopeCode level) {
        if (level != null) {
            scope = new DefaultScope(level);
        }
    }

    /**
     * Creates a data quality initialized to the given scope.
     *
     * @param scope  the specific data to which the data quality information applies, or {@code null}.
     */
    public DefaultDataQuality(final Scope scope) {
        this.scope = scope;
    }

    /**
     * Constructs a new instance initialized with the values from the specified metadata object.
     * This is a <cite>shallow</cite> copy constructor, since the other metadata contained in the
     * given object are not recursively copied.
     *
     * @param  object  the metadata to copy values from, or {@code null} if none.
     *
     * @see #castOrCopy(DataQuality)
     */
    public DefaultDataQuality(final DataQuality object) {
        super(object);
        if (object != null) {
            scope                   = object.getScope();
            reports                 = copyCollection(object.getReports(), Element.class);
            standaloneQualityReport = object.getStandaloneQualityReport();
            lineage                 = object.getLineage();
        }
    }

    /**
     * Returns a SIS metadata implementation with the values of the given arbitrary implementation.
     * This method performs the first applicable action in the following choices:
     *
     * <ul>
     *   <li>If the given object is {@code null}, then this method returns {@code null}.</li>
     *   <li>Otherwise if the given object is already an instance of
     *       {@code DefaultDataQuality}, then it is returned unchanged.</li>
     *   <li>Otherwise a new {@code DefaultDataQuality} instance is created using the
     *       {@linkplain #DefaultDataQuality(DataQuality) copy constructor}
     *       and returned. Note that this is a <cite>shallow</cite> copy operation, since the other
     *       metadata contained in the given object are not recursively copied.</li>
     * </ul>
     *
     * @param  object  the object to get as a SIS implementation, or {@code null} if none.
     * @return a SIS implementation containing the values of the given object (may be the
     *         given object itself), or {@code null} if the argument was null.
     */
    public static DefaultDataQuality castOrCopy(final DataQuality object) {
        if (object == null || object instanceof DefaultDataQuality) {
            return (DefaultDataQuality) object;
        }
        return new DefaultDataQuality(object);
    }

    /**
     * Returns the specific data to which the data quality information applies.
     *
     * @return the specific data to which the data quality information applies.
     */
    @Override
    @XmlElement(name = "scope", required = true)
    public Scope getScope() {
        return scope;
    }

    /**
     * Sets the specific data to which the data quality information applies.
     *
     * @param  newValue  the new scope.
     */
    public void setScope(final Scope newValue) {
        checkWritePermission(scope);
        scope = newValue;
    }

    /**
     * Returns the quality information for the data specified by the scope.
     *
     * @return quality information for the data specified by the scope.
     */
    @Override
    @XmlElement(name = "report", required = true)
    public Collection<Element> getReports() {
        return reports = nonNullCollection(reports, Element.class);
    }

    /**
     * Sets the quality information for the data specified by the scope.
     *
     * @param  newValues  the new reports.
     */
    public void setReports(final Collection<? extends Element> newValues) {
        reports = writeCollection(newValues, reports, Element.class);
    }

    /**
     * Returns the reference to an external standalone quality report.
     * Can be used for providing more details than reported as standard metadata.
     *
     * @return reference to an external standalone quality report, or {@code null} if none.
     *
     * @since 1.3
     */
    @Override
    @XmlElement(name = "standaloneQualityReport")
    public StandaloneQualityReportInformation getStandaloneQualityReport() {
        return standaloneQualityReport;
    }

    /**
     * Sets the quality of the reported information.
     *
     * @param  newValue  the new quality information.
     *
     * @since 1.3
     */
    public void setStandaloneQualityReport(final StandaloneQualityReportInformation newValue) {
        checkWritePermission(standaloneQualityReport);
        standaloneQualityReport = newValue;
    }

    /**
     * Returns non-quantitative quality information about the lineage of the data specified by the scope.
     *
     * @return non-quantitative quality information about the lineage of the data specified, or {@code null}.
     *
     * @deprecated Removed from ISO 19157:2013.
     */
    @Override
    @Deprecated
    @XmlElement(name = "lineage", namespace = LegacyNamespaces.GMD)
    public Lineage getLineage() {
        return FilterByVersion.LEGACY_METADATA.accept() ? lineage : null;
    }

    /**
     * Sets the non-quantitative quality information about the lineage of the data specified by the scope.
     *
     * @param  newValue  the new lineage.
     *
     * @deprecated Removed from ISO 19157:2013.
     */
    @Deprecated
    public void setLineage(final Lineage newValue) {
        checkWritePermission(lineage);
        lineage = newValue;
    }
}<|MERGE_RESOLUTION|>--- conflicted
+++ resolved
@@ -23,13 +23,8 @@
 import org.opengis.metadata.lineage.Lineage;
 import org.opengis.metadata.quality.DataQuality;
 import org.opengis.metadata.quality.Element;
-import org.opengis.metadata.quality.StandaloneQualityReportInformation;
 import org.opengis.metadata.maintenance.ScopeCode;
-<<<<<<< HEAD
 import org.apache.sis.metadata.iso.ISOMetadata;
-import org.apache.sis.metadata.iso.maintenance.DefaultScope;
-=======
->>>>>>> 86bb5bbf
 import org.apache.sis.internal.jaxb.FilterByVersion;
 import org.apache.sis.internal.xml.LegacyNamespaces;
 
@@ -101,7 +96,7 @@
      * Can be used for providing more details than reported as standard metadata.
      */
     @SuppressWarnings("serial")
-    private StandaloneQualityReportInformation standaloneQualityReport;
+    private DefaultStandaloneQualityReportInformation standaloneQualityReport;
 
     /**
      * Constructs an initially empty data quality.
@@ -144,10 +139,12 @@
     public DefaultDataQuality(final DataQuality object) {
         super(object);
         if (object != null) {
-            scope                   = object.getScope();
-            reports                 = copyCollection(object.getReports(), Element.class);
-            standaloneQualityReport = object.getStandaloneQualityReport();
-            lineage                 = object.getLineage();
+            scope   = object.getScope();
+            reports = copyCollection(object.getReports(), Element.class);
+            lineage = object.getLineage();
+            if (object instanceof DefaultDataQuality) {
+                standaloneQualityReport = ((DefaultDataQuality) object).getStandaloneQualityReport();
+            }
         }
     }
 
@@ -225,9 +222,8 @@
      *
      * @since 1.3
      */
-    @Override
     @XmlElement(name = "standaloneQualityReport")
-    public StandaloneQualityReportInformation getStandaloneQualityReport() {
+    public DefaultStandaloneQualityReportInformation getStandaloneQualityReport() {
         return standaloneQualityReport;
     }
 
@@ -238,7 +234,7 @@
      *
      * @since 1.3
      */
-    public void setStandaloneQualityReport(final StandaloneQualityReportInformation newValue) {
+    public void setStandaloneQualityReport(final DefaultStandaloneQualityReportInformation newValue) {
         checkWritePermission(standaloneQualityReport);
         standaloneQualityReport = newValue;
     }
