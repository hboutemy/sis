/*
 * Licensed to the Apache Software Foundation (ASF) under one or more
 * contributor license agreements.  See the NOTICE file distributed with
 * this work for additional information regarding copyright ownership.
 * The ASF licenses this file to You under the Apache License, Version 2.0
 * (the "License"); you may not use this file except in compliance with
 * the License.  You may obtain a copy of the License at
 *
 *     http://www.apache.org/licenses/LICENSE-2.0
 *
 * Unless required by applicable law or agreed to in writing, software
 * distributed under the License is distributed on an "AS IS" BASIS,
 * WITHOUT WARRANTIES OR CONDITIONS OF ANY KIND, either express or implied.
 * See the License for the specific language governing permissions and
 * limitations under the License.
 */
package org.apache.sis.feature;

import java.util.Map;
import java.util.Arrays;
import org.opengis.metadata.maintenance.ScopeCode;
import org.opengis.metadata.quality.DataQuality;
import org.apache.sis.internal.util.Cloner;
import org.apache.sis.util.ArgumentChecks;


/**
 * A feature in which most properties are expected to be provided. This implementation uses a plain array for
 * its internal storage of properties. This consumes less memory than {@link java.util.Map} when we know that
 * all (or almost all) elements in the array will be assigned a value.
 *
 * @author  Martin Desruisseaux (Geomatys)
 * @author  Marc le Bihan
 * @version 1.1
 *
 * @see SparseFeature
 * @see DefaultFeatureType
 *
 * @since 0.5
 * @module
 */
final class DenseFeature extends AbstractFeature implements Cloneable {
    /**
     * For cross-version compatibility.
     */
    private static final long serialVersionUID = -2041120433733230588L;

    /**
     * The map of property names to indices in the {@link #properties} array. This map is a reference to the
     * {@link DefaultFeatureType#indices} map (potentially shared by many feature instances) and shall not be
     * modified.
     */
    private final Map<String, Integer> indices;

    /**
     * The properties (attributes or feature associations) in this feature.
     *
     * Conceptually, values in this array are {@link Property} instances. However at first we will store only
     * the property <em>values</em>, and convert to an array of type {@code Property[]} only when at least one
     * property is requested. The intent is to reduce the amount of allocated objects as much as possible,
     * because typical SIS applications may create a very large amount of features.
     */
    private Object[] properties;

    /**
     * Creates a new feature of the given type.
     *
     * @param type  information about the feature (name, characteristics, <i>etc.</i>).
     */
    public DenseFeature(final DefaultFeatureType type) {
        super(type);
        indices = type.indices();
    }

    /**
     * Returns the index for the property of the given name, or {@link DefaultFeatureType#OPERATION_INDEX}
     * if the property is a parameterless operation.
     *
     * @param  name  the property name.
     * @return the index for the property of the given name,
     *         or a negative value if the property is a parameterless operation.
     * @throws IllegalArgumentException if the given argument is not a property name of this feature.
     */
    private int getIndex(final String name) throws IllegalArgumentException {
        final Integer index = indices.get(name);
        if (index != null) {
            return index;
        }
        throw new IllegalArgumentException(propertyNotFound(type, getName(), name));
    }

    /**
     * Returns the property (attribute, operation or association) of the given name.
     *
     * @param  name  the property name.
     * @return the property of the given name.
     * @throws IllegalArgumentException if the given argument is not a property name of this feature.
     */
    @Override
    public Object getProperty(final String name) throws IllegalArgumentException {
        ArgumentChecks.ensureNonNull("name", name);
        final int index = getIndex(name);
        if (index < 0) {
            return getOperationResult(name);
        }
        /*
         * Are the Property instances currently initialized? If not, wrap the values we can find.
         * This is a all-or-nothing converion (we do not wrap only the requested property)
         * for avoiding the additional complexity of remembering which values were wrapped.
         */
        if (!(properties instanceof Property[])) {
            wrapValuesInProperties();
        }
        /*
         * Find the wanted property. If the property still have a null value, we create it from its type.
         */
        Property property = ((Property[]) properties)[index];
        if (property == null) {
            property = createProperty(name);
            properties[index] = property;
        }
        return property;
    }

    /**
     * Sets the property (attribute, operation or association).
     *
     * @param  property  the property to set.
     * @throws IllegalArgumentException if the type of the given property is not one of the types
     *         known to this feature, or if the property can not be set or another reason.
     */
    @Override
    public void setProperty(final Object property) throws IllegalArgumentException {
        ArgumentChecks.ensureNonNull("property", property);
        final String name = ((Property) property).getName().toString();
        verifyPropertyType(name, (Property) property);
        if (!(properties instanceof Property[])) {
            wrapValuesInProperties();
        }
        /*
         * Following index should never be OPERATION_INDEX (a negative value) because the call
         * to 'verifyPropertyType(name, property)' shall have rejected all Operation types.
         */
        properties[indices.get(name)] = property;
    }

    /**
     * Wraps values in {@code Property} objects for all elements in the {@link #properties} array.
     * This operation is executed at most once per feature.
     */
    private void wrapValuesInProperties() {
        final Property[] c = new Property[indices.size()];
        if (properties != null) {
            assert c.length == properties.length;
            for (final Map.Entry<String, Integer> entry : indices.entrySet()) {
                final int index = entry.getValue();
                if (index >= 0) {
                    final Object value = properties[index];
                    if (value != null) {
                        c[index] = createProperty(entry.getKey(), value);
                    }
                }
            }
        }
        properties = c;     // Store only on success.
    }

    /**
     * Returns the value for the property of the given name.
     *
     * @param  name  the property name.
     * @return the value for the given property, or {@code null} if none.
     * @throws IllegalArgumentException if the given argument is not an attribute or association name of this feature.
     */
    @Override
<<<<<<< HEAD
    public Object getPropertyValue(final String name) throws IllegalArgumentException {
=======
    public Object getPropertyValue(final String name) throws PropertyNotFoundException {
        final Object value = getValueOrFallback(name, MISSING);
        if (value != MISSING) return value;
        throw new PropertyNotFoundException(propertyNotFound(type, getName(), name));
    }

    /**
     * Returns the value for the property of the given name if that property exists, or a fallback value otherwise.
     *
     * @param  name  the property name.
     * @param  missingPropertyFallback  the value to return if no attribute or association of the given name exists.
     * @return the value for the given property, or {@code null} if none.
     *
     * @since 1.1
     */
    @Override
    public final Object getValueOrFallback(final String name, final Object missingPropertyFallback) {
>>>>>>> 152b383d
        ArgumentChecks.ensureNonNull("name", name);
        final Integer index = indices.get(name);
        if (index == null) {
            return missingPropertyFallback;
        }
        if (index < 0) {
            return getOperationValue(name);
        }
        if (properties != null) {
            final Object element = properties[index];
            if (element != null) {
                if (!(properties instanceof Property[])) {
<<<<<<< HEAD
                    return element; // Most common case.
                } else if (element instanceof AbstractAttribute<?>) {
                    return getAttributeValue((AbstractAttribute<?>) element);
                } else if (element instanceof AbstractAssociation) {
                    return getAssociationValue((AbstractAssociation) element);
=======
                    return element;                                         // Most common case.
                } else if (element instanceof Attribute<?>) {
                    return getAttributeValue((Attribute<?>) element);
                } else if (element instanceof FeatureAssociation) {
                    return getAssociationValue((FeatureAssociation) element);
>>>>>>> 152b383d
                } else {
                    throw new IllegalArgumentException(unsupportedPropertyType(((Property) element).getName()));
                }
            }
        }
        return getDefaultValue(name);
    }

    /**
     * Sets the value for the property of the given name.
     *
     * @param  name   the attribute name.
     * @param  value  the new value for the given attribute (may be {@code null}).
     * @throws ClassCastException if the value is not assignable to the expected value class.
     * @throws IllegalArgumentException if the given value can not be assigned for another reason.
     */
    @Override
    public void setPropertyValue(final String name, Object value) throws IllegalArgumentException {
        ArgumentChecks.ensureNonNull("name", name);
        final int index = getIndex(name);
        if (index < 0) {
            setOperationValue(name, value);
            return;
        }
        if (properties == null) {
            final int n = indices.size();
            properties = (value != null) ? new Object[n] : new Property[n];
        }
        if (!(properties instanceof Property[])) {
            if (value != null) {
                if (!canSkipVerification(properties[index], value)) {
                    value = verifyPropertyValue(name, value);
                }
                properties[index] = value;
                return;
            } else {
                wrapValuesInProperties();
            }
        }
        Property property = ((Property[]) properties)[index];
        if (property == null) {
            property = createProperty(name);
            properties[index] = property;
        }
        setPropertyValue(property, value);
    }

    /**
     * Verifies if all current properties met the constraints defined by the feature type. This method returns
     * {@linkplain org.apache.sis.metadata.iso.quality.DefaultDataQuality#getReports() reports} for all invalid
     * properties, if any.
     */
    @Override
    public DataQuality quality() {
        if (properties != null && !(properties instanceof Property[])) {
            final Validator v = new Validator(ScopeCode.FEATURE);
            for (final Map.Entry<String, Integer> entry : indices.entrySet()) {
                v.validateAny(type.getProperty(entry.getKey()), properties[entry.getValue()]);
            }
            return v.quality;
        }
        /*
         * Slower path when there is a possibility that user overridden the Property.quality() methods.
         */
        return super.quality();
    }

    /**
     * Returns a copy of this feature
     * This method clones also all {@linkplain Cloneable cloneable} property instances in this feature,
     * but not necessarily property values. Whether the property values are cloned or not (i.e. whether
     * the clone operation is <cite>deep</cite> or <cite>shallow</cite>) depends on the behavior or
     * property {@code clone()} methods.
     *
     * @return a clone of this attribute.
     * @throws CloneNotSupportedException if this feature can not be cloned, typically because
     *         {@code clone()} on a property instance failed.
     */
    @Override
    public DenseFeature clone() throws CloneNotSupportedException {
        final DenseFeature clone = (DenseFeature) super.clone();
        clone.properties = clone.properties.clone();
        if (clone.properties instanceof Property[]) {
            final Property[] p = (Property[]) clone.properties;
            final Cloner cloner = new Cloner();
            for (int i=0; i<p.length; i++) {
                final Property property = p[i];
                if (property instanceof Cloneable) {
                    p[i] = (Property) cloner.clone(property);
                }
            }
        }
        return clone;
    }

    /**
     * Returns a hash code value for this feature.
     * This implementation computes the hash code using only the property values, not the {@code Property} instances,
     * in order to keep the hash code value stable before and after the {@code properties} array is promoted from the
     * {@code Object[]} type to the {@code Property[]} type.
     *
     * @return a hash code value.
     */
    @Override
    public int hashCode() {
        int code = 1;
        if (properties != null) {
            if (properties instanceof Property[]) {
                for (final Property p : (Property[]) properties) {
                    code = 31 * code;
                    final Object value;
                    if (p instanceof AbstractAttribute<?>) {
                        value = getAttributeValue((AbstractAttribute<?>) p);
                    } else if (p instanceof AbstractAssociation) {
                        value = getAssociationValue((AbstractAssociation) p);
                    } else {
                        continue;
                    }
                    if (value != null) {
                        code += value.hashCode();
                    }
                }
            } else {
                code = Arrays.hashCode(properties);
            }
        }
        return type.hashCode() + code;
    }

    /**
     * Compares this feature with the given object for equality.
     *
     * @return {@code true} if both objects are equal.
     */
    @Override
    public boolean equals(final Object obj) {
        if (obj == this) {
            return true;
        }
        if (obj instanceof DenseFeature) {
            final DenseFeature that = (DenseFeature) obj;
            if (type.equals(that.type)) {
                final boolean asProperties = (properties instanceof Property[]);
                if (asProperties != (that.properties instanceof Property[])) {
                    if (asProperties) {
                        that.wrapValuesInProperties();
                    } else {
                        wrapValuesInProperties();
                    }
                }
                return Arrays.equals(properties, that.properties);
            }
        }
        return false;
    }
}<|MERGE_RESOLUTION|>--- conflicted
+++ resolved
@@ -173,13 +173,10 @@
      * @throws IllegalArgumentException if the given argument is not an attribute or association name of this feature.
      */
     @Override
-<<<<<<< HEAD
     public Object getPropertyValue(final String name) throws IllegalArgumentException {
-=======
-    public Object getPropertyValue(final String name) throws PropertyNotFoundException {
         final Object value = getValueOrFallback(name, MISSING);
         if (value != MISSING) return value;
-        throw new PropertyNotFoundException(propertyNotFound(type, getName(), name));
+        throw new IllegalArgumentException(propertyNotFound(type, getName(), name));
     }
 
     /**
@@ -193,7 +190,6 @@
      */
     @Override
     public final Object getValueOrFallback(final String name, final Object missingPropertyFallback) {
->>>>>>> 152b383d
         ArgumentChecks.ensureNonNull("name", name);
         final Integer index = indices.get(name);
         if (index == null) {
@@ -206,19 +202,11 @@
             final Object element = properties[index];
             if (element != null) {
                 if (!(properties instanceof Property[])) {
-<<<<<<< HEAD
-                    return element; // Most common case.
+                    return element;                                         // Most common case.
                 } else if (element instanceof AbstractAttribute<?>) {
                     return getAttributeValue((AbstractAttribute<?>) element);
                 } else if (element instanceof AbstractAssociation) {
                     return getAssociationValue((AbstractAssociation) element);
-=======
-                    return element;                                         // Most common case.
-                } else if (element instanceof Attribute<?>) {
-                    return getAttributeValue((Attribute<?>) element);
-                } else if (element instanceof FeatureAssociation) {
-                    return getAssociationValue((FeatureAssociation) element);
->>>>>>> 152b383d
                 } else {
                     throw new IllegalArgumentException(unsupportedPropertyType(((Property) element).getName()));
                 }
