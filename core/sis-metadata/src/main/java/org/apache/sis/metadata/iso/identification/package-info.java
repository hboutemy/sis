--- conflicted
+++ resolved
@@ -115,21 +115,14 @@
 @XmlJavaTypeAdapters({
     @XmlJavaTypeAdapter(CI_Citation.class),
     @XmlJavaTypeAdapter(CI_OnlineResource.class),
-<<<<<<< HEAD
     @XmlJavaTypeAdapter(CI_ResponsibleParty.class),
-    @XmlJavaTypeAdapter(DS_AssociationTypeCode.class),
-    @XmlJavaTypeAdapter(DS_InitiativeTypeCode.class),
-=======
-    @XmlJavaTypeAdapter(CI_Responsibility.class),
-    @XmlJavaTypeAdapter(DCPList.class),
->>>>>>> f514ce0e
     @XmlJavaTypeAdapter(EX_Extent.class),
     @XmlJavaTypeAdapter(GO_DateTime.class),
     @XmlJavaTypeAdapter(GO_GenericName.class),
     @XmlJavaTypeAdapter(MD_AggregateInformation.class),
-    @XmlJavaTypeAdapter(MD_AssociatedResource.class),
     @XmlJavaTypeAdapter(MD_BrowseGraphic.class),
     @XmlJavaTypeAdapter(MD_CharacterSetCode.class),
+    @XmlJavaTypeAdapter(MD_CharacterSetLegacy.class),
     @XmlJavaTypeAdapter(MD_Constraints.class),
     @XmlJavaTypeAdapter(MD_DataIdentification.class),
     @XmlJavaTypeAdapter(MD_Format.class),
@@ -149,10 +142,7 @@
     @XmlJavaTypeAdapter(SV_OperationMetadata.class),
     @XmlJavaTypeAdapter(SV_OperationChainMetadata.class),
     @XmlJavaTypeAdapter(SV_Parameter.class),
-<<<<<<< HEAD
-=======
     @XmlJavaTypeAdapter(TM_Duration.class),
->>>>>>> f514ce0e
 
     // Java types, primitive types and basic OGC types handling
     @XmlJavaTypeAdapter(URIAdapter.class),
