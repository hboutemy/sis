/*
 * Licensed to the Apache Software Foundation (ASF) under one or more
 * contributor license agreements.  See the NOTICE file distributed with
 * this work for additional information regarding copyright ownership.
 * The ASF licenses this file to You under the Apache License, Version 2.0
 * (the "License"); you may not use this file except in compliance with
 * the License.  You may obtain a copy of the License at
 *
 *     http://www.apache.org/licenses/LICENSE-2.0
 *
 * Unless required by applicable law or agreed to in writing, software
 * distributed under the License is distributed on an "AS IS" BASIS,
 * WITHOUT WARRANTIES OR CONDITIONS OF ANY KIND, either express or implied.
 * See the License for the specific language governing permissions and
 * limitations under the License.
 */
package org.apache.sis.internal.util;

import java.util.Date;
import java.util.Locale;
import java.util.TimeZone;
import java.text.FieldPosition;
import java.text.ParsePosition;
import java.text.SimpleDateFormat;

// Branch-dependent imports
import org.apache.sis.internal.jdk8.Temporal;
import org.apache.sis.internal.jdk8.DateTimeException;


/**
 * A date format used for parsing dates in the {@code "yyyy-MM-dd'T'HH:mm:ss.SSSX"} pattern, but in which
 * the time is optional. For this class, "Standard" is interpreted as "close to ISO 19162 requirements",
 * which is not necessarily identical to other ISO standards.
 *
 * <p>This class is implemented in two different way depending on the Apache SIS branch:</p>
 * <ul>
 *   <li>Branches for JDK8 and more use {@link java.time.format.DateTimeFormatter}.</li>
 *   <li>Branches for older JDKs use {@link java.text.SimpleDateFormat} together with some hacks
 *       for allowing some fields to be optional (for example adding ":00" is seconds are missing).</li>
 * </ul>
 *
 * External users should use nothing else than the parsing and formating methods.
 * The methods for configuring the {@code DateFormat} instances may or may not work
 * depending on the branch.
 *
 * <p>The main usage for this class is Well Known Text (WKT) parsing and formatting.
 * ISO 19162 uses ISO 8601:2004 for the dates. Any precision is allowed: the date could have only the year,
 * or only the year and month, <i>etc</i>. The clock part is optional and also have optional fields: can be
 * only hours, or only hours and minutes, <i>etc</i>. ISO 19162 said that the timezone is restricted to UTC
 * but nevertheless allows to specify a timezone.</p>
 *
 * @author  Martin Desruisseaux (Geomatys)
 * @version 0.8
 * @since   0.6
 * @module
 */
public final class StandardDateFormat extends SimpleDateFormat {
    /**
     * For cross-version compatibility.
     * This number must be different between the JDK8 branch and pre-JDK8 branches.
     */
    private static final long serialVersionUID = 1552761359761440473L;

    /**
     * The {@value} timezone ID.
     */
    public static final String UTC = "UTC";

    /**
     * Short version of {@link #PATTERN}, to be used when formatting temporal extents
     * if the duration is greater than some threshold (typically one day). This pattern must
     * be a prefix of {@link #PATTERN}, since we will use that condition for deciding
     * if this pattern is really shorter (the user could have created his own date format
     * with a different pattern).
     */
    public static final String SHORT_PATTERN = "yyyy-MM-dd";

    /**
     * The pattern of time. We use 3 fraction digits for the seconds because {@code SimpleDateFormat} parses the
     * milliseconds as an integer instead than as fraction digits. For example with 1 fraction digits, "00:00:01.4"
     * is parsed as 1.004 seconds instead of 1.4. While surprising, this is conform to the {@code SimpleDateFormat}
     * specification. Note that this is different than {@link java.time.LocalDateTime} which parse those numbers as
     * fraction digits.
     */
    public static final String TIME_PATTERN = "HH:mm:ss.SSSX";

    /**
     * Number of fraction digits in {@link #TIME_PATTERN}.
     */
    private static final int NUM_FRACTION_DIGITS = 3;

    /**
     * The pattern of dates.
     */
    public static final String PATTERN = SHORT_PATTERN + "'T'" + TIME_PATTERN;

    /**
<<<<<<< HEAD
     * The length of a day in number of milliseconds.
=======
     * Number of nanoseconds in one millisecond.
     */
    public static final long NANOS_PER_MILLISECOND = 1000000;

    /**
     * Number of nanoseconds in one second.
     */
    public static final long NANOS_PER_SECOND = 1000000000;

    /**
     * Converts the given legacy {@code Date} object into a {@code java.time} implementation in given timezone.
     * The method performs the following choice:
     *
     * <ul>
     *   <li>If the given date has zero values in hours, minutes, seconds and milliseconds fields in UTC timezone,
     *       then the returned implementation will be a {@link LocalDate}, dropping the timezone information (i.e.
     *       the date is considered approximative). Note that this is consistent with ISO 19162 requirement that
     *       dates are always in UTC, even if Apache SIS allows some flexibility.</li>
     *   <li>Otherwise if the timezone is not {@code null} and not UTC, then this method returns an {@link OffsetDateTime}.</li>
     *   <li>Otherwise this method returns a {@link LocalDateTime} in the given timezone.</li>
     * </ul>
     *
     * @param  date  the date to convert, or {@code null}.
     * @param  zone  the timezone of the temporal object to obtain, or {@code null} for UTC.
     * @return the temporal object for the given date, or {@code null} if the given argument was null.
>>>>>>> 069dfc94
     */
    public static final int MILLISECONDS_PER_DAY = 24*60*60*1000;

    /**
     * Converts the given temporal object into a date.
     *
     * @param  temporal  the temporal object to convert, or {@code null}.
     * @return the legacy date for the given temporal object, or {@code null} if the argument was null.
     * @throws DateTimeException if a value for the field cannot be obtained.
     * @throws ArithmeticException if the number of milliseconds is too large.
     */
    public static Date toDate(final Temporal temporal) {
        if (temporal == null) {
            return null;
        }
        return new Date(temporal.millis);
    }

    /**
     * {@code true} if the user has invoked {@link #applyPattern(String)} or {@link #applyLocalizedPattern(String)}.
     */
    private boolean isUserSpecifiedPattern;

    /**
     * Creates a new format for a default locale in the UTC timezone.
     */
    public StandardDateFormat() {
        this(Locale.CANADA);        // Canada locale symbols are close to the ISO ones.
    }

    /**
     * Creates a new format for the given locale in the UTC timezone.
     *
     * @param locale  the locale of the format to create.
     */
    public StandardDateFormat(final Locale locale) {
        this(locale, TimeZone.getTimeZone(UTC));
    }

    /**
     * Creates a new format for the given locale.
     *
     * @param locale  the locale of the format to create.
     * @param zone    the timezone.
     */
    public StandardDateFormat(final Locale locale, final TimeZone zone) {
        super(PATTERN, locale);
        calendar = new ISOCalendar(locale, zone);
    }

    /**
     * Sets a user-specified pattern.
     *
     * @param pattern the user-specified pattern.
     */
    @Override
    public void applyPattern(final String pattern) {
        super.applyPattern(pattern);
        isUserSpecifiedPattern = true;
    }

    /**
     * Sets a user-specified pattern.
     *
     * @param pattern the user-specified pattern.
     */
    @Override
    public void applyLocalizedPattern(final String pattern) {
        super.applyLocalizedPattern(pattern);
        isUserSpecifiedPattern = true;
    }

    /**
     * Formats the given date. If hours, minutes, seconds and milliseconds are zero and the timezone is UTC,
     * then this method omits the clock part (unless the user has overridden the pattern).
     *
     * @param  date        the date to format.
     * @param  toAppendTo  where to format the date.
     * @param  pos         ignored.
     * @return the given buffer, for method calls chaining.
     */
    @Override
    public StringBuffer format(final Date date, final StringBuffer toAppendTo, final FieldPosition pos) {
        if (!isUserSpecifiedPattern && (date.getTime() % MILLISECONDS_PER_DAY) == 0 && UTC.equals(getTimeZone().getID())) {
            try {
                super.applyPattern(SHORT_PATTERN);
                return super.format(date, toAppendTo, pos);
            } finally {
                super.applyPattern(PATTERN);
            }
        }
        return super.format(date, toAppendTo, pos);
    }

    /**
     * Parses the given text starting at the given position.
     *
     * @param  text      the text to parse.
     * @param  position  position where to start the parsing.
     * @return the date, or {@code null} if we failed to parse it.
     */
    @Override
    public Date parse(final String text, final ParsePosition position) {
        if (isUserSpecifiedPattern) {
            return super.parse(text, position);
        }
        final int fromIndex = position.getIndex();
        final String modified = dateToISO(text, fromIndex, false);
        position.setIndex(0);
        final Date date = super.parse(modified, position);
        position.setIndex     (adjustIndex(text, modified, fromIndex, position.getIndex()));
        position.setErrorIndex(adjustIndex(text, modified, fromIndex, position.getErrorIndex()));
        return date;
    }

    /**
     * Modifies if needed a given input string in order to make it compliant with JDK7 implementation of
     * {@code SimpleDateFormat}. That implementation expects the exact same number of fraction digits in
     * the second fields than specified by the {@code "ss.SSS"} part of the pattern. This method adds or
     * removes fraction digits as needed, and adds a {@code "Z"} suffix if the string has no timezone.
     *
     * <p>The string returned by this method starts at {@code fromIndex} and stop after an arbitrary amount
     * of characters (may be more characters than actually needed for parsing the date).</p>
     *
     * @param  text       the text to adapt.
     * @param  fromIndex  index in {@code text} where to start the adaptation.
     * @param  isTime     {@code true} if parsing only a time, or {@code false} if parsing a day and a time.
     * @return the modified input string, with second fraction digits added or removed.
     */
    @SuppressWarnings("fallthrough")
    public static String dateToISO(final CharSequence text, int fromIndex, boolean isTime) {
        if (text == null) {
            return null;
        }
        final StringBuilder modified = new StringBuilder(30);
        /*
         * Copy characters from the given text to the buffer as long as it seems to be part of a date.
         * We do not perform a strict check, so we may copy more characters than needed; it will be the
         * DateFormat' job to tell to the caller where the date ends.
         */
        int numDigits = 0;
        int missingTimeFields = 2;
        boolean isFraction = false;
        boolean isTimeZone = false;
copy:   while (fromIndex < text.length()) {
            char c = text.charAt(fromIndex++);
            if (c >= '0' && c <= '9') {
                if (++numDigits > NUM_FRACTION_DIGITS && isFraction) {
                    continue;       // Ignore extraneous fraction digits.
                }
            } else {
                switch (c) {
                    default: {
                        break copy;
                    }
                    case 'T': {
                        if (isTime) break copy;
                        isTime = true;
                        break;
                    }
                    case ':': {
                        if (!isTime | isFraction) break copy;
                        missingTimeFields--;
                        break;
                    }
                    case '.': {
                        if (!isTime | isFraction | isTimeZone) break copy;
                        isFraction = true;
                        break;
                    }
                    case '-': {
                        if (!isTime) break;      // Separator between year-month-day: nothing to do.
                        // Otherwise timezone offset: same work than for the '+' case (fallthrough).
                    }
                    case '+':
                    case 'Z': {
                        if (!isTime | isTimeZone) break copy;
                        if (!isFraction) {
                            while (--missingTimeFields >= 0) {
                                modified.append(":00");
                            }
                            modified.append('.');
                            numDigits = 0;
                        }
                        while (numDigits < NUM_FRACTION_DIGITS) {
                            modified.append('0');
                            numDigits++;
                        }
                        isFraction = false;
                        isTimeZone = true;
                        break;
                    }
                }
                if (numDigits == 1) {
                    modified.insert(modified.length() - 1, '0');
                }
                numDigits = 0;
            }
            modified.append(c);
        }
        /*
         * Check for missing time fields and time zone. For example if the given date is
         * "2005-09-22T00:00", then this method will completes it as "2005-09-22T00:00:00".
         * In addition, a 'Z' suffix will be appended if needed.
         */
        if (numDigits == 1) {
            modified.insert(modified.length() - 1, '0');
        }
        if (!isTimeZone) {
            if (!isTime) {
                modified.append("T00");
            }
            if (!isFraction) {
                while (--missingTimeFields >= 0) {
                    modified.append(":00");
                }
                modified.append('.');
                numDigits = 0;
            }
            while (numDigits < NUM_FRACTION_DIGITS) {
                modified.append('0');
                numDigits++;
            }
            modified.append('Z');
        }
        return modified.toString();
    }

    /**
     * Maps an index in the modified string to the index in the original string.
     *
     * @param  text      the original text specified by the user.
     * @param  modified  the modified text that has been parsed.
     * @param  offset    index of the first {@code text} character copied in {@code modified}.
     * @param  index     the index in the modified string.
     * @return the corresponding index in the original text.
     */
    static int adjustIndex(final String text, final String modified, int offset, final int index) {
        if (index < 0) {
            return index;
        }
        if (!text.isEmpty()) {
            for (int i=0; i<index; i++) {
                if (modified.charAt(i) == text.charAt(offset)) {
                    if (++offset >= text.length()) break;
                }
            }
        }
        return offset;
    }
}<|MERGE_RESOLUTION|>--- conflicted
+++ resolved
@@ -96,35 +96,17 @@
     public static final String PATTERN = SHORT_PATTERN + "'T'" + TIME_PATTERN;
 
     /**
-<<<<<<< HEAD
+     * Number of nanoseconds in one millisecond.
+     */
+    public static final long NANOS_PER_MILLISECOND = 1000000;
+
+    /**
+     * Number of nanoseconds in one second.
+     */
+    public static final long NANOS_PER_SECOND = 1000000000;
+
+    /**
      * The length of a day in number of milliseconds.
-=======
-     * Number of nanoseconds in one millisecond.
-     */
-    public static final long NANOS_PER_MILLISECOND = 1000000;
-
-    /**
-     * Number of nanoseconds in one second.
-     */
-    public static final long NANOS_PER_SECOND = 1000000000;
-
-    /**
-     * Converts the given legacy {@code Date} object into a {@code java.time} implementation in given timezone.
-     * The method performs the following choice:
-     *
-     * <ul>
-     *   <li>If the given date has zero values in hours, minutes, seconds and milliseconds fields in UTC timezone,
-     *       then the returned implementation will be a {@link LocalDate}, dropping the timezone information (i.e.
-     *       the date is considered approximative). Note that this is consistent with ISO 19162 requirement that
-     *       dates are always in UTC, even if Apache SIS allows some flexibility.</li>
-     *   <li>Otherwise if the timezone is not {@code null} and not UTC, then this method returns an {@link OffsetDateTime}.</li>
-     *   <li>Otherwise this method returns a {@link LocalDateTime} in the given timezone.</li>
-     * </ul>
-     *
-     * @param  date  the date to convert, or {@code null}.
-     * @param  zone  the timezone of the temporal object to obtain, or {@code null} for UTC.
-     * @return the temporal object for the given date, or {@code null} if the given argument was null.
->>>>>>> 069dfc94
      */
     public static final int MILLISECONDS_PER_DAY = 24*60*60*1000;
 
