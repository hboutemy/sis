--- conflicted
+++ resolved
@@ -17,27 +17,6 @@
 package org.apache.sis.storage.landsat;
 
 import java.util.regex.Matcher;
-<<<<<<< HEAD
-=======
-import java.io.BufferedReader;
-import java.io.IOException;
-import java.io.InputStreamReader;
-import org.apache.sis.internal.storage.AbstractResource;
-import org.opengis.metadata.Metadata;
-import org.opengis.metadata.acquisition.Context;
-import org.opengis.metadata.acquisition.OperationType;
-import org.opengis.metadata.citation.DateType;
-import org.opengis.metadata.content.CoverageContentType;
-import org.opengis.metadata.content.TransferFunctionType;
-import org.opengis.metadata.identification.Progress;
-import org.opengis.metadata.identification.TopicCategory;
-import org.opengis.metadata.extent.TemporalExtent;
-import org.opengis.metadata.maintenance.ScopeCode;
-import org.opengis.metadata.spatial.DimensionNameType;
-import org.opengis.util.FactoryException;
-import org.opengis.test.dataset.ContentVerifier;
-import org.apache.sis.storage.DataStoreException;
->>>>>>> 171730ab
 import org.apache.sis.test.TestCase;
 import org.junit.Test;
 
@@ -64,199 +43,4 @@
         assertTrue("matches", m.find());
         assertEquals("end", 22, m.end());
     }
-<<<<<<< HEAD
-=======
-
-    /**
-     * Tests {@link MetadataReader#read(BufferedReader)}.
-     *
-     * <p><b>Note for maintainer:</b> if the result of this test changes, consider updating
-     * <a href="./doc-files/MetadataMapping.html">./doc-files/MetadataMapping.html</a> accordingly.</p>
-     *
-     * @throws IOException if an error occurred while reading the test file.
-     * @throws DataStoreException if a property value can not be parsed as a number or a date.
-     * @throws FactoryException if an error occurred while creating the Coordinate Reference System.
-     */
-    @Test
-    public void testRead() throws IOException, DataStoreException, FactoryException {
-        final Metadata actual;
-        try (BufferedReader in = new BufferedReader(new InputStreamReader(
-                MetadataReaderTest.class.getResourceAsStream("LandsatTest.txt"), "UTF-8")))
-        {
-            final MetadataReader reader = new MetadataReader(null, "LandsatTest.txt", new AbstractResource(null));
-            reader.read(in);
-            actual = reader.getMetadata();
-        }
-        final ContentVerifier verifier = new ContentVerifier();
-        verifier.addPropertyToIgnore(Metadata.class, "metadataStandard");           // Because hard-coded in SIS.
-        verifier.addPropertyToIgnore(Metadata.class, "referenceSystemInfo");        // Very verbose and depends on EPSG connection.
-        verifier.addPropertyToIgnore(TemporalExtent.class, "extent");               // Because currently time-zone sensitive.
-        verifier.addMetadataToVerify(actual);
-        verifier.addExpectedValues(
-            "defaultLocale+otherLocale[0]",                                                          "en",
-            "metadataIdentifier.code",                                                               "LandsatTest",
-            "metadataScope[0].resourceScope",                                                        ScopeCode.COVERAGE,
-            "dateInfo[0].date",                                                                      date("2016-06-27 16:48:12"),
-            "dateInfo[0].dateType",                                                                  DateType.CREATION,
-            "identificationInfo[0].topicCategory[0]",                                                TopicCategory.GEOSCIENTIFIC_INFORMATION,
-            "identificationInfo[0].citation.date[0].date",                                           date("2016-06-27 16:48:12"),
-            "identificationInfo[0].citation.date[0].dateType",                                       DateType.CREATION,
-            "identificationInfo[0].citation.title",                                                  "LandsatTest",
-            "identificationInfo[0].credit[0]",                                                       "Derived from U.S. Geological Survey data",
-            "identificationInfo[0].resourceFormat[0].formatSpecificationCitation.title",             "GeoTIFF Coverage Encoding Profile",
-            "identificationInfo[0].resourceFormat[0].formatSpecificationCitation.alternateTitle[0]", "GeoTIFF",
-            "identificationInfo[0].extent[0].geographicElement[0].extentTypeCode",                   true,
-            "identificationInfo[0].extent[0].geographicElement[0].westBoundLongitude",               108.34,
-            "identificationInfo[0].extent[0].geographicElement[0].eastBoundLongitude",               110.44,
-            "identificationInfo[0].extent[0].geographicElement[0].southBoundLatitude",                10.50,
-            "identificationInfo[0].extent[0].geographicElement[0].northBoundLatitude",                12.62,
-            "identificationInfo[0].spatialResolution[0].distance",                                    15.0,
-            "identificationInfo[0].spatialResolution[1].distance",                                    30.0,
-
-            "acquisitionInformation[0].platform[0].identifier.code",               "Pseudo LANDSAT",
-            "acquisitionInformation[0].platform[0].instrument[0].identifier.code", "Pseudo TIRS",
-            "acquisitionInformation[0].acquisitionRequirement[0].identifier.code", "Software unit tests",
-            "acquisitionInformation[0].operation[0].significantEvent[0].context",  Context.ACQUISITION,
-            "acquisitionInformation[0].operation[0].significantEvent[0].time",     date("2016-06-26 03:02:01.090"),
-            "acquisitionInformation[0].operation[0].status",                       Progress.COMPLETED,
-            "acquisitionInformation[0].operation[0].type",                         OperationType.REAL,
-
-            "contentInfo[0].processingLevelCode.authority.title",          "Landsat",
-            "contentInfo[0].processingLevelCode.codeSpace",                "Landsat",
-            "contentInfo[0].processingLevelCode.code",                     "Pseudo LT1",
-
-            "contentInfo[0].attributeGroup[0].attribute[0].description",   "Coastal Aerosol",
-            "contentInfo[0].attributeGroup[0].attribute[1].description",   "Blue",
-            "contentInfo[0].attributeGroup[0].attribute[2].description",   "Green",
-            "contentInfo[0].attributeGroup[0].attribute[3].description",   "Red",
-            "contentInfo[0].attributeGroup[0].attribute[4].description",   "Near-Infrared",
-            "contentInfo[0].attributeGroup[0].attribute[5].description",   "Short Wavelength Infrared (SWIR) 1",
-            "contentInfo[0].attributeGroup[0].attribute[6].description",   "Short Wavelength Infrared (SWIR) 2",
-            "contentInfo[0].attributeGroup[0].attribute[7].description",   "Cirrus",
-            "contentInfo[0].attributeGroup[1].attribute[0].description",   "Panchromatic",
-            "contentInfo[0].attributeGroup[2].attribute[0].description",   "Thermal Infrared Sensor (TIRS) 1",
-            "contentInfo[0].attributeGroup[2].attribute[1].description",   "Thermal Infrared Sensor (TIRS) 2",
-
-            "contentInfo[0].attributeGroup[0].attribute[0].minValue",      1.0,
-            "contentInfo[0].attributeGroup[0].attribute[1].minValue",      1.0,
-            "contentInfo[0].attributeGroup[0].attribute[2].minValue",      1.0,
-            "contentInfo[0].attributeGroup[0].attribute[3].minValue",      1.0,
-            "contentInfo[0].attributeGroup[0].attribute[4].minValue",      1.0,
-            "contentInfo[0].attributeGroup[0].attribute[5].minValue",      1.0,
-            "contentInfo[0].attributeGroup[0].attribute[6].minValue",      1.0,
-            "contentInfo[0].attributeGroup[0].attribute[7].minValue",      1.0,
-            "contentInfo[0].attributeGroup[1].attribute[0].minValue",      1.0,
-            "contentInfo[0].attributeGroup[2].attribute[0].minValue",      1.0,
-            "contentInfo[0].attributeGroup[2].attribute[1].minValue",      1.0,
-
-            "contentInfo[0].attributeGroup[0].attribute[0].maxValue",      65535.0,
-            "contentInfo[0].attributeGroup[0].attribute[1].maxValue",      65535.0,
-            "contentInfo[0].attributeGroup[0].attribute[2].maxValue",      65535.0,
-            "contentInfo[0].attributeGroup[0].attribute[3].maxValue",      65535.0,
-            "contentInfo[0].attributeGroup[0].attribute[4].maxValue",      65535.0,
-            "contentInfo[0].attributeGroup[0].attribute[5].maxValue",      65535.0,
-            "contentInfo[0].attributeGroup[0].attribute[6].maxValue",      65535.0,
-            "contentInfo[0].attributeGroup[0].attribute[7].maxValue",      65535.0,
-            "contentInfo[0].attributeGroup[1].attribute[0].maxValue",      65535.0,
-            "contentInfo[0].attributeGroup[2].attribute[0].maxValue",      65535.0,
-            "contentInfo[0].attributeGroup[2].attribute[1].maxValue",      65535.0,
-
-            "contentInfo[0].attributeGroup[0].attribute[0].peakResponse",    433.0,
-            "contentInfo[0].attributeGroup[0].attribute[1].peakResponse",    482.0,
-            "contentInfo[0].attributeGroup[0].attribute[2].peakResponse",    562.0,
-            "contentInfo[0].attributeGroup[0].attribute[3].peakResponse",    655.0,
-            "contentInfo[0].attributeGroup[0].attribute[4].peakResponse",    865.0,
-            "contentInfo[0].attributeGroup[0].attribute[5].peakResponse",   1610.0,
-            "contentInfo[0].attributeGroup[0].attribute[6].peakResponse",   2200.0,
-            "contentInfo[0].attributeGroup[0].attribute[7].peakResponse",   1375.0,
-            "contentInfo[0].attributeGroup[1].attribute[0].peakResponse",    590.0,
-            "contentInfo[0].attributeGroup[2].attribute[0].peakResponse",  10800.0,
-            "contentInfo[0].attributeGroup[2].attribute[1].peakResponse",  12000.0,
-
-            "contentInfo[0].attributeGroup[0].attribute[0].transferFunctionType",  TransferFunctionType.LINEAR,
-            "contentInfo[0].attributeGroup[0].attribute[1].transferFunctionType",  TransferFunctionType.LINEAR,
-            "contentInfo[0].attributeGroup[0].attribute[2].transferFunctionType",  TransferFunctionType.LINEAR,
-            "contentInfo[0].attributeGroup[0].attribute[3].transferFunctionType",  TransferFunctionType.LINEAR,
-            "contentInfo[0].attributeGroup[0].attribute[4].transferFunctionType",  TransferFunctionType.LINEAR,
-            "contentInfo[0].attributeGroup[0].attribute[5].transferFunctionType",  TransferFunctionType.LINEAR,
-            "contentInfo[0].attributeGroup[0].attribute[6].transferFunctionType",  TransferFunctionType.LINEAR,
-            "contentInfo[0].attributeGroup[0].attribute[7].transferFunctionType",  TransferFunctionType.LINEAR,
-            "contentInfo[0].attributeGroup[1].attribute[0].transferFunctionType",  TransferFunctionType.LINEAR,
-            "contentInfo[0].attributeGroup[2].attribute[0].transferFunctionType",  TransferFunctionType.LINEAR,
-            "contentInfo[0].attributeGroup[2].attribute[1].transferFunctionType",  TransferFunctionType.LINEAR,
-
-            "contentInfo[0].attributeGroup[0].attribute[0].scaleFactor",  2.0E-5,
-            "contentInfo[0].attributeGroup[0].attribute[1].scaleFactor",  2.0E-5,
-            "contentInfo[0].attributeGroup[0].attribute[2].scaleFactor",  2.0E-5,
-            "contentInfo[0].attributeGroup[0].attribute[3].scaleFactor",  2.0E-5,
-            "contentInfo[0].attributeGroup[0].attribute[4].scaleFactor",  2.0E-5,
-            "contentInfo[0].attributeGroup[0].attribute[5].scaleFactor",  2.0E-5,
-            "contentInfo[0].attributeGroup[0].attribute[6].scaleFactor",  2.0E-5,
-            "contentInfo[0].attributeGroup[0].attribute[7].scaleFactor",  2.0E-5,
-            "contentInfo[0].attributeGroup[1].attribute[0].scaleFactor",  2.0E-5,
-            "contentInfo[0].attributeGroup[2].attribute[0].scaleFactor",  0.000334,
-            "contentInfo[0].attributeGroup[2].attribute[1].scaleFactor",  0.000334,
-
-            "contentInfo[0].attributeGroup[0].attribute[0].offset",      -0.1,
-            "contentInfo[0].attributeGroup[0].attribute[1].offset",      -0.1,
-            "contentInfo[0].attributeGroup[0].attribute[2].offset",      -0.1,
-            "contentInfo[0].attributeGroup[0].attribute[3].offset",      -0.1,
-            "contentInfo[0].attributeGroup[0].attribute[4].offset",      -0.1,
-            "contentInfo[0].attributeGroup[0].attribute[5].offset",      -0.1,
-            "contentInfo[0].attributeGroup[0].attribute[6].offset",      -0.1,
-            "contentInfo[0].attributeGroup[0].attribute[7].offset",      -0.1,
-            "contentInfo[0].attributeGroup[1].attribute[0].offset",      -0.1,
-            "contentInfo[0].attributeGroup[2].attribute[0].offset",       0.1,
-            "contentInfo[0].attributeGroup[2].attribute[1].offset",       0.1,
-
-            "contentInfo[0].attributeGroup[0].attribute[0].units", "",
-            "contentInfo[0].attributeGroup[0].attribute[1].units", "",
-            "contentInfo[0].attributeGroup[0].attribute[2].units", "",
-            "contentInfo[0].attributeGroup[0].attribute[3].units", "",
-            "contentInfo[0].attributeGroup[0].attribute[4].units", "",
-            "contentInfo[0].attributeGroup[0].attribute[5].units", "",
-            "contentInfo[0].attributeGroup[0].attribute[6].units", "",
-            "contentInfo[0].attributeGroup[0].attribute[7].units", "",
-            "contentInfo[0].attributeGroup[1].attribute[0].units", "",
-
-            "contentInfo[0].attributeGroup[0].attribute[0].boundUnits",   "nm",
-            "contentInfo[0].attributeGroup[0].attribute[1].boundUnits",   "nm",
-            "contentInfo[0].attributeGroup[0].attribute[2].boundUnits",   "nm",
-            "contentInfo[0].attributeGroup[0].attribute[3].boundUnits",   "nm",
-            "contentInfo[0].attributeGroup[0].attribute[4].boundUnits",   "nm",
-            "contentInfo[0].attributeGroup[0].attribute[5].boundUnits",   "nm",
-            "contentInfo[0].attributeGroup[0].attribute[6].boundUnits",   "nm",
-            "contentInfo[0].attributeGroup[0].attribute[7].boundUnits",   "nm",
-            "contentInfo[0].attributeGroup[1].attribute[0].boundUnits",   "nm",
-            "contentInfo[0].attributeGroup[2].attribute[0].boundUnits",   "nm",
-            "contentInfo[0].attributeGroup[2].attribute[1].boundUnits",   "nm",
-
-            "contentInfo[0].attributeGroup[0].contentType[0]", CoverageContentType.PHYSICAL_MEASUREMENT,
-            "contentInfo[0].attributeGroup[1].contentType[0]", CoverageContentType.PHYSICAL_MEASUREMENT,
-            "contentInfo[0].attributeGroup[2].contentType[0]", CoverageContentType.PHYSICAL_MEASUREMENT,
-
-            "contentInfo[0].cloudCoverPercentage",         8.3,
-            "contentInfo[0].illuminationAzimuthAngle",   116.9,
-            "contentInfo[0].illuminationElevationAngle",  58.8,
-
-            "spatialRepresentationInfo[0].numberOfDimensions",                       2,
-            "spatialRepresentationInfo[1].numberOfDimensions",                       2,
-            "spatialRepresentationInfo[0].axisDimensionProperties[0].dimensionName", DimensionNameType.SAMPLE,
-            "spatialRepresentationInfo[1].axisDimensionProperties[0].dimensionName", DimensionNameType.SAMPLE,
-            "spatialRepresentationInfo[0].axisDimensionProperties[1].dimensionName", DimensionNameType.LINE,
-            "spatialRepresentationInfo[1].axisDimensionProperties[1].dimensionName", DimensionNameType.LINE,
-            "spatialRepresentationInfo[0].axisDimensionProperties[0].dimensionSize", 7600,
-            "spatialRepresentationInfo[0].axisDimensionProperties[1].dimensionSize", 7800,
-            "spatialRepresentationInfo[1].axisDimensionProperties[0].dimensionSize", 15000,
-            "spatialRepresentationInfo[1].axisDimensionProperties[1].dimensionSize", 15500,
-            "spatialRepresentationInfo[0].transformationParameterAvailability",      false,
-            "spatialRepresentationInfo[1].transformationParameterAvailability",      false,
-            "spatialRepresentationInfo[0].checkPointAvailability",                   false,
-            "spatialRepresentationInfo[1].checkPointAvailability",                   false,
-
-            "resourceLineage[0].source[0].description", "Pseudo GLS");
-
-        verifier.assertMetadataEquals();
-    }
->>>>>>> 171730ab
 }