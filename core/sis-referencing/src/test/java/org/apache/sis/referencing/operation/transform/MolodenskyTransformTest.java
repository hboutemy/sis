--- conflicted
+++ resolved
@@ -73,68 +73,6 @@
     }
 
     /**
-<<<<<<< HEAD
-=======
-     * Compares the Molodensky (non-abridged) transform with a geocentric translation.
-     * Molodensky is an approximation of geocentric translation, so we test here how good this approximation is.
-     * If {@link TestCase#VERBOSE} is {@code true}, then this method will print error statistics.
-     *
-     * @throws FactoryException if an error occurred while creating a transform step.
-     * @throws TransformException if a transformation failed.
-     * @throws IOException should never happen.
-     *
-     * @see #compareWithGeocentricTranslation()
-     */
-    @SuppressWarnings("fallthrough")
-    private void compareWithGeocentricTranslation(
-            final Ellipsoid source, final Ellipsoid target,
-            final double tX,   final double tY,   final double tZ,
-            final double xmin, final double ymin, final double zmin,
-            final double xmax, final double ymax, final double zmax)
-            throws FactoryException, TransformException, IOException
-    {
-        final MathTransform reference;
-        final MathTransformFactory factory = DefaultMathTransformFactory.provider();
-        transform = MolodenskyTransform.createGeodeticTransformation(factory, source, true, target, true, tX, tY, tZ, false);
-        reference = GeocentricTranslationTest.createDatumShiftForGeographic3D(factory, source, target, tX, tY, tZ);
-        final float[] srcPts = verifyInDomain(
-                new double[] {xmin, ymin, zmin},
-                new double[] {xmax, ymax, zmax},
-                new int[]    {  10,   10,   10},
-                TestUtilities.createRandomNumberGenerator(103627524044558476L));
-        /*
-         * Transform the same input coordinates using Molodensky transform (actual) and using the reference
-         * implementation (expected). If we were asked to print statistics, compute them before to test the
-         * values since the statistics may be a useful information in case of problem.
-         */
-        final double[] actual   = new double[srcPts.length];
-        final double[] expected = new double[srcPts.length];
-        transform.transform(srcPts, 0, actual,   0, srcPts.length / 3);
-        reference.transform(srcPts, 0, expected, 0, srcPts.length / 3);
-        if (TestCase.VERBOSE) {
-            final Statistics[] stats = {
-                new Statistics("|Δλ| (~cm)"),
-                new Statistics("|Δφ| (~cm)"),
-                new Statistics("|Δh| (cm)")
-            };
-            for (int i=0; i<srcPts.length; i++) {
-                double Δ = actual[i] - expected[i];
-                final int j = i % stats.length;
-                switch (j) {
-                    case 0: Δ *= cos(toRadians(expected[i+1]));     // Fall through
-                    case 1: Δ *= 60 * NAUTICAL_MILE; break;         // Approximate conversion to metres
-                }
-                Δ *= 100;   // Conversion to centimetres.
-                stats[j].accept(abs(Δ));
-            }
-            StatisticsFormat.getInstance().format(stats, TestCase.out);
-        }
-        assertCoordinatesEqual("Comparison of Molodensky and geocentric translation", 3,
-                expected, 0, actual, 0, expected.length / 3, CalculationType.DIRECT_TRANSFORM);
-    }
-
-    /**
->>>>>>> 4afa8fd5
      * Creates a Molodensky transform for a datum shift from WGS84 to ED50.
      * Tolerance thresholds are also initialized.
      *
