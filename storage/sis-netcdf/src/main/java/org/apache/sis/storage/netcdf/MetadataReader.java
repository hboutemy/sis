/*
 * Licensed to the Apache Software Foundation (ASF) under one or more
 * contributor license agreements.  See the NOTICE file distributed with
 * this work for additional information regarding copyright ownership.
 * The ASF licenses this file to You under the Apache License, Version 2.0
 * (the "License"); you may not use this file except in compliance with
 * the License.  You may obtain a copy of the License at
 *
 *     http://www.apache.org/licenses/LICENSE-2.0
 *
 * Unless required by applicable law or agreed to in writing, software
 * distributed under the License is distributed on an "AS IS" BASIS,
 * WITHOUT WARRANTIES OR CONDITIONS OF ANY KIND, either express or implied.
 * See the License for the specific language governing permissions and
 * limitations under the License.
 */
package org.apache.sis.storage.netcdf;

import java.net.URI;
import java.net.URISyntaxException;
import java.util.Date;
import java.util.List;
import java.util.Set;
import java.util.LinkedHashSet;
import java.util.Map;
import java.util.HashMap;
import java.util.Arrays;
import java.util.Collection;
import java.util.Iterator;
import java.io.IOException;
import javax.measure.unit.Unit;
import javax.measure.unit.SI;
import javax.measure.unit.NonSI;
import javax.measure.converter.UnitConverter;
import javax.measure.converter.ConversionException;

import org.opengis.util.NameFactory;
import org.opengis.util.InternationalString;
import org.opengis.metadata.Metadata;
import org.opengis.metadata.Identifier;
import org.opengis.metadata.spatial.*;
import org.opengis.metadata.content.*;
import org.opengis.metadata.citation.*;
import org.opengis.metadata.identification.*;
import org.opengis.metadata.extent.Extent;
import org.opengis.metadata.maintenance.ScopeCode;
import org.opengis.metadata.constraint.Restriction;
import org.opengis.referencing.crs.VerticalCRS;

import org.opengis.util.CodeList;
import org.apache.sis.util.iso.Types;
import org.apache.sis.util.iso.SimpleInternationalString;
import org.apache.sis.metadata.iso.DefaultMetadata;
import org.apache.sis.metadata.iso.DefaultMetadataScope;
import org.apache.sis.metadata.iso.DefaultIdentifier;
import org.apache.sis.metadata.iso.extent.*;
import org.apache.sis.metadata.iso.spatial.*;
import org.apache.sis.metadata.iso.content.*;
import org.apache.sis.metadata.iso.citation.*;
import org.apache.sis.metadata.iso.distribution.*;
import org.apache.sis.metadata.iso.identification.*;
import org.apache.sis.metadata.iso.lineage.DefaultLineage;
import org.apache.sis.metadata.iso.quality.DefaultDataQuality;
import org.apache.sis.metadata.iso.constraint.DefaultLegalConstraints;
import org.apache.sis.internal.netcdf.Axis;
import org.apache.sis.internal.netcdf.Decoder;
import org.apache.sis.internal.netcdf.Variable;
import org.apache.sis.internal.netcdf.GridGeometry;
import org.apache.sis.internal.system.DefaultFactories;
import org.apache.sis.internal.metadata.Standards;
import org.apache.sis.util.resources.Errors;

// The following dependency is used only for static final String constants.
// Consequently the compiled class files should not have this dependency.
import ucar.nc2.constants.CF;

import static java.util.Collections.singleton;
import static org.apache.sis.storage.netcdf.AttributeNames.*;


/**
 * Mapping from NetCDF metadata to ISO 19115-2 metadata. The {@link String} constants declared in
 * the {@linkplain AttributeNames parent class} are the name of attributes examined by this class.
 * The current implementation searches the attribute values in the following places, in that order:
 *
 * <ol>
 *   <li>{@code "NCISOMetadata"} group</li>
 *   <li>{@code "CFMetadata"} group</li>
 *   <li>Global attributes</li>
 *   <li>{@code "THREDDSMetadata"} group</li>
 * </ol>
 *
 * The {@code "CFMetadata"} group has precedence over the global attributes because the
 * {@linkplain #LONGITUDE longitude} and {@linkplain #LATITUDE latitude} resolutions are
 * often more accurate in that group.
 *
 * {@section Known limitations}
 * <ul>
 *   <li>{@code "degrees_west"} and {@code "degrees_south"} units not correctly handled.</li>
 *   <li>Units of measurement not yet declared in the {@link Band} elements.</li>
 *   <li>{@link #FLAG_VALUES} and {@link #FLAG_MASKS} not yet included in the
 *       {@link RangeElementDescription} elements.</li>
 *   <li>Services (WMS, WCS, OPeNDAP, THREDDS) <i>etc.</i>) and transfer options not yet declared.</li>
 * </ul>
 *
 * @author  Martin Desruisseaux (Geomatys)
 * @since   0.3 (derived from geotk-3.20)
 * @version 0.5
 * @module
 */
final class MetadataReader {
    /**
     * Names of groups where to search for metadata, in precedence order.
     * The {@code null} value stands for global attributes.
     *
     * <p>REMINDER: if modified, update class javadoc too.</p>
     */
    private static final String[] SEARCH_PATH = {"NCISOMetadata", "CFMetadata", null, "THREDDSMetadata"};

    /**
     * Names of global attributes identifying services.
     */
    private static final String[] SERVICES = {"wms_service", "wcs_service"};

    /**
     * The string to use as a keyword separator. This separator is used for parsing the
     * {@value org.apache.sis.metadata.netcdf.AttributeNames#KEYWORDS} attribute value.
     * This is a regular expression.
     */
    private static final String KEYWORD_SEPARATOR = ",";

    /**
     * The vertical coordinate reference system to be given to the object created by {@link #createExtent()}.
     *
     * @todo Should be set to {@link org.apache.sis.referencing.crs.DefaultVerticalCRS#GEOIDAL_HEIGHT}
     *       after we ported the {@code sis-referencing} module.
     */
    private static final VerticalCRS VERTICAL_CRS = null;

    /**
     * The source of NetCDF attributes from which to infer ISO metadata.
     * This source is set at construction time.
     *
     * <p>This {@code MetadataReader} class does <strong>not</strong> close this source.
     * Closing this source after usage is the user responsibility.</p>
     */
    private final Decoder decoder;

    /**
     * The actual search path, as a subset of {@link #SEARCH_PATH} with only the name of the groups
     * which have been found in the NeCDF file.
     */
    private final String[] searchPath;

    /**
     * The name factory, created when first needed.
     */
    private transient NameFactory nameFactory;

    /**
     * The contact, used at metadata creation time for avoiding to construct identical objects
     * more than once.
     *
     * <p>The point of contact is stored in the two following places. The semantic of those two
     * contacts is not strictly identical, but the distinction is not used in NetCDF file:</p>
     *
     * <ul>
     *   <li>{@link DefaultMetadata#getContacts()}</li>
     *   <li>{@link DefaultDataIdentification#getPointOfContacts()}</li>
     * </ul>
     *
     * An object very similar is used as the creator. The point of contact and the creator
     * are often identical except for their role attribute.
     */
    private transient Responsibility pointOfContact;

    /**
     * Creates a new <cite>NetCDF to ISO</cite> mapper for the given source.
     *
     * @param  decoder The source of NetCDF attributes.
     * @throws IOException If an I/O operation was necessary but failed.
     */
    MetadataReader(final Decoder decoder) throws IOException {
        this.decoder = decoder;
        decoder.setSearchPath(SEARCH_PATH);
        searchPath = decoder.getSearchPath();
    }

    /**
     * Invoked when a non-fatal exception occurred while reading metadata.
     * This method will send a record to the registered listeners if any,
     * or will log the record otherwise.
     */
    private void warning(final Exception e) {
        decoder.listeners.warning(null, e);
    }

    /**
     * Reads the attribute value for the given name, then trims the leading and trailing spaces.
     * If the value is null, empty or contains only spaces, then this method returns {@code null}.
     */
    private String stringValue(final String name) throws IOException {
        String value = decoder.stringValue(name);
        if (value != null) {
            value = value.trim();
            if (value.isEmpty()) {
                value = null;
            }
        }
        return value;
    }

    /**
     * Returns the given string as an {@code InternationalString} if non-null, or {@code null} otherwise.
     * This method does not trim leading or trailing spaces, since this is often already done by the caller.
     */
    private static InternationalString toInternationalString(final String value) {
        return (value != null) ? new SimpleInternationalString(value) : null;
    }

    /**
     * Returns the enumeration constant for the given name, or {@code null} if the given name is not recognized.
     * In the later case, this method emits a warning.
     */
    private <T extends Enum<T>> T forEnumName(final Class<T> enumType, final String name) {
        final T code = Types.forEnumName(enumType, name);
        if (code == null && name != null) {
            decoder.listeners.warning(Errors.format(Errors.Keys.UnknownEnumValue_2, enumType, name), null);
        }
        return code;
    }

    /**
     * Returns the code value for the given name, or {@code null} if the given name is not recognized.
     * In the later case, this method emits a warning.
     */
    private <T extends CodeList<T>> T forCodeName(final Class<T> codeType, final String name) {
        final T code = Types.forCodeName(codeType, name, false);
        if (code == null && name != null) {
            /*
             * CodeLists are not enums, but using the error message for enums is not completly wrong since
             * if we did not allowed CodeList to create new elements, then we are using it like an enum.
             */
            decoder.listeners.warning(Errors.format(Errors.Keys.UnknownEnumValue_2, codeType, name), null);
        }
        return code;
    }

    /**
     * Returns the first element of the given collection.
     */
    private static <T> T first(final Collection<T> collection) {
        final Iterator<T> it = collection.iterator();
        return it.hasNext() ? it.next() : null;
    }

    /**
     * Adds the given element in the given collection if the element is not already present in the collection.
     * We define this method because the metadata API uses collections while the SIS implementation uses lists.
     * The lists are usually very short (typically 0 or 1 element), so the call to {@link List#contains(Object)}
     * should be cheap.
     */
    private static <T> void addIfAbsent(final Collection<T> collection, final T element) {
        if (!collection.contains(element)) {
            collection.add(element);
        }
    }

    /**
     * Adds the given element in the given collection if the element is non-null.
     * If the element is non-null and the collection is null, a new collection is
     * created. The given collection, or the new collection if it has been created,
     * is returned.
     */
    private static <T> Set<T> addIfNonNull(Set<T> collection, final T element) {
        if (element != null) {
            if (collection == null) {
                collection = new LinkedHashSet<T>(4);
            }
            collection.add(element);
        }
        return collection;
    }

    /**
     * Returns {@code true} if the given NetCDF attribute is either null or equals to the
     * string value of the given metadata value.
     *
     * @param metadata  The value stored in the metadata object.
     * @param attribute The value parsed from the NetCDF file.
     */
    private static boolean canShare(final CharSequence metadata, final String attribute) {
        return (attribute == null) || (metadata != null && metadata.toString().equals(attribute));
    }

    /**
     * Returns {@code true} if the given NetCDF attribute is either null or equals to one
     * of the values in the given collection.
     *
     * @param metadata  The value stored in the metadata object.
     * @param attribute The value parsed from the NetCDF file.
     */
    private static boolean canShare(final Collection<String> metadata, final String attribute) {
        return (attribute == null) || metadata.contains(attribute);
    }

    /**
     * Returns {@code true} if the given URL is null, or if the given resource contains that URL.
     *
     * @param resource  The value stored in the metadata object.
     * @param url       The value parsed from the NetCDF file.
     */
    private static boolean canShare(final OnlineResource resource, final String url) {
        return (url == null) || (resource != null && canShare(resource.getLinkage().toString(), url));
    }

    /**
     * Returns {@code true} if the given email is null, or if the given address contains that email.
     *
     * @param address  The value stored in the metadata object.
     * @param email    The value parsed from the NetCDF file.
     */
    private static boolean canShare(final Address address, final String email) {
        return (email == null) || (address != null && canShare(address.getElectronicMailAddresses(), email));
    }

    /**
     * Creates an {@code OnlineResource} element if the given URL is not null. Since ISO 19115
     * declares the URL as a mandatory attribute, this method will ignore all other attributes
     * if the given URL is null.
     *
     * @param  url The URL (mandatory - if {@code null}, no resource will be created).
     * @return The online resource, or {@code null} if the URL was null.
     */
    private OnlineResource createOnlineResource(final String url) {
        if (url != null) try {
            final DefaultOnlineResource resource = new DefaultOnlineResource(new URI(url));
            resource.setProtocol("http");
            resource.setApplicationProfile("web browser");
            resource.setFunction(OnLineFunction.INFORMATION);
            return resource;
        } catch (URISyntaxException e) {
            warning(e);
        }
        return null;
    }

    /**
     * Creates an {@code Address} element if at least one of the given attributes is non-null.
     */
    private static Address createAddress(final String email) {
        if (email != null) {
            final DefaultAddress address = new DefaultAddress();
            address.setElectronicMailAddresses(singleton(email));
            return address;
        }
        return null;
    }

    /**
     * Creates a {@code Contact} element if at least one of the given attributes is non-null.
     */
    private static Contact createContact(final Address address, final OnlineResource url) {
        if (address != null || url != null) {
            final DefaultContact contact = new DefaultContact();
            if (address != null) contact.setAddresses(singleton(address));
            if (url     != null) contact.setOnlineResources(singleton(url));
            return contact;
        }
        return null;
    }

    /**
     * Creates a {@code Responsibility} element if at least one of the name, email or URL attributes is defined.
     * For more consistent results, the caller should restrict the {@linkplain Decoder#setSearchPath search path}
     * to a single group before invoking this method.
     *
     * <p>Implementation note: this method tries to reuse the existing {@link #pointOfContact} instance,
     * or part of it, if it is suitable.</p>
     *
     * @param  keys The group of attribute names to use for fetching the values.
     * @param  isPointOfContact {@code true} for forcing the role to {@link Role#POINT_OF_CONTACT}.
     * @return The responsible party, or {@code null} if none.
     * @throws IOException If an I/O operation was necessary but failed.
     *
     * @see AttributeNames#CREATOR
     * @see AttributeNames#CONTRIBUTOR
     * @see AttributeNames#PUBLISHER
     */
    private Responsibility createResponsibleParty(final Responsible keys, final boolean isPointOfContact)
            throws IOException
    {
        final String individualName   = stringValue(keys.NAME);
        final String organisationName = stringValue(keys.INSTITUTION);
        final String email            = stringValue(keys.EMAIL);
        final String url              = stringValue(keys.URL);
        if (individualName == null && organisationName == null && email == null && url == null) {
            return null;
        }
        Role role = forCodeName(Role.class, stringValue(keys.ROLE));
        if (role == null) {
            role = isPointOfContact ? Role.POINT_OF_CONTACT : keys.DEFAULT_ROLE;
        }
        /*
         * Verify if we can share the existing 'pointOfContact' instance. This is often the case in practice.
         * If we can not share the whole existing instance, we usually can share parts of it like the address.
         */
        Responsibility responsibility = pointOfContact;
        Contact        contact        = null;
        Address        address        = null;
        OnlineResource resource       = null;
        if (responsibility != null) {
            final Party party = first(responsibility.getParties());
            if (party != null) {
                contact = first(party.getContactInfo());
                if (contact != null) {
                    address  = first(contact.getAddresses());
                    resource = first(contact.getOnlineResources());
                }
                if (!canShare(resource, url)) {
                    resource       = null;
                    contact        = null; // Clear the parents all the way up to the root.
                    responsibility = null;
                }
                if (!canShare(address, email)) {
                    address        = null;
                    contact        = null; // Clear the parents all the way up to the root.
                    responsibility = null;
                }
                if (responsibility != null) {
                    if (party instanceof Organisation) {
                        // Individual (if any) is considered an organisation member. See comment in next block.
                        if (!canShare(party.getName(), organisationName) ||
                            !canShare(first(((Organisation) party).getIndividual()).getName(), individualName))
                        {
                            responsibility = null;
                        }
                    } else if (!canShare(party.getName(), individualName)) {
                        responsibility = null;
                    }
                }
            }
        }
        /*
         * If we can not share the exiting instance, we have to build a new one. If there is both
         * an individual and organisation name, then the individual is considered a member of the
         * organisation. This structure shall be kept consistent with the check in the above block.
         */
        if (responsibility == null) {
            if (contact == null) {
                if (address  == null) address  = createAddress(email);
                if (resource == null) resource = createOnlineResource(url);
                contact = createContact(address, resource);
            }
            if (individualName != null || organisationName != null || contact != null) { // Do not test role.
                AbstractParty party = null;
                if (individualName   != null) party = new DefaultIndividual(individualName, null, null);
                if (organisationName != null) party = new DefaultOrganisation(organisationName, null, (Individual) party, null);
                if (party            == null) party = new AbstractParty(); // We don't know if this is an individual or an organisation.
                if (contact          != null) party.setContactInfo(singleton(contact));
                responsibility = new DefaultResponsibility(role, null, party);
            }
        }
        return responsibility;
    }

    /**
     * Creates a {@code Citation} element if at least one of the required attributes is non-null.
     * This method will reuse the {@link #pointOfContact} field, if non-null and suitable.
     *
     * @param  identifier The citation {@code <gmd:identifier>} attribute.
     * @throws IOException If an I/O operation was necessary but failed.
     */
    private Citation createCitation(final Identifier identifier) throws IOException {
        String title = stringValue(TITLE);
        if (title == null) {
            title = stringValue("full_name"); // THREDDS attribute documented in TITLE javadoc.
            if (title == null) {
                title = stringValue("name"); // THREDDS attribute documented in TITLE javadoc.
                if (title == null) {
                    title = decoder.getTitle();
                }
            }
        }
        final Date   creation   = decoder.dateValue(DATE_CREATED);
        final Date   modified   = decoder.dateValue(DATE_MODIFIED);
        final Date   issued     = decoder.dateValue(DATE_ISSUED);
        final String references =       stringValue(REFERENCES);
        final DefaultCitation citation = new DefaultCitation(title);
        if (identifier != null) {
            citation.setIdentifiers(singleton(identifier));
        }
        if (creation != null) citation.setDates(singleton(new DefaultCitationDate(creation, DateType.CREATION)));
        if (modified != null) citation.getDates()  .add  (new DefaultCitationDate(modified, DateType.REVISION));
        if (issued   != null) citation.getDates()  .add  (new DefaultCitationDate(issued,   DateType.PUBLICATION));
        if (pointOfContact != null) {
            // Same responsible party than the contact, except for the role.
            final DefaultResponsibility np = new DefaultResponsibility(pointOfContact);
            np.setRole(Role.ORIGINATOR);
            citation.setCitedResponsibleParties(singleton(np));
        }
        for (final String path : searchPath) {
            decoder.setSearchPath(path);
            final Responsibility contributor = createResponsibleParty(CONTRIBUTOR, false);
            if (contributor != null && contributor != pointOfContact) {
                addIfAbsent(citation.getCitedResponsibleParties(), contributor);
            }
        }
        decoder.setSearchPath(searchPath);
        if (references != null) {
            citation.setOtherCitationDetails(singleton(new SimpleInternationalString(references)));
        }
        return citation.isEmpty() ? null : citation;
    }

    /**
     * Creates a {@code DataIdentification} element if at least one of the required attributes is non-null.
     * This method will reuse the {@link #pointOfContact} value, if non-null and suitable.
     *
     * @param  identifier The citation {@code <gmd:identifier>} attribute.
     * @param  publisher  The publisher names, built by the caller in an opportunist way.
     * @throws IOException If an I/O operation was necessary but failed.
     */
    private DataIdentification createIdentificationInfo(final Identifier identifier,
            final Set<InternationalString> publisher) throws IOException
    {
        DefaultDataIdentification identification = null;
        Set<InternationalString>  project        = null;
        DefaultLegalConstraints   constraints    = null;
        boolean hasExtent = false;
        for (final String path : searchPath) {
            decoder.setSearchPath(path);
            final Keywords standard = createKeywords(KeywordType.THEME, true);
            final Keywords keywords = createKeywords(KeywordType.THEME, false);
            final String   topic    = stringValue(TOPIC_CATEGORY);
            final String   type     = stringValue(DATA_TYPE);
            final String   credits  = stringValue(ACKNOWLEDGMENT);
            final String   license  = stringValue(LICENSE);
            final String   access   = stringValue(ACCESS_CONSTRAINT);
            final Extent   extent   = hasExtent ? null : createExtent();
            if (standard!=null || keywords!=null || topic != null || type!=null || credits!=null || license!=null || access!= null || extent!=null) {
                if (identification == null) {
                    identification = new DefaultDataIdentification();
                }
                if (topic    != null) addIfAbsent(identification.getTopicCategories(), forEnumName(TopicCategory.class, topic));
                if (type     != null) addIfAbsent(identification.getSpatialRepresentationTypes(), forCodeName(SpatialRepresentationType.class, type));
                if (standard != null) addIfAbsent(identification.getDescriptiveKeywords(), standard);
                if (keywords != null) addIfAbsent(identification.getDescriptiveKeywords(), keywords);
                if (credits  != null) addIfAbsent(identification.getCredits(), new SimpleInternationalString(credits));
                if (license  != null) addIfAbsent(identification.getResourceConstraints(), constraints = new DefaultLegalConstraints(license));
                if (access   != null) {
                    for (String keyword : access.split(KEYWORD_SEPARATOR)) {
                        keyword = keyword.trim();
                        if (!keyword.isEmpty()) {
                            if (constraints == null) {
                                identification.getResourceConstraints().add(constraints = new DefaultLegalConstraints());
                            }
                            addIfAbsent(constraints.getAccessConstraints(), forCodeName(Restriction.class, keyword));
                        }
                    }
                }
                if (extent != null) {
                    // Takes only ONE extent, because a NetCDF file may declare many time the same
                    // extent with different precision. The groups are ordered in such a way that
                    // the first extent should be the most accurate one.
                    identification.setExtents(singleton(extent));
                    hasExtent = true;
                }
            }
            project = addIfNonNull(project, toInternationalString(stringValue(PROJECT)));
        }
        decoder.setSearchPath(searchPath);
        final Citation citation = createCitation(identifier);
        final String   summary  = stringValue(SUMMARY);
        final String   purpose  = stringValue(PURPOSE);
        if (identification == null) {
            if (citation==null && summary==null && purpose==null && project==null && publisher==null && pointOfContact==null) {
                return null;
            }
            identification = new DefaultDataIdentification();
        }
        identification.setCitation(citation);
        identification.setAbstract(toInternationalString(summary));
        identification.setPurpose (toInternationalString(purpose));
        if (pointOfContact != null) {
            identification.setPointOfContacts(singleton(pointOfContact));
        }
        addKeywords(identification, project,   KeywordType.PROJECT);
        addKeywords(identification, publisher, KeywordType.DATACENTRE);
        identification.setSupplementalInformation(toInternationalString(stringValue(COMMENT)));
        return identification;
    }

    /**
     * Adds the given keywords to the given identification info if the given set is non-null.
     */
    private void addKeywords(final DefaultDataIdentification addTo,
            final Set<InternationalString> words, final KeywordType type)
    {
        if (words != null) {
            final DefaultKeywords keywords = new DefaultKeywords();
            keywords.setKeywords(words);
            keywords.setType(type);
            addTo.getDescriptiveKeywords().add(keywords);
        }
    }

    /**
     * Returns the keywords if at least one required attribute is found, or {@code null} otherwise.
     * For more consistent results, the caller should restrict the {@linkplain Decoder#setSearchPath
     * search path} to a single group before invoking this method.
     *
     * @throws IOException If an I/O operation was necessary but failed.
     */
    private Keywords createKeywords(final KeywordType type, final boolean standard) throws IOException {
        final String list = stringValue(standard ? STANDARD_NAME : KEYWORDS);
        DefaultKeywords keywords = null;
        if (list != null) {
            final Set<InternationalString> words = new LinkedHashSet<InternationalString>();
            for (String keyword : list.split(KEYWORD_SEPARATOR)) {
                keyword = keyword.trim();
                if (!keyword.isEmpty()) {
                    words.add(new SimpleInternationalString(keyword));
                }
            }
            if (!words.isEmpty()) {
                keywords = new DefaultKeywords();
                keywords.setKeywords(words);
                keywords.setType(type);
                final String vocabulary = stringValue(standard ? STANDARD_NAME_VOCABULARY : VOCABULARY);
                if (vocabulary != null) {
                    keywords.setThesaurusName(new DefaultCitation(vocabulary));
                }
            }
        }
        return keywords;
    }

    /**
     * Creates a {@code <gmd:spatialRepresentationInfo>} element from the given grid geometries.
     *
     * @param  cs The grid geometry (related to the NetCDF coordinate system).
     * @return The grid spatial representation info.
     * @throws IOException If an I/O operation was necessary but failed.
     */
    private GridSpatialRepresentation createSpatialRepresentationInfo(final GridGeometry cs) throws IOException {
        final DefaultGridSpatialRepresentation grid = new DefaultGridSpatialRepresentation();
        grid.setNumberOfDimensions(cs.getTargetDimensions());
        final Axis[] axes = cs.getAxes();
        for (int i=axes.length; --i>=0;) {
            final Axis axis = axes[i];
            if (axis.sourceDimensions.length != 0) {
                final DefaultDimension dimension = new DefaultDimension();
                dimension.setDimensionSize(axis.sourceSizes[0]);
                final AttributeNames.Dimension attributeNames = axis.attributeNames;
                if (attributeNames != null) {
                    dimension.setDimensionName(attributeNames.DEFAULT_NAME_TYPE);
                    final Number value = decoder.numericValue(attributeNames.RESOLUTION);
                    if (value != null) {
                        dimension.setResolution((value instanceof Double) ? (Double) value : value.doubleValue());
                    }
                }
                grid.getAxisDimensionProperties().add(dimension);
            }
        }
        grid.setCellGeometry(CellGeometry.AREA);
        return grid;
    }

    /**
     * Returns the extent declared in the given group, or {@code null} if none. For more consistent results,
     * the caller should restrict the {@linkplain Decoder#setSearchPath search path} to a single group before
     * invoking this method.
     */
    private Extent createExtent() throws IOException {
        DefaultExtent extent = null;
        final Number xmin = decoder.numericValue(LONGITUDE.MINIMUM);
        final Number xmax = decoder.numericValue(LONGITUDE.MAXIMUM);
        final Number ymin = decoder.numericValue(LATITUDE .MINIMUM);
        final Number ymax = decoder.numericValue(LATITUDE .MAXIMUM);
        final Number zmin = decoder.numericValue(VERTICAL .MINIMUM);
        final Number zmax = decoder.numericValue(VERTICAL .MAXIMUM);
        /*
         * If at least one geographic ordinates above is available, add a GeographicBoundingBox.
         */
        if (xmin != null || xmax != null || ymin != null || ymax != null) {
            final UnitConverter xConv = getConverterTo(decoder.unitValue(LONGITUDE.UNITS), NonSI.DEGREE_ANGLE);
            final UnitConverter yConv = getConverterTo(decoder.unitValue(LATITUDE .UNITS), NonSI.DEGREE_ANGLE);
            extent = new DefaultExtent(null, new DefaultGeographicBoundingBox(
                    valueOf(xmin, xConv), valueOf(xmax, xConv),
                    valueOf(ymin, yConv), valueOf(ymax, yConv)), null, null);
        }
        /*
         * If at least one vertical ordinates above is available, add a VerticalExtent.
         */
        if (zmin != null || zmax != null) {
            final UnitConverter c = getConverterTo(decoder.unitValue(VERTICAL.UNITS), SI.METRE);
            double min = valueOf(zmin, c);
            double max = valueOf(zmax, c);
            if (CF.POSITIVE_DOWN.equals(stringValue(VERTICAL.POSITIVE))) {
                final double tmp = min;
                min = -max;
                max = -tmp;
            }
            if (extent == null) {
                extent = new DefaultExtent();
            }
            extent.setVerticalElements(singleton(new DefaultVerticalExtent(min, max, VERTICAL_CRS)));
        }
        /*
         * Get the start and end times as Date objects if available, or as numeric values otherwise.
         * In the later case, the unit symbol tells how to convert to Date objects.
         */
        Date startTime = decoder.dateValue(TIME.MINIMUM);
        Date endTime   = decoder.dateValue(TIME.MAXIMUM);
        if (startTime == null && endTime == null) {
            final Number tmin = decoder.numericValue(TIME.MINIMUM);
            final Number tmax = decoder.numericValue(TIME.MAXIMUM);
            if (tmin != null || tmax != null) {
                final String symbol = stringValue(TIME.UNITS);
                if (symbol != null) {
                    final Date[] dates = decoder.numberToDate(symbol, tmin, tmax);
                    startTime = dates[0];
                    endTime   = dates[1];
                }
            }
        }
        /*
         * If at least one time values above is available, add a temporal extent.
         * This operation requires the the sis-temporal module. If not available,
         * we will report a warning and leave the temporal extent missing.
         */
        if (startTime != null || endTime != null) try {
            final DefaultTemporalExtent t = new DefaultTemporalExtent();
            t.setBounds(startTime, endTime);
            if (extent == null) {
                extent = new DefaultExtent();
            }
            extent.setTemporalElements(singleton(t));
        } catch (UnsupportedOperationException e) {
            warning(e);
        }
        /*
         * Add the geographic identifier, if present.
         */
        final String identifier = stringValue(GEOGRAPHIC_IDENTIFIER);
        if (identifier != null) {
            if (extent == null) {
                extent = new DefaultExtent();
            }
            extent.setGeographicElements(singleton(new DefaultGeographicDescription(null, identifier)));
        }
        return extent;
    }

    /**
     * Returns the converter from the given source unit (which may be {@code null}) to the
     * given target unit, or {@code null} if none or incompatible.
     */
    private UnitConverter getConverterTo(final Unit<?> source, final Unit<?> target) {
        if (source != null) try {
            return source.getConverterToAny(target);
        } catch (ConversionException e) {
            warning(e);
        }
        return null;
    }

    /**
     * Returns the values of the given number if non-null, or NaN if null. If the given
     * converter is non-null, it is applied.
     */
    private static double valueOf(final Number value, final UnitConverter converter) {
        double n = Double.NaN;
        if (value != null) {
            n = value.doubleValue();
            if (converter != null) {
                n = converter.convert(n);
            }
        }
        return n;
    }

    /**
     * Creates a {@code <gmd:contentInfo>} elements from all applicable NetCDF attributes.
     *
     * @return The content information.
     * @throws IOException If an I/O operation was necessary but failed.
     */
    private Collection<DefaultCoverageDescription> createContentInfo() throws IOException {
<<<<<<< HEAD
        final Map<List<String>, DefaultCoverageDescription> contents =
                new HashMap<List<String>, DefaultCoverageDescription>(4);
        final String processingLevel = decoder.stringValue(PROCESSING_LEVEL);
=======
        final Map<List<String>, DefaultCoverageDescription> contents = new HashMap<>(4);
        final String processingLevel = stringValue(PROCESSING_LEVEL);
>>>>>>> 3cfc4715
        for (final Variable variable : decoder.getVariables()) {
            if (!variable.isCoverage(2)) {
                continue;
            }
            DefaultAttributeGroup group = null;
            /*
             * Instantiate a CoverageDescription for each distinct set of NetCDF dimensions
             * (e.g. longitude,latitude,time). This separation is based on the fact that a
             * coverage has only one domain for every range of values.
             */
            final List<String> dimensions = Arrays.asList(variable.getGridDimensionNames());
            DefaultCoverageDescription content = contents.get(dimensions);
            if (content == null) {
                /*
                 * If there is some NetCDF attributes that can be stored only in the ImageDescription
                 * subclass, instantiate that subclass. Otherwise instantiate the more generic class.
                 */
                if (processingLevel != null) {
                    content = new DefaultImageDescription();
                    ((DefaultImageDescription) content).setProcessingLevelCode(new DefaultIdentifier(processingLevel));
                } else {
                    content = new DefaultCoverageDescription();
                }
                contents.put(dimensions, content);
            } else {
                group = (DefaultAttributeGroup) first(content.getAttributeGroups());
            }
            if (group == null) {
                group = new DefaultAttributeGroup();
                content.setAttributeGroups(singleton(group));
            }
            group.getAttributes().add(createSampleDimension(variable));
            final Object[] names    = variable.getAttributeValues(FLAG_NAMES,    false);
            final Object[] meanings = variable.getAttributeValues(FLAG_MEANINGS, false);
            final Object[] masks    = variable.getAttributeValues(FLAG_MASKS,    true);
            final Object[] values   = variable.getAttributeValues(FLAG_VALUES,   true);
            final int length = Math.max(masks.length, Math.max(values.length, Math.max(names.length, meanings.length)));
            for (int i=0; i<length; i++) {
                final RangeElementDescription element = createRangeElementDescription(variable,
                        (i < names   .length) ? (String) names   [i] : null,
                        (i < meanings.length) ? (String) meanings[i] : null,
                        (i < masks   .length) ? (Number) masks   [i] : null,
                        (i < values  .length) ? (Number) values  [i] : null);
                if (element != null) {
                    content.getRangeElementDescriptions().add(element);
                }
            }
        }
        return contents.values();
    }

    /**
     * Creates a {@code <gmd:dimension>} element from the given variable.
     *
     * @param  variable The NetCDF variable.
     * @return The sample dimension information.
     * @throws IOException If an I/O operation was necessary but failed.
     */
    private Band createSampleDimension(final Variable variable) throws IOException {
        final DefaultBand band = new DefaultBand();
        String name = variable.getName();
        if (name != null && !(name = name.trim()).isEmpty()) {
            if (nameFactory == null) {
                nameFactory = DefaultFactories.NAMES; // Real dependency injection to be used in a future version.
            }
            band.setSequenceIdentifier(nameFactory.createMemberName(null, name,
                    nameFactory.createTypeName(null, variable.getDataTypeName())));
        }
        String description = variable.getDescription();
        if (description != null && !(description = description.trim()).isEmpty() && !description.equals(name)) {
            band.setDescription(new SimpleInternationalString(description));
        }
//TODO: Can't store the units, because the Band interface restricts it to length.
//      We need the SampleDimension interface proposed in ISO 19115 revision draft.
//      band.setUnits(Units.valueOf(variable.getUnitsString()));
        return band;
    }

    /**
     * Creates a {@code <gmd:rangeElementDescription>} elements from the given information.
     *
     * <p><b>Note:</b> ISO 19115 range elements are approximatively equivalent to
     * {@link org.apache.sis.coverage.Category} in the {@code sis-coverage} module.</p>
     *
     * @param  variable The NetCDF variable.
     * @param  name     One of the elements in the {@link AttributeNames#FLAG_NAMES} attribute, or {@code null}.
     * @param  meaning  One of the elements in the {@link AttributeNames#FLAG_MEANINGS} attribute or {@code null}.
     * @param  mask     One of the elements in the {@link AttributeNames#FLAG_MASKS} attribute or {@code null}.
     * @param  value    One of the elements in the {@link AttributeNames#FLAG_VALUES} attribute or {@code null}.
     * @return The sample dimension information or {@code null} if none.
     * @throws IOException If an I/O operation was necessary but failed.
     */
    private RangeElementDescription createRangeElementDescription(final Variable variable,
            final String name, final String meaning, final Number mask, final Number value) throws IOException
    {
        if (name != null && meaning != null) {
            final DefaultRangeElementDescription element = new DefaultRangeElementDescription();
            element.setName(new SimpleInternationalString(name));
            element.setDefinition(new SimpleInternationalString(meaning));
            // TODO: create a record from values (and possibly from the masks).
            //       if (pixel & mask == value) then we have that range element.
            return element;
        }
        return null;
    }

    /**
     * Returns a globally unique identifier for the current NetCDF {@linkplain #decoder}.
     * The default implementation builds the identifier from the following attributes:
     *
     * <ul>
     *   <li>{@value #NAMING_AUTHORITY} used as the {@linkplain Identifier#getAuthority() authority}.</li>
     *   <li>{@value #IDENTIFIER}, or {@link ucar.nc2.NetcdfFile#getId()} if no identifier attribute was found.</li>
     * </ul>
     *
     * @return The globally unique identifier, or {@code null} if none.
     * @throws IOException If an I/O operation was necessary but failed.
     */
    private Identifier getFileIdentifier() throws IOException {
        String identifier = stringValue(IDENTIFIER);
        if (identifier == null) {
            identifier = decoder.getId();
            if (identifier == null) {
                return null;
            }
        }
        final String namespace = stringValue(NAMING_AUTHORITY);
        return new DefaultIdentifier((namespace != null) ? new DefaultCitation(namespace) : null, identifier);
    }

    /**
     * Creates an ISO {@code Metadata} object from the information found in the NetCDF file.
     *
     * @return The ISO metadata object.
     * @throws IOException If an I/O operation was necessary but failed.
     */
    public Metadata read() throws IOException {
        final DefaultMetadata metadata = new DefaultMetadata();
        metadata.setMetadataStandards(singleton(Standards.ISO_19115_2));
        final Identifier identifier = getFileIdentifier();
        metadata.setMetadataIdentifier(identifier);
        final Date creation = decoder.dateValue(METADATA_CREATION);
        if (creation != null) {
            metadata.setDates(singleton(new DefaultCitationDate(creation, DateType.CREATION)));
        }
        metadata.setMetadataScopes(singleton(new DefaultMetadataScope(ScopeCode.DATASET, null)));
        for (final String service : SERVICES) {
            final String name = stringValue(service);
            if (name != null) {
                addIfAbsent(metadata.getMetadataScopes(), new DefaultMetadataScope(ScopeCode.SERVICE, name));
            }
        }
        /*
         * Add the responsible party which is declared in global attributes, or in
         * the THREDDS attributes if no information was found in global attributes.
         */
        for (final String path : searchPath) {
            decoder.setSearchPath(path);
            final Responsibility party = createResponsibleParty(CREATOR, true);
            if (party != null && party != pointOfContact) {
                addIfAbsent(metadata.getContacts(), party);
                if (pointOfContact == null) {
                    pointOfContact = party;
                }
            }
        }
        /*
         * Add the publisher AFTER the creator, because this method may
         * reuse the 'creator' field (if non-null and if applicable).
         */
        Set<InternationalString> publisher = null;
        DefaultDistribution distribution   = null;
        for (final String path : searchPath) {
            decoder.setSearchPath(path);
            final Responsibility r = createResponsibleParty(PUBLISHER, false);
            if (r != null) {
                if (distribution == null) {
                    distribution = new DefaultDistribution();
                    metadata.setDistributionInfo(singleton(distribution));
                }
                final DefaultDistributor distributor = new DefaultDistributor(r);
                // TODO: There is some transfert option, etc. that we could set there.
                // See UnidataDD2MI.xsl for options for OPeNDAP, THREDDS, etc.
                addIfAbsent(distribution.getDistributors(), distributor);
                for (final Party party : r.getParties()) {
                    publisher = addIfNonNull(publisher, party.getName());
                }
            }
            // Also add history.
            final String history = stringValue(HISTORY);
            if (history != null) {
                final DefaultDataQuality quality = new DefaultDataQuality();
                final DefaultLineage lineage = new DefaultLineage();
                lineage.setStatement(new SimpleInternationalString(history));
                quality.setLineage(lineage);
                addIfAbsent(metadata.getDataQualityInfo(), quality);
            }
        }
        /*
         * Add the identification info AFTER the responsible parties (both creator and publisher),
         * because this method will reuse the 'creator' and 'publisher' information (if non-null).
         */
        final DataIdentification identification = createIdentificationInfo(identifier, publisher);
        if (identification != null) {
            metadata.setIdentificationInfo(singleton(identification));
        }
        metadata.setContentInfo(createContentInfo());
        /*
         * Add the dimension information, if any. This metadata node
         * is built from the NetCDF CoordinateSystem objects.
         */
        for (final GridGeometry cs : decoder.getGridGeometries()) {
            if (cs.getSourceDimensions() >= Variable.MIN_DIMENSION && cs.getTargetDimensions() >= Variable.MIN_DIMENSION) {
                metadata.getSpatialRepresentationInfo().add(createSpatialRepresentationInfo(cs));
            }
        }
        return metadata;
    }
}<|MERGE_RESOLUTION|>--- conflicted
+++ resolved
@@ -788,14 +788,9 @@
      * @throws IOException If an I/O operation was necessary but failed.
      */
     private Collection<DefaultCoverageDescription> createContentInfo() throws IOException {
-<<<<<<< HEAD
         final Map<List<String>, DefaultCoverageDescription> contents =
                 new HashMap<List<String>, DefaultCoverageDescription>(4);
-        final String processingLevel = decoder.stringValue(PROCESSING_LEVEL);
-=======
-        final Map<List<String>, DefaultCoverageDescription> contents = new HashMap<>(4);
         final String processingLevel = stringValue(PROCESSING_LEVEL);
->>>>>>> 3cfc4715
         for (final Variable variable : decoder.getVariables()) {
             if (!variable.isCoverage(2)) {
                 continue;
