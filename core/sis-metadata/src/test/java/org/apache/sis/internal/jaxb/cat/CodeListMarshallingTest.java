/*
 * Licensed to the Apache Software Foundation (ASF) under one or more
 * contributor license agreements.  See the NOTICE file distributed with
 * this work for additional information regarding copyright ownership.
 * The ASF licenses this file to You under the Apache License, Version 2.0
 * (the "License"); you may not use this file except in compliance with
 * the License.  You may obtain a copy of the License at
 *
 *     http://www.apache.org/licenses/LICENSE-2.0
 *
 * Unless required by applicable law or agreed to in writing, software
 * distributed under the License is distributed on an "AS IS" BASIS,
 * WITHOUT WARRANTIES OR CONDITIONS OF ANY KIND, either express or implied.
 * See the License for the specific language governing permissions and
 * limitations under the License.
 */
package org.apache.sis.internal.jaxb.cat;

import java.util.Arrays;
import java.util.Locale;
import java.util.Collections;
import javax.xml.bind.Marshaller;
import javax.xml.bind.JAXBException;
import org.opengis.metadata.citation.Role;
import org.opengis.metadata.citation.DateType;
import org.opengis.metadata.citation.CitationDate;
import org.opengis.metadata.citation.ResponsibleParty;
import org.opengis.metadata.citation.PresentationForm;
import org.apache.sis.metadata.iso.citation.DefaultCitation;
import org.apache.sis.internal.jaxb.LegacyNamespaces;
import org.apache.sis.internal.jaxb.Schemas;
import org.apache.sis.xml.XML;
import org.apache.sis.xml.Namespaces;
import org.apache.sis.xml.MarshallerPool;
import org.apache.sis.test.DependsOnMethod;
import org.apache.sis.test.XMLTestCase;
import org.junit.Test;

import static org.apache.sis.test.MetadataAssert.*;


/**
 * Tests the XML marshaling of {@code CodeList}.
 *
 * @author  Martin Desruisseaux (Geomatys)
 * @author  Guilhem Legal (Geomatys)
 * @version 1.0
 *
 * @see <a href="http://jira.geotoolkit.org/browse/GEOTK-121">GEOTK-121</a>
 *
 * @since 0.3
 * @module
 */
public final strictfp class CodeListMarshallingTest extends XMLTestCase {
    /**
     * Returns a XML string to use for testing purpose.
     * Note that responsible party exists only in legacy ISO 19115:2003 model.
     *
     * @param baseURL  the base URL of XML schemas.
     */
    private static String getResponsiblePartyXML(final String baseURL) {
        return "<gmd:CI_ResponsibleParty xmlns:gmd=\"" + LegacyNamespaces.GMD + "\">\n" +
               "  <gmd:role>\n" +
               "    <gmd:CI_RoleCode codeList=\"" + baseURL + Schemas.CODELISTS_PATH_LEGACY + "#CI_RoleCode\"" +
                    " codeListValue=\"principalInvestigator\">" + "Principal investigator</gmd:CI_RoleCode>\n" +
               "  </gmd:role>\n" +
               "</gmd:CI_ResponsibleParty>";
    }

    /**
     * Returns a XML string to use for testing purpose.
     *
     * @param  language  three-letter ISO code.
     * @param  dateType  date type code list in the language identified by {@code language}.
     * @param  legacy    {@code true} for ISO 19139:2007 format, {@code false} for ISO 19115-3 format.
     */
    private static String getCitationXML(final String language, final String dateType, final boolean legacy) {
        final Object[] args = new Object[] {
            "cit",                          // Prefix
            Namespaces.CIT,                 // Namespace
            Schemas.METADATA_ROOT,          // Base URL of code list path
            Schemas.CODELISTS_PATH,         // Relative code list path in base URL
            language, dateType
        };
        if (legacy) {
            args[0] = "gmd";                              // Prefix
            args[1] = LegacyNamespaces.GMD;               // Namespace
            args[2] = Schemas.METADATA_ROOT_LEGACY;       // Base URL of code list path
            args[3] = Schemas.CODELISTS_PATH_LEGACY;      // Relative code list path in base URL
        }
        return String.format(
                "<%1$s:CI_Date xmlns:%1$s=\"%2$s\">\n" +
                "  <%1$s:dateType>\n" +
                "    <%1$s:CI_DateTypeCode codeList=\"%3$s%4$s#CI_DateTypeCode\"" +
                     " codeListValue=\"creation\" codeSpace=\"%5$s\">%6$s</%1$s:CI_DateTypeCode>\n" +
                "  </%1$s:dateType>\n" +
                "</%1$s:CI_Date>", args);
    }

    /**
     * Tests marshaling using the default URL.
     *
     * @throws JAXBException if an error occurred while marshaling the XML.
     */
    @Test
    public void testDefaultURL() throws JAXBException {
        final String expected = getResponsiblePartyXML(Schemas.METADATA_ROOT_LEGACY);
<<<<<<< HEAD
        final ResponsibleParty rp = (ResponsibleParty) XML.unmarshal(expected);
=======
        final Responsibility rp = unmarshal(Responsibility.class, expected);
>>>>>>> dfdd364c
        assertEquals(Role.PRINCIPAL_INVESTIGATOR, rp.getRole());
        /*
         * Use the convenience method in order to avoid the effort of creating
         * our own MarshallerPool.
         */
        final String actual = marshal(rp, VERSION_2007);
        assertXmlEquals(expected, actual, "xmlns:*");
    }

    /**
     * Tests marshaling using the ISO URL.
     *
     * @throws JAXBException if an error occurred while marshaling the XML.
     */
    @Test
    public void testISO_URL() throws JAXBException {
        final String expected = getResponsiblePartyXML("http://standards.iso.org/ittf/PubliclyAvailableStandards/ISO_19139_Schemas/");
<<<<<<< HEAD
        final ResponsibleParty rp = (ResponsibleParty) XML.unmarshal(expected);
=======
        final Responsibility rp = unmarshal(Responsibility.class, expected);
>>>>>>> dfdd364c
        assertEquals(Role.PRINCIPAL_INVESTIGATOR, rp.getRole());

        final MarshallerPool pool = getMarshallerPool();
        final Marshaller marshaller = pool.acquireMarshaller();
        marshaller.setProperty(XML.METADATA_VERSION, VERSION_2007);
        marshaller.setProperty(XML.SCHEMAS, Collections.singletonMap("gmd",
                "http://standards.iso.org/ittf/PubliclyAvailableStandards/ISO_19139_Schemas"));     // Intentionally omit trailing '/'.
        final String actual = marshal(marshaller, rp);
        pool.recycle(marshaller);
        assertXmlEquals(expected, actual, "xmlns:*");
    }

    /**
     * Tests a code list localization.
     *
     * @throws JAXBException if an error occurred while marshaling the XML.
     */
    @Test
    public void testLocalization() throws JAXBException {
        testLocalization(false);
    }

    /**
     * Tests a code list localization in ISO 19139:2007.
     *
     * @throws JAXBException if an error occurred while marshaling the XML.
     *
     * @since 1.0
     */
    @Test
    @DependsOnMethod("testLocalization")
    public void testLocalizationLegacyXML() throws JAXBException {
        testLocalization(true);
    }

    /**
     * Implementation of {@link #testLocalization()} and {@link #testLocalizationLegacyXML()}.
     */
    private void testLocalization(final boolean legacy) throws JAXBException {
        final MarshallerPool pool = getMarshallerPool();
        final Marshaller marshaller = pool.acquireMarshaller();
        if (legacy) {
            marshaller.setProperty(XML.METADATA_VERSION, VERSION_2007);
        }
        /*
         * First, test using the French locale.
         */
        marshaller.setProperty(XML.LOCALE, Locale.FRENCH);
        String expected = getCitationXML("fra", "Création", legacy);
        CitationDate ci = unmarshal(CitationDate.class, expected);
        assertEquals(DateType.CREATION, ci.getDateType());
        String actual = marshal(marshaller, ci);
        assertXmlEquals(expected, actual, "xmlns:*");
        /*
         * Tests again using the English locale.
         */
        marshaller.setProperty(XML.LOCALE, Locale.ENGLISH);
        expected = getCitationXML("eng", "Creation", legacy);
        ci = unmarshal(CitationDate.class, expected);
        assertEquals(DateType.CREATION, ci.getDateType());
        actual = marshal(marshaller, ci);
        assertXmlEquals(expected, actual, "xmlns:*");

        pool.recycle(marshaller);
    }

    /**
     * Tests marshaling of a code list which is not in the list of standard codes.
     *
     * @throws JAXBException if an error occurred while marshaling the XML.
     */
    @Test
    public void testExtraCodes() throws JAXBException {
        final DefaultCitation id = new DefaultCitation();
        id.setPresentationForms(Arrays.asList(
                PresentationForm.valueOf("IMAGE_DIGITAL"),      // Existing code with UML id="imageDigital"
                PresentationForm.valueOf("test")));             // New code

        final String xml = marshal(id);
        /*
         * "IMAGE_DIGITAL" is marshalled as "imageDigital" because is contains a UML id, which is lower-case.
         */
        assertXmlEquals(
                "<cit:CI_Citation xmlns:cit=\"" + Namespaces.CIT + "\">\n" +
                "  <cit:presentationForm>\n" +
                "    <cit:CI_PresentationFormCode codeListValue=\"imageDigital\">Image digital</cit:CI_PresentationFormCode>\n" +
                "  </cit:presentationForm>\n" +
                "  <cit:presentationForm>\n" +
                "    <cit:CI_PresentationFormCode codeListValue=\"test\">Test</cit:CI_PresentationFormCode>\n" +
                "  </cit:presentationForm>\n" +
                "</cit:CI_Citation>\n",
                xml, "xmlns:*", "codeList", "codeSpace");
    }
}<|MERGE_RESOLUTION|>--- conflicted
+++ resolved
@@ -105,11 +105,7 @@
     @Test
     public void testDefaultURL() throws JAXBException {
         final String expected = getResponsiblePartyXML(Schemas.METADATA_ROOT_LEGACY);
-<<<<<<< HEAD
-        final ResponsibleParty rp = (ResponsibleParty) XML.unmarshal(expected);
-=======
-        final Responsibility rp = unmarshal(Responsibility.class, expected);
->>>>>>> dfdd364c
+        final ResponsibleParty rp = unmarshal(ResponsibleParty.class, expected);
         assertEquals(Role.PRINCIPAL_INVESTIGATOR, rp.getRole());
         /*
          * Use the convenience method in order to avoid the effort of creating
@@ -127,11 +123,7 @@
     @Test
     public void testISO_URL() throws JAXBException {
         final String expected = getResponsiblePartyXML("http://standards.iso.org/ittf/PubliclyAvailableStandards/ISO_19139_Schemas/");
-<<<<<<< HEAD
-        final ResponsibleParty rp = (ResponsibleParty) XML.unmarshal(expected);
-=======
-        final Responsibility rp = unmarshal(Responsibility.class, expected);
->>>>>>> dfdd364c
+        final ResponsibleParty rp = unmarshal(ResponsibleParty.class, expected);
         assertEquals(Role.PRINCIPAL_INVESTIGATOR, rp.getRole());
 
         final MarshallerPool pool = getMarshallerPool();
