--- conflicted
+++ resolved
@@ -761,12 +761,8 @@
                     datumName = null;       // Keep ordering based on the name.
                 }
             }
-<<<<<<< HEAD
-            section = JDK8.getOrDefault(SECTION_TITLES, section, section);
-=======
-            section = SECTION_TITLES.getOrDefault(datumName, datumName);
+            section = JDK8.getOrDefault(SECTION_TITLES, datumName, datumName);
             unusedDatumMapping.remove(datumName);
->>>>>>> f1043be8
             /*
              * Get a copy of the name in all lower case.
              */
