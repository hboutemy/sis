/*
 * Licensed to the Apache Software Foundation (ASF) under one or more
 * contributor license agreements.  See the NOTICE file distributed with
 * this work for additional information regarding copyright ownership.
 * The ASF licenses this file to You under the Apache License, Version 2.0
 * (the "License"); you may not use this file except in compliance with
 * the License.  You may obtain a copy of the License at
 *
 *     http://www.apache.org/licenses/LICENSE-2.0
 *
 * Unless required by applicable law or agreed to in writing, software
 * distributed under the License is distributed on an "AS IS" BASIS,
 * WITHOUT WARRANTIES OR CONDITIONS OF ANY KIND, either express or implied.
 * See the License for the specific language governing permissions and
 * limitations under the License.
 */
package org.apache.sis.internal.jaxb.metadata.replace;

import jakarta.xml.bind.annotation.XmlType;
import jakarta.xml.bind.annotation.XmlElement;
import jakarta.xml.bind.annotation.XmlRootElement;
import jakarta.xml.bind.annotation.adapters.XmlJavaTypeAdapter;
import org.opengis.util.TypeName;
import org.opengis.util.MemberName;
import org.opengis.util.GenericName;
import org.opengis.util.InternationalString;
import org.opengis.parameter.ParameterDescriptor;
import org.apache.sis.internal.jaxb.FilterByVersion;
import org.apache.sis.internal.xml.LegacyNamespaces;
import org.apache.sis.internal.jaxb.gco.GO_GenericName;
import org.apache.sis.internal.metadata.NameToIdentifier;
import org.apache.sis.util.iso.DefaultMemberName;
import org.apache.sis.util.iso.Names;
import org.apache.sis.xml.Namespaces;

import static org.apache.sis.internal.util.CollectionsExt.nonNull;

// Branch-dependent imports
import org.opengis.referencing.ReferenceIdentifier;
import org.apache.sis.internal.metadata.ReferencingServices;


/**
 * Parameter information conform to the ISO 19115:2014 specification.
 * GeoAPI tries to provides a single API for the parameter classes defined in various specifications
 * (ISO 19111, ISO 19115, ISO 19157, Web Processing Service).
 * But we still need separated representations at XML (un)marshalling time.
 * This class is for the ISO 19115:2014 case.
 *
 * <p>Note that this implementation is simple and serves no other purpose than being a container for XML
 * parsing and formatting. For real parameter framework, consider using {@link org.apache.sis.parameter}
 * package instead.</p>
 *
 * <h2>Note about raw-type usage</h2>
 * We use raw type (i.e. we implement {@code ParameterDescriptor} instead of {@code ParameterDescriptor<T>})
 * because there is no way we can know {@code <T>} for sure at unmarshalling time. This is not a recommended
 * practice, so <strong>this class shall not be in public API</strong>. However, it should be okay to create
 * {@code ServiceParameter} instances in Apache SIS internal code if all methods creating such instances
 * declare {@code ParameterDescriptor<?>} as their return type.
 *
 * @author  Rémi Maréchal (Geomatys)
 * @author  Martin Desruisseaux (Geomatys)
 * @version 1.4
 * @since   0.5
 */
@SuppressWarnings("rawtypes")   // For the omission of <T> in Parameter<T> - see javadoc.
@XmlType(name = "SV_Parameter_Type", namespace = Namespaces.SRV, propOrder = {
    "memberName",           // The  ISO 19115-3:2016 way to marshal name.
    "legacyName",           // Legacy ISO 19139:2007 way to marshal name.
    "description",
    "optionality",
    "optionalityLabel",     // Legacy ISO 19139:2007 way to marshal optionality.
    "repeatability",
    "legacyValueType"
})
@XmlRootElement(name = "SV_Parameter", namespace = Namespaces.SRV)
public final class ServiceParameter extends Parameter {
    /**
     * For cross-version compatibility.
     */
    private static final long serialVersionUID = 8979265876109276877L;

    /**
     * The name, as used by the service for this parameter. Note that in ISO 19115-3:2016, this element is
     * inside a {@code <gco:MemberName>} element  (i.e. ISO inserts the same kind of {@code Property_Type}
     * element as it does for all other attributes) while in ISO 19139:2007 it was not (i.e. name attributes
     * like {@code <gco:aName>} were marshalled directly, without wrapper). Example:
     *
     * {@snippet lang="xml" :
     *   <srv:name>
     *     <gco:MemberName>
     *       <gco:aName>
     *         <gco:CharacterString>A parameter name</gco:CharacterString>
     *       </gco:aName>
     *     </gco:MemberName>
     *   </srv:name>
     * }
     *
     * @see #getName()
     * @see #getLegacyName()
     * @see #getValueType()
     */
    @XmlElement(required=true, name="name")
    @XmlJavaTypeAdapter(GO_GenericName.Since2014.class)
    @SuppressWarnings("serial")                 // Most Apache SIS implementations are serializable.
    public MemberName memberName;

    /**
<<<<<<< HEAD
=======
     * Indication if the parameter is an input to the service, an output or both.
     *
     * @see #getDirection()
     */
    @XmlElement(required = true)
    public ParameterDirection direction;

    /**
>>>>>>> 230b6bce
     * A narrative explanation of the role of the parameter.
     *
     * @see #getDescription()
     */
    @XmlElement
    @SuppressWarnings("serial")                 // Most Apache SIS implementations are serializable.
    public InternationalString description;

    /**
     * Indication if the parameter is required.
     *
     * <ul>
     *   <li>In ISO 19115-3:2016, this is represented by "{@code true}" or "{@code false}".</li>
     *   <li>In ISO 19139:2007, this was marshalled as "{@code Optional}" or "{@code Mandatory}".</li>
     * </ul>
     *
     * @see #getOptionality()
     * @see #setOptionality(Boolean)
     * @see #getMinimumOccurs()
     */
    boolean optionality;

    /**
     * Indication if more than one value of the parameter may be provided.
     *
     * @see #getMaximumOccurs()
     */
    @XmlElement(required = true)
    public boolean repeatability;

    /**
     * Creates an initially empty parameter.
     * This constructor is needed by JAXB at unmarshalling time.
     */
    public ServiceParameter() {
    }

    /**
     * Creates a parameter initialized to the values of the given one.
     * This is used for marshalling an arbitrary parameter as an ISO 19115 parameter.
     *
     * @see #castOrCopy(ParameterDescriptor)
     */
    @SuppressWarnings("unchecked")
    private ServiceParameter(final ParameterDescriptor<?> parameter) {
        super(parameter);
        memberName    = getMemberName(parameter);
        optionality   = parameter.getMinimumOccurs() > 0;
        repeatability = parameter.getMaximumOccurs() > 1;
    }

    /**
     * Returns the given parameter as an instance of {@code ServiceParameter}.
     *
     * @param  parameter  the parameter (may be {@code null}).
     * @return the service parameter, or {@code null} if the given argument was null.
     */
    public static ServiceParameter castOrCopy(final ParameterDescriptor<?> parameter) {
        if (parameter == null || parameter instanceof ServiceParameter) {
            return (ServiceParameter) parameter;
        }
        return new ServiceParameter(parameter);
    }

    /**
     * Gets the parameter name as an instance of {@code MemberName}.
     * This method performs the following checks:
     *
     * <ul>
     *   <li>If the {@linkplain DefaultParameterDescriptor#getName() primary name} is an instance of {@code MemberName},
     *       returns that primary name.</li>
     *   <li>Otherwise this method searches for the first {@linkplain DefaultParameterDescriptor#getAlias() alias}
     *       which is an instance of {@code MemberName}. If found, that alias is returned.</li>
     *   <li>If no alias is found, then this method tries to build a member name from the primary name and the
     *       {@linkplain ParameterDescriptor#getValueType() value type} (if available) or the
     *       {@linkplain ParameterDescriptor#getValueClass() value class}.</li>
     * </ul>
     *
     * This method can be used as a bridge between the parameter object
     * defined by ISO 19111 (namely {@code CC_OperationParameter}) and the one
     * defined by ISO 19115 (namely {@code SV_Parameter}).
     *
     * @param  parameter  the parameter from which to get the name (may be {@code null}).
     * @return the member name, or {@code null} if none.
     */
    public static MemberName getMemberName(final ParameterDescriptor<?> parameter) {
        if (parameter != null) {
            final ReferenceIdentifier id = parameter.getName();
            if (id instanceof MemberName) {
                return (MemberName) id;
            }
            for (final GenericName alias : nonNull(parameter.getAlias())) {
                if (alias instanceof MemberName) {
                    return (MemberName) alias;
                }
            }
            if (id != null) {
                final String code = id.getCode();
                if (code != null) {
                    final String namespace = id.getCodeSpace();
                    final TypeName type = ReferencingServices.getInstance().getValueType(parameter);
                    if (type != null) {
                        return Names.createMemberName(namespace, null, code, type);
                    } else {
                        final Class<?> valueClass = parameter.getValueClass();
                        if (valueClass != null) {
                            return Names.createMemberName(namespace, null, code, valueClass);
                        }
                    }
                }
            }
        }
        return null;
    }

    /**
     * Returns the name as an {@code Identifier}, which is the type requested by ISO 19111.
     * Note that this is different than the type requested by ISO 19115, which is {@link MemberName}.
     *
     * This method is the converse of {@link #getMemberName(ParameterDescriptor)}.
     *
     * @return the parameter name as an identifier (the type specified by ISO 19111).
     */
    @Override
    public synchronized ReferenceIdentifier getName() {
        if (name == null && memberName != null) {
            if (memberName instanceof ReferenceIdentifier) {
                name = (ReferenceIdentifier) memberName;
            } else {
                name = new NameToIdentifier(memberName);
            }
        }
        return name;
    }

    /**
     * Returns the name to be marshalled in the ISO 19139:2007 way. Example:
     *
     * {@snippet lang="xml" :
     *   <srv:name>
     *     <gco:aName>
     *       <gco:CharacterString>A parameter name</gco:CharacterString>
     *     </gco:aName>
     *   </srv:name>
     * }
     *
     * @return the name if marshalling legacy ISO 19139:2007 format, or {@code null} otherwise.
     */
    @XmlElement(name = "name", namespace = LegacyNamespaces.SRV)
    public DefaultMemberName getLegacyName() {
        return FilterByVersion.LEGACY_METADATA.accept() ? DefaultMemberName.castOrCopy(memberName) : null;
    }

    /**
     * Sets the value from the {@code <gco:aName>} (legacy ISO 19139:2007 format).
     * This method is called at unmarshalling-time by JAXB.
     *
     * @param  value  the new name.
     * @throws IllegalStateException if a name is already defined.
     */
    public void setLegacyName(final DefaultMemberName value) {
        if (memberName == null) {
            memberName = value;
        }
    }

    /**
     * For JAXB marshalling of ISO 19139:2007 document only.
     * Note that there is not setter method, because we expect that
     * the same information is provided in the {@link #memberName} attribute type.
     *
     * @return the type name of value component(s) in this parameter.
     */
    @XmlElement(name = "valueType", namespace = LegacyNamespaces.SRV)
    @XmlJavaTypeAdapter(GO_GenericName.class)    // Not in package-info because shall not be applied to getLegacyName().
    public TypeName getLegacyValueType() {
        return FilterByVersion.LEGACY_METADATA.accept() ? getValueType() : null;
    }

    /**
     * Returns the name that describes the type of parameter values.
     *
     * @return the type name of value component(s) in this parameter.
     */
    @Override
    public TypeName getValueType() {
        TypeName type = super.getValueType();
        if (type == null && memberName != null) {
            type = memberName.getAttributeType();
        }
        return type;
    }

    /**
     * Infers the value class from the attribute type.
     * This method is the reason why we cannot parameterize this {@code ServiceParameter} class
     * (see <cite>Note about raw-type usage</cite> in class javadoc), because there is no way we
     * can ensure that the class inferred from {@link MemberName#getAttributeType()} is really
     * for type {@code <T>}.
     *
     * @return the value class inferred from the attribute type, or {@code null} if unknown.
     */
    @Override
    public Class<?> getValueClass() {
        final Class<?> type = super.getValueClass();
        return (type != null) ? type : Names.toClass(getValueType());
    }

    /**
     * Returns a narrative explanation of the role of the parameter.
     *
     * @return a narrative explanation of the role of the parameter, or {@code null} if none.
     */
    public InternationalString getDescription() {
        return description;
    }

    /**
     * Returns the optionality as a boolean (ISO 19115-3:2016 way).
     *
     * @return optionality of this parameter.
     */
    @XmlElement(name = "optionality", required = true)
    public Boolean getOptionality() {
        return FilterByVersion.CURRENT_METADATA.accept() ? optionality : null;
    }

    /**
     * Sets whether this parameter is optional.
     *
     * @param  optional  optionality of this parameter.
     */
    public void setOptionality(final Boolean optional) {
        if (optional != null) optionality = optional;
    }

    /**
     * Returns {@code "Optional"} if {@link #optionality} is {@code true} or {@code "Mandatory"} otherwise.
     * This is the legacy ISO 19139:2007 way to marshal optionality.
     *
     * @return optionality of this parameter.
     */
    @XmlElement(name = "optionality", namespace = LegacyNamespaces.SRV)
    public String getOptionalityLabel() {
        return FilterByVersion.LEGACY_METADATA.accept() ? (optionality ? "Optional" : "Mandatory") : null;
    }

    /**
     * Sets whether this parameter is optional.
     *
     * @param  optional  optionality of this parameter.
     */
    public void setOptionalityLabel(final String optional) {
        if (optional != null) {
            optionality = Boolean.parseBoolean(optional) || optional.equalsIgnoreCase("Optional");
        }
    }

    /**
     * The minimum number of times that values for this parameter group or parameter are required.
     *
     * @return the minimum occurrence.
     */
    @Override
    public int getMinimumOccurs() {
        return optionality ? 0 : 1;
    }

    /**
     * The maximum number of times that values for this parameter group or parameter can be included.
     *
     * @return the maximum occurrence.
     */
    @Override
    public int getMaximumOccurs() {
        return repeatability ? Integer.MAX_VALUE : 1;
    }
}<|MERGE_RESOLUTION|>--- conflicted
+++ resolved
@@ -106,17 +106,6 @@
     public MemberName memberName;
 
     /**
-<<<<<<< HEAD
-=======
-     * Indication if the parameter is an input to the service, an output or both.
-     *
-     * @see #getDirection()
-     */
-    @XmlElement(required = true)
-    public ParameterDirection direction;
-
-    /**
->>>>>>> 230b6bce
      * A narrative explanation of the role of the parameter.
      *
      * @see #getDescription()
