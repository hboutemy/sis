--- conflicted
+++ resolved
@@ -174,11 +174,7 @@
      * This condition specifies also if the comparison is {@linkplain BinaryComparisonOperator#isMatchingCase() case
      * sensitive} and {@linkplain BinaryComparisonOperator#getMatchAction() how to compare multi-values}.
      */
-<<<<<<< HEAD
-    public final BinaryComparisonOperator<? super AbstractFeature> condition;
-=======
-    public final BinaryComparisonOperator<Feature> condition;
->>>>>>> 7d712579
+    public final BinaryComparisonOperator<AbstractFeature> condition;
 
     /**
      * The factory to use for creating {@code Query} expressions for retrieving subsets of feature sets.
@@ -210,11 +206,7 @@
     public JoinFeatureSet(final Resource parent,
                           final FeatureSet left,  String leftAlias,
                           final FeatureSet right, String rightAlias,
-<<<<<<< HEAD
-                          final Type joinType, final BinaryComparisonOperator<? super AbstractFeature> condition,
-=======
-                          final Type joinType, final BinaryComparisonOperator<Feature> condition,
->>>>>>> 7d712579
+                          final Type joinType, final BinaryComparisonOperator<AbstractFeature> condition,
                           Map<String,?> featureInfo)
             throws DataStoreException
     {
@@ -470,11 +462,7 @@
          * The filtering condition is determined by the current {@link #mainFeature}.
          */
         private void createFilteredIterator() {
-<<<<<<< HEAD
-            final Expression<? super AbstractFeature, ?> expression1, expression2;
-=======
-            final Expression<Feature,?> expression1, expression2;
->>>>>>> 7d712579
+            final Expression<AbstractFeature,?> expression1, expression2;
             final FeatureSet filteredSet;
             if (swapSides) {
                 expression1 = condition.getOperand2();
@@ -486,11 +474,7 @@
                 filteredSet = right;
             }
             final Object mainValue = expression1.apply(mainFeature);
-<<<<<<< HEAD
-            final Filter<? super AbstractFeature> filter;
-=======
-            final Filter<Feature> filter;
->>>>>>> 7d712579
+            final Filter<AbstractFeature> filter;
             if (mainValue != null) {
                 filter = factory.equal(expression2, factory.literal(mainValue));
             } else {
