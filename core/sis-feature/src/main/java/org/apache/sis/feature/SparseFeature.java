/*
 * Licensed to the Apache Software Foundation (ASF) under one or more
 * contributor license agreements.  See the NOTICE file distributed with
 * this work for additional information regarding copyright ownership.
 * The ASF licenses this file to You under the Apache License, Version 2.0
 * (the "License"); you may not use this file except in compliance with
 * the License.  You may obtain a copy of the License at
 *
 *     http://www.apache.org/licenses/LICENSE-2.0
 *
 * Unless required by applicable law or agreed to in writing, software
 * distributed under the License is distributed on an "AS IS" BASIS,
 * WITHOUT WARRANTIES OR CONDITIONS OF ANY KIND, either express or implied.
 * See the License for the specific language governing permissions and
 * limitations under the License.
 */
package org.apache.sis.feature;

import java.util.Map;
import java.util.HashMap;
import java.util.Objects;
import java.util.ConcurrentModificationException;
import org.opengis.metadata.maintenance.ScopeCode;
import org.opengis.metadata.quality.DataQuality;
import org.apache.sis.internal.util.Cloner;
import org.apache.sis.util.ArgumentChecks;
import org.apache.sis.util.CorruptedObjectException;


/**
 * A feature in which only a small fraction of properties are expected to be provided. This implementation uses
 * a {@link Map} for its internal storage of properties. This consumes less memory than a plain array when we
 * know that the array may be long and likely to be full of {@code null} values.
 *
 * @author  Travis L. Pinney
 * @author  Johann Sorel (Geomatys)
 * @author  Martin Desruisseaux (Geomatys)
 * @version 1.1
 *
 * @see DenseFeature
 * @see DefaultFeatureType
 *
 * @since 0.5
 * @module
 */
final class SparseFeature extends AbstractFeature implements Cloneable {
    /**
     * For cross-version compatibility.
     */
    private static final long serialVersionUID = 2954323576287152427L;

    /**
     * A {@link #valuesKind} flag meaning that the {@link #properties} map contains raw values.
     */
    private static final byte VALUES = 0;   // Must be zero, because we want it to be 'valuesKind' default value.

    /**
     * A {@link #valuesKind} flag meaning that the {@link #properties} map contains {@link Property} instances.
     */
    private static final byte PROPERTIES = 1;

    /**
     * A {@link #valuesKind} flag meaning that the {@link #properties} map is invalid.
     */
    private static final byte CORRUPTED = 2;

    /**
     * The map of property names to keys in the {@link #properties} map. This map is a reference to the
     * {@link DefaultFeatureType#indices} map (potentially shared by many feature instances) and shall
     * not be modified.
     *
     * <p>We use those indices as {@link #properties} keys instead than using directly the property names
     * in order to resolve aliases.</p>
     */
    private final Map<String, Integer> indices;

    /**
     * The properties (attributes or feature associations) in this feature.
     *
     * Conceptually, values in this map are {@link Property} instances. However at first we will store
     * only the property <em>values</em>, and build the full {@code Property} objects only if they are
     * requested. The intent is to reduce the amount of allocated objects as much as possible, because
     * typical SIS applications may create a very large amount of features.
     *
     * @see #valuesKind
     */
    private HashMap<Integer, Object> properties;

    /**
     * {@link #PROPERTIES} if the values in the {@link #properties} map are {@link Property} instances,
     * or {@link #VALUES} if the map contains only the "raw" property values.
     *
     * <p>This field is initially {@code VALUES}, and will be set to {@code PROPERTIES} only if at least
     * one {@code Property} instance has been requested. In such case, all property values will have been
     * wrapped into their appropriate {@code Property} instance.</p>
     */
    private byte valuesKind;

    /**
     * Creates a new feature of the given type.
     *
     * @param type  information about the feature (name, characteristics, <i>etc.</i>).
     */
    public SparseFeature(final DefaultFeatureType type) {
        super(type);
        indices = type.indices();
        properties = new HashMap<>();
    }

    /**
     * Returns the index for the property of the given name, or {@link DefaultFeatureType#OPERATION_INDEX}
     * if the property is a parameterless operation.
     *
     * @param  name  the property name.
     * @return the index for the property of the given name,
     *         or a negative value if the property is a parameterless operation.
     * @throws IllegalArgumentException if the given argument is not a property name of this feature.
     */
<<<<<<< HEAD
    private int getIndex(final String name) throws IllegalArgumentException {
=======
    private Integer getIndex(final String name) throws PropertyNotFoundException {
>>>>>>> 152b383d
        final Integer index = indices.get(name);
        if (index != null) {
            return index;
        }
        throw new IllegalArgumentException(propertyNotFound(type, getName(), name));
    }

    /**
     * Returns the property name at the given index.
     * Current implementation is inefficient, but this method should rarely be invoked.
     */
    private String nameOf(final Integer index) {
        for (final Map.Entry<String, Integer> entry : indices.entrySet()) {
            if (index.equals(entry.getValue())) {
                return entry.getKey();
            }
        }
        // Should never reach this point.
        throw new AssertionError(index);
    }

    /**
     * Ensures that the {@link #properties} map contains {@link Property} instances instead than
     * property values. The conversion, if needed, will be performed at most once per feature.
     */
    private void requireMapOfProperties() {
        if (valuesKind != PROPERTIES) {
            if (!properties.isEmpty()) {        // The map is typically empty when this method is first invoked.
                if (valuesKind != VALUES) {
                    throw new CorruptedObjectException(getName());
                }
                valuesKind = CORRUPTED;
                for (final Map.Entry<Integer, Object> entry : properties.entrySet()) {
                    final String key = nameOf(entry.getKey());
                    final Object value = entry.getValue();
                    if (entry.setValue(createProperty(key, value)) != value) {
                        throw new ConcurrentModificationException(key);
                    }
                }
            }
            valuesKind = PROPERTIES;            // Set only on success.
        }
    }

    /**
     * Returns the property (attribute, operation or association) of the given name.
     *
     * @param  name  the property name.
     * @return the property of the given name.
     * @throws IllegalArgumentException if the given argument is not a property name of this feature.
     */
    @Override
    public Object getProperty(final String name) throws IllegalArgumentException {
        ArgumentChecks.ensureNonNull("name", name);
        requireMapOfProperties();
        return getPropertyInstance(name);
    }

    /**
     * Implementation of {@link #getProperty(String)} invoked when we know that the {@link #properties}
     * map contains {@code Property} instances (as opposed to their value).
     */
    private Property getPropertyInstance(final String name) throws IllegalArgumentException {
        assert valuesKind == PROPERTIES : valuesKind;
        final Integer index = getIndex(name);
        if (index < 0) {
            return (Property) getOperationResult(name);
        }
        Property property = (Property) properties.get(index);
        if (property == null) {
            property = createProperty(name);
            replace(index, null, property);
        }
        return property;
    }

    /**
     * Sets the property (attribute, operation or association).
     *
     * @param  property  the property to set.
     * @throws IllegalArgumentException if the type of the given property is not one of the types
     *         known to this feature, or if the property can not be set for another reason.
     */
    @Override
    public void setProperty(final Object property) throws IllegalArgumentException {
        ArgumentChecks.ensureNonNull("property", property);
        final String name = ((Property) property).getName().toString();
        verifyPropertyType(name, (Property) property);
        requireMapOfProperties();
        /*
         * Following index should never be OPERATION_INDEX (a negative value) because the call
         * to 'verifyPropertyType(name, property)' shall have rejected all Operation types.
         */
        properties.put(indices.get(name), property);
    }

    /**
     * Returns the value for the property of the given name.
     *
     * @param  name  the property name.
     * @return the value for the given property, or {@code null} if none.
     * @throws IllegalArgumentException if the given argument is not an attribute or association name of this feature.
     */
    @Override
<<<<<<< HEAD
    public Object getPropertyValue(final String name) throws IllegalArgumentException {
=======
    public Object getPropertyValue(final String name) throws PropertyNotFoundException {
        final Object value = getValueOrFallback(name, MISSING);
        if (value != MISSING) return value;
        throw new PropertyNotFoundException(propertyNotFound(type, getName(), name));
    }

    /**
     * Returns the value for the property of the given name if that property exists, or a fallback value otherwise.
     *
     * @param  name  the property name.
     * @param  missingPropertyFallback  the value to return if no attribute or association of the given name exists.
     * @return the value for the given property, or {@code null} if none.
     *
     * @since 1.1
     */
    @Override
    public final Object getValueOrFallback(final String name, final Object missingPropertyFallback) {
>>>>>>> 152b383d
        ArgumentChecks.ensureNonNull("name", name);
        final Integer index = indices.get(name);
        if (index == null) {
            return missingPropertyFallback;
        }
        if (index < 0) {
            return getOperationValue(name);
        }
        final Object element = properties.get(index);
        if (element != null) {
            if (valuesKind == VALUES) {
<<<<<<< HEAD
                return element; // Most common case.
            } else if (element instanceof AbstractAttribute<?>) {
                return getAttributeValue((AbstractAttribute<?>) element);
            } else if (element instanceof AbstractAssociation) {
                return getAssociationValue((AbstractAssociation) element);
=======
                return element;                                         // Most common case.
            } else if (element instanceof Attribute<?>) {
                return getAttributeValue((Attribute<?>) element);
            } else if (element instanceof FeatureAssociation) {
                return getAssociationValue((FeatureAssociation) element);
>>>>>>> 152b383d
            } else if (valuesKind == PROPERTIES) {
                throw new IllegalArgumentException(unsupportedPropertyType(((Property) element).getName()));
            } else {
                throw new CorruptedObjectException(getName());
            }
        } else if (properties.containsKey(index)) {
            return null;                                                // Null has been explicitly set.
        } else {
            return getDefaultValue(name);
        }
    }

    /**
     * Sets the value for the property of the given name.
     *
     * @param  name   the attribute name.
     * @param  value  the new value for the given attribute (may be {@code null}).
     * @throws ClassCastException if the value is not assignable to the expected value class.
     * @throws IllegalArgumentException if the given value can not be assigned for another reason.
     */
    @Override
    public void setPropertyValue(final String name, final Object value) throws IllegalArgumentException {
        ArgumentChecks.ensureNonNull("name", name);
        final Integer index = getIndex(name);
        if (index < 0) {
            setOperationValue(name, value);
            return;
        }
        if (valuesKind == VALUES) {
            final Object previous = properties.put(index, value);
            /*
             * Slight optimization:  if we replaced a previous value of the same class, then we can skip the
             * checks for name and type validity since those checks have been done previously. But if we add
             * a new value or a value of a different type, then we need to check the name and type validity.
             */
            if (!canSkipVerification(previous, value)) {
                Object toStore = previous;  // This initial value will restore the previous value if the check fail.
                try {
                    toStore = verifyPropertyValue(name, value);
                } finally {
                    if (toStore != value) {
                        replace(index, value, toStore);
                    }
                }
            }
        } else if (valuesKind == PROPERTIES) {
            setPropertyValue(getPropertyInstance(name), value);
        } else {
            throw new CorruptedObjectException(getName());
        }
    }

    /**
     * Sets a value in the {@link #properties} map.
     *
     * @param index     the key of the property to set.
     * @param oldValue  the old value, used for verification purpose.
     * @param newValue  the new value.
     */
    private void replace(final Integer index, final Object oldValue, final Object newValue) {
        if (properties.put(index, newValue) != oldValue) {
            throw new ConcurrentModificationException(nameOf(index));
        }
    }

    /**
     * Verifies if all current properties met the constraints defined by the feature type. This method returns
     * {@linkplain org.apache.sis.metadata.iso.quality.DefaultDataQuality#getReports() reports} for all invalid
     * properties, if any.
     */
    @Override
    public DataQuality quality() {
        if (valuesKind == VALUES) {
            final Validator v = new Validator(ScopeCode.FEATURE);
            for (final Map.Entry<String, Integer> entry : indices.entrySet()) {
                v.validateAny(type.getProperty(entry.getKey()), properties.get(entry.getValue()));
            }
            return v.quality;
        }
        // Slower path when there is a possibility that user overridden the Property.quality() methods.
        return super.quality();
    }

    /**
     * Returns a copy of this feature
     * This method clones also all {@linkplain Cloneable cloneable} property instances in this feature,
     * but not necessarily property values. Whether the property values are cloned or not (i.e. whether
     * the clone operation is <cite>deep</cite> or <cite>shallow</cite>) depends on the behavior or
     * property {@code clone()} methods.
     *
     * @return a clone of this attribute.
     * @throws CloneNotSupportedException if this feature can not be cloned, typically because
     *         {@code clone()} on a property instance failed.
     */
    @Override
    @SuppressWarnings("unchecked")
    public SparseFeature clone() throws CloneNotSupportedException {
        final SparseFeature clone = (SparseFeature) super.clone();
        clone.properties = (HashMap<Integer,Object>) clone.properties.clone();
        switch (clone.valuesKind) {
            default:        throw new AssertionError(clone.valuesKind);
            case CORRUPTED: throw new CorruptedObjectException(clone.getName());
            case VALUES:    break;                             // Nothing to do.
            case PROPERTIES: {
                final Cloner cloner = new Cloner();
                for (final Map.Entry<Integer,Object> entry : clone.properties.entrySet()) {
                    final Property property = (Property) entry.getValue();
                    if (property instanceof Cloneable) {
                        entry.setValue(cloner.clone(property));
                    }
                }
                break;
            }
        }
        return clone;
    }

    /**
     * Returns a hash code value for this feature.
     * This implementation computes the hash code using only the property values, not the {@code Property} instances,
     * in order to keep the hash code value stable before and after the {@code properties} map is (conceptually)
     * promoted from the {@code Map<Integer,Object>} type to the {@code Map<Integer,Property>} type.
     *
     * @return a hash code value.
     */
    @Override
    public int hashCode() {
        int code = type.hashCode() * 37;
        if (valuesKind == PROPERTIES) {
            for (final Map.Entry<Integer,Object> entry : properties.entrySet()) {
                final Object p = entry.getValue();
                final Object value;
                if (p instanceof AbstractAttribute<?>) {
                    value = getAttributeValue((AbstractAttribute<?>) p);
                } else if (p instanceof AbstractAssociation) {
                    value = getAssociationValue((AbstractAssociation) p);
                } else {
                    value = null;
                }
                code += Objects.hashCode(entry.getKey()) ^ Objects.hashCode(value);
            }
        } else {
            code += properties.hashCode();
        }
        return code;
    }

    /**
     * Compares this feature with the given object for equality.
     *
     * @return {@code true} if both objects are equal.
     */
    @Override
    public boolean equals(final Object obj) {
        if (obj == this) {
            return true;
        }
        if (obj instanceof SparseFeature) {
            final SparseFeature that = (SparseFeature) obj;
            if (type.equals(that.type)) {
                final boolean asProperties = (valuesKind == PROPERTIES);
                if (asProperties != (that.valuesKind == PROPERTIES)) {
                    if (asProperties) {
                        that.requireMapOfProperties();
                    } else {
                        requireMapOfProperties();
                    }
                }
                return properties.equals(that.properties);
            }
        }
        return false;
    }
}<|MERGE_RESOLUTION|>--- conflicted
+++ resolved
@@ -116,11 +116,7 @@
      *         or a negative value if the property is a parameterless operation.
      * @throws IllegalArgumentException if the given argument is not a property name of this feature.
      */
-<<<<<<< HEAD
-    private int getIndex(final String name) throws IllegalArgumentException {
-=======
-    private Integer getIndex(final String name) throws PropertyNotFoundException {
->>>>>>> 152b383d
+    private Integer getIndex(final String name) throws IllegalArgumentException {
         final Integer index = indices.get(name);
         if (index != null) {
             return index;
@@ -225,13 +221,10 @@
      * @throws IllegalArgumentException if the given argument is not an attribute or association name of this feature.
      */
     @Override
-<<<<<<< HEAD
     public Object getPropertyValue(final String name) throws IllegalArgumentException {
-=======
-    public Object getPropertyValue(final String name) throws PropertyNotFoundException {
         final Object value = getValueOrFallback(name, MISSING);
         if (value != MISSING) return value;
-        throw new PropertyNotFoundException(propertyNotFound(type, getName(), name));
+        throw new IllegalArgumentException(propertyNotFound(type, getName(), name));
     }
 
     /**
@@ -245,7 +238,6 @@
      */
     @Override
     public final Object getValueOrFallback(final String name, final Object missingPropertyFallback) {
->>>>>>> 152b383d
         ArgumentChecks.ensureNonNull("name", name);
         final Integer index = indices.get(name);
         if (index == null) {
@@ -257,19 +249,11 @@
         final Object element = properties.get(index);
         if (element != null) {
             if (valuesKind == VALUES) {
-<<<<<<< HEAD
-                return element; // Most common case.
+                return element;                                         // Most common case.
             } else if (element instanceof AbstractAttribute<?>) {
                 return getAttributeValue((AbstractAttribute<?>) element);
             } else if (element instanceof AbstractAssociation) {
                 return getAssociationValue((AbstractAssociation) element);
-=======
-                return element;                                         // Most common case.
-            } else if (element instanceof Attribute<?>) {
-                return getAttributeValue((Attribute<?>) element);
-            } else if (element instanceof FeatureAssociation) {
-                return getAssociationValue((FeatureAssociation) element);
->>>>>>> 152b383d
             } else if (valuesKind == PROPERTIES) {
                 throw new IllegalArgumentException(unsupportedPropertyType(((Property) element).getName()));
             } else {
