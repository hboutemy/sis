--- conflicted
+++ resolved
@@ -80,13 +80,8 @@
     AbstractFeature[] createMovingFeatures() {
         int n = 0;
         final int np = values.length - TRAJECTORY_COLUMN;
-<<<<<<< HEAD
         final AbstractFeature[] features = new AbstractFeature[builders.size()];
-        for (final Map.Entry<String,MovingFeature> entry : builders.entrySet()) {
-=======
-        final Feature[] features = new Feature[builders.size()];
         for (final Map.Entry<String,MovingFeatureBuilder> entry : builders.entrySet()) {
->>>>>>> 152b383d
             features[n++] = createMovingFeature(entry.getKey(), entry.getValue(), np);
         }
         return features;
@@ -100,13 +95,8 @@
      * @param  np           number of properties, ignoring the ones before the trajectory column.
      */
     @SuppressWarnings("unchecked")
-<<<<<<< HEAD
-    private AbstractFeature createMovingFeature(final String featureName, final MovingFeature mf, final int np) {
+    private AbstractFeature createMovingFeature(final String featureName, final MovingFeatureBuilder mf, final int np) {
         final AbstractFeature feature = store.featureType.newInstance();
-=======
-    private Feature createMovingFeature(final String featureName, final MovingFeatureBuilder mf, final int np) {
-        final Feature feature = store.featureType.newInstance();
->>>>>>> 152b383d
         feature.setPropertyValue(propertyNames[0], featureName);
         mf.storeTimeRange(propertyNames[1], propertyNames[2], feature);
         int column = 0;
