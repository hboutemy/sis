--- conflicted
+++ resolved
@@ -32,7 +32,7 @@
 import org.junit.Test;
 import org.apache.sis.test.TestUtilities;
 import org.apache.sis.test.DependsOn;
-import static org.junit.Assert.*;
+import static org.apache.sis.test.Assert.*;
 
 // Branch-dependent imports
 // (all imports removed)
@@ -220,56 +220,26 @@
          * Now process to the transform and compares the results with the expected ones.
          */
         tolerance         = 0;          // Results should be strictly identical because we used the same inputs.
-<<<<<<< HEAD
-        final double[] transformedData = new double[expectedData.length];
-        transform.transform(passthroughData, 0, transformedData, 0, numPts);
-        assertCoordinatesEqual("Direct transform.", passthroughDim,
-                expectedData, 0, transformedData, 0, numPts, false);
-        /*
-         * Test inverse transform.
-         */
-        tolerance = 1E-8;
-        Arrays.fill(transformedData, Double.NaN);
-        transform.inverse().transform(expectedData, 0, transformedData, 0, numPts);
-        assertCoordinatesEqual("Inverse transform.", passthroughDim,
-                passthroughData, 0, transformedData, 0, numPts, false);
-=======
-        toleranceModifier = null;
         final double[] transformedData = new double[StrictMath.max(sourceDim, targetDim) * numPts];
         transform.transform(passthroughData, 0, transformedData, 0, numPts);
         assertCoordinatesEqual("PassThroughTransform results do not match the results computed by this test.",
-                targetDim, expectedData, 0, transformedData, 0, numPts, CalculationType.DIRECT_TRANSFORM);
+                targetDim, expectedData, 0, transformedData, 0, numPts, false);
         /*
          * Test inverse transform.
          */
         if (isInverseTransformSupported) {
             tolerance         = 1E-8;
-            toleranceModifier = ToleranceModifier.RELATIVE;
             Arrays.fill(transformedData, Double.NaN);
             transform.inverse().transform(expectedData, 0, transformedData, 0, numPts);
             assertCoordinatesEqual("Inverse of PassThroughTransform do not give back the original data.",
-                    sourceDim, passthroughData, 0, transformedData, 0, numPts, CalculationType.INVERSE_TRANSFORM);
-        }
->>>>>>> 2caa9ba2
+                    sourceDim, passthroughData, 0, transformedData, 0, numPts, false);
+        }
         /*
          * Verify the consistency between different 'transform(…)' methods.
          */
         final float[] sourceAsFloat = ArraysExt.copyAsFloats(passthroughData);
         final float[] targetAsFloat = verifyConsistency(sourceAsFloat);
         assertEquals("Unexpected length of transformed array.", expectedData.length, targetAsFloat.length);
-<<<<<<< HEAD
-=======
-        /*
-         * We use a relatively high tolerance threshold because result are
-         * computed using inputs stored as float values.
-         */
-        if (transform instanceof LinearTransform) {
-            tolerance         = 1E-4;
-            toleranceModifier = ToleranceModifier.RELATIVE;
-            assertCoordinatesEqual("PassThroughTransform.transform(…) variants produce inconsistent results.",
-                    sourceDim, expectedData, 0, targetAsFloat, 0, numPts, CalculationType.DIRECT_TRANSFORM);
-        }
->>>>>>> 2caa9ba2
     }
 
     /**
@@ -300,7 +270,7 @@
                 0, 0, 1, 0, 0, 0, 0,
                 0, 0, 0, 1, 0, 0, 0,
                 0, 0, 0, 0, 0, 1, 0,
-                0, 0, 0, 0, 0, 0, 1}), MathTransforms.getMatrix(steps.get(0)), null);
+                0, 0, 0, 0, 0, 0, 1}), MathTransforms.getMatrix(steps.get(0)), 0);
         /*
          * The number of pass-through dimensions have decreased from 2 to 1 on both sides of the sub-transform.
          */
@@ -316,6 +286,6 @@
                 1, 0, 0, 0, 0, 0,
                 0, 0, 0, 1, 0, 0,
                 0, 0, 0, 0, 1, 0,
-                0, 0, 0, 0, 0, 1}), MathTransforms.getMatrix(steps.get(2)), null);
+                0, 0, 0, 0, 0, 1}), MathTransforms.getMatrix(steps.get(2)), 0);
     }
 }