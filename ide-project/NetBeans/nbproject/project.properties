--- conflicted
+++ resolved
@@ -111,14 +111,9 @@
 junit.version        = 4.12
 hamcrest.version     = 1.3
 jaxb-ns-mapper       = 2.2.4
-<<<<<<< HEAD
 hsqldb.version       = 2.3.5
 postgresql.version   = 42.1.1.jre7
-=======
-hsqldb.version       = 2.4.0
-postgresql.version   = 42.1.1
 icons.version        = 3.0.1
->>>>>>> 6fa0b518
 
 #
 # Classpaths for compilation, execution and tests.
@@ -152,8 +147,7 @@
     ${javac.test.classpath}
 run.classpath=\
     ${javac.classpath}:\
-    ${build.classes.dir}:\
-    ${maven.repository}/org/webjars/material-design-icons/${icons.version}/material-design-icons-${icons.version}.jar
+    ${build.classes.dir}
 run.test.classpath=\
     ${javac.test.classpath}:\
     ${build.test.classes.dir}:\
