--- conflicted
+++ resolved
@@ -88,21 +88,15 @@
                 PresentationForm.DOCUMENT_DIGITAL));
         citation.setAlternateTitles(Set.of(
                 new SimpleInternationalString("Andākarento")));   // Actually a different script of the Japanese title.
-<<<<<<< HEAD
 
         final DefaultResponsibleParty author = new DefaultResponsibleParty(Role.AUTHOR);
-        author.setParties(Collections.singleton(new DefaultIndividual("Testsuya Toyoda", null, null)));
+        author.setParties(Set.of(new DefaultIndividual("Testsuya Toyoda", null, null)));
 
         final DefaultResponsibleParty editor = new DefaultResponsibleParty(Role.EDITOR);
-        editor.setParties(Collections.singleton(new DefaultOrganisation("Kōdansha", null, null, null)));
-        editor.setExtents(Collections.singleton(Extents.WORLD));
-
-        citation.setCitedResponsibleParties(Arrays.asList(author, editor));
-=======
-        citation.setCitedResponsibleParties(List.of(
-                new DefaultResponsibility(Role.AUTHOR, null, new DefaultIndividual("Testsuya Toyoda", null, null)),
-                new DefaultResponsibility(Role.EDITOR, Extents.WORLD, new DefaultOrganisation("Kōdansha", null, null, null))));
->>>>>>> 9c4a3485
+        editor.setParties(Set.of(new DefaultOrganisation("Kōdansha", null, null, null)));
+        editor.setExtents(Set.of(Extents.WORLD));
+
+        citation.setCitedResponsibleParties(List.of(author, editor));
         return citation;
     }
 
@@ -260,18 +254,11 @@
         contact.setContactInstructions(new SimpleInternationalString("Send carrier pigeon."));
         contact.getIdentifierMap().putSpecialized(IdentifierSpace.ID, "ip-protocol");
         final DefaultCitation c = new DefaultCitation("Fight against poverty");
-<<<<<<< HEAD
         final DefaultResponsibleParty r1 = new DefaultResponsibleParty(Role.ORIGINATOR);
         final DefaultResponsibleParty r2 = new DefaultResponsibleParty(Role.FUNDER);
-        r1.setParties(Collections.singleton(new DefaultIndividual("Maid Marian", null, contact)));
-        r2.setParties(Collections.singleton(new DefaultIndividual("Robin Hood",  null, contact)));
-        c.setCitedResponsibleParties(Arrays.asList(r1, r2));
-=======
-        c.setCitedResponsibleParties(List.of(
-                new DefaultResponsibility(Role.ORIGINATOR, null, new DefaultIndividual("Maid Marian", null, contact)),
-                new DefaultResponsibility(Role.FUNDER,     null, new DefaultIndividual("Robin Hood",  null, contact))
-        ));
->>>>>>> 9c4a3485
+        r1.setParties(Set.of(new DefaultIndividual("Maid Marian", null, contact)));
+        r2.setParties(Set.of(new DefaultIndividual("Robin Hood",  null, contact)));
+        c.setCitedResponsibleParties(List.of(r1, r2));
         c.getDates().add(new DefaultCitationDate(TestUtilities.date("2015-10-17 00:00:00"), DateType.ADOPTED));
         c.getPresentationForms().add(PresentationForm.PHYSICAL_OBJECT);
         /*
