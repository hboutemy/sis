/*
 * Licensed to the Apache Software Foundation (ASF) under one or more
 * contributor license agreements.  See the NOTICE file distributed with
 * this work for additional information regarding copyright ownership.
 * The ASF licenses this file to You under the Apache License, Version 2.0
 * (the "License"); you may not use this file except in compliance with
 * the License.  You may obtain a copy of the License at
 *
 *     http://www.apache.org/licenses/LICENSE-2.0
 *
 * Unless required by applicable law or agreed to in writing, software
 * distributed under the License is distributed on an "AS IS" BASIS,
 * WITHOUT WARRANTIES OR CONDITIONS OF ANY KIND, either express or implied.
 * See the License for the specific language governing permissions and
 * limitations under the License.
 */
package org.apache.sis.metadata.iso;

import java.util.Date;
import java.util.Locale;
import java.util.List;
import java.util.ArrayList;
import java.util.Collection;
import java.util.Iterator;
import java.net.URI;
import java.net.URISyntaxException;
import java.nio.charset.Charset;
import javax.xml.bind.Marshaller;
import javax.xml.bind.annotation.XmlType;
import javax.xml.bind.annotation.XmlSeeAlso;
import javax.xml.bind.annotation.XmlElement;
import javax.xml.bind.annotation.XmlRootElement;
import javax.xml.bind.annotation.adapters.XmlJavaTypeAdapter;
import org.opengis.annotation.UML;
import org.opengis.metadata.Identifier;
import org.opengis.metadata.Metadata;
import org.opengis.metadata.ApplicationSchemaInformation;
import org.opengis.metadata.MetadataExtensionInformation;
import org.opengis.metadata.PortrayalCatalogueReference;
import org.opengis.metadata.acquisition.AcquisitionInformation;
import org.opengis.metadata.citation.Citation;
import org.opengis.metadata.citation.CitationDate;
import org.opengis.metadata.citation.DateType;
import org.opengis.metadata.citation.OnlineResource;
import org.opengis.metadata.citation.ResponsibleParty;
import org.opengis.metadata.constraint.Constraints;
import org.opengis.metadata.content.ContentInformation;
import org.opengis.metadata.distribution.Distribution;
import org.opengis.metadata.identification.CharacterSet;
import org.opengis.metadata.identification.Identification;
import org.opengis.metadata.maintenance.MaintenanceInformation;
import org.opengis.metadata.maintenance.ScopeCode;
import org.opengis.metadata.lineage.Lineage;
import org.opengis.metadata.quality.DataQuality;
import org.opengis.metadata.spatial.SpatialRepresentation;
import org.opengis.referencing.ReferenceSystem;
import org.opengis.util.InternationalString;
import org.apache.sis.util.iso.SimpleInternationalString;
import org.apache.sis.metadata.AbstractMetadata;
import org.apache.sis.metadata.iso.citation.DefaultCitation;
import org.apache.sis.metadata.iso.citation.DefaultCitationDate;
import org.apache.sis.metadata.iso.citation.DefaultOnlineResource;
import org.apache.sis.metadata.iso.identification.AbstractIdentification;
import org.apache.sis.metadata.iso.identification.DefaultDataIdentification;
import org.apache.sis.internal.metadata.LegacyPropertyAdapter;
import org.apache.sis.internal.metadata.OtherLocales;
import org.apache.sis.internal.jaxb.code.PT_Locale;
import org.apache.sis.internal.jaxb.Context;
import org.apache.sis.xml.Namespaces;

import static org.opengis.annotation.Obligation.OPTIONAL;
import static org.opengis.annotation.Obligation.MANDATORY;
import static org.opengis.annotation.Obligation.CONDITIONAL;
import static org.opengis.annotation.Specification.ISO_19115;


/**
 * Root entity which defines metadata about a resource or resources.
 *
 * {@section Localization}
 * When this object is marshalled as an ISO 19139 compliant XML document, the value
 * given to the {@link #setLanguage(Locale)} method will be used for the localization
 * of {@link org.opengis.util.InternationalString} and {@link org.opengis.util.CodeList}
 * instances of in this {@code DefaultMetadata} object and every children, as required by
 * INSPIRE rules. If no language were specified, then the default locale will be the one
 * defined in the {@link org.apache.sis.xml.XML#LOCALE} marshaller property, if any.
 *
 * {@section Limitations}
 * <ul>
 *   <li>Instances of this class are not synchronized for multi-threading.
 *       Synchronization, if needed, is caller's responsibility.</li>
 *   <li>Serialized objects of this class are not guaranteed to be compatible with future Apache SIS releases.
 *       Serialization support is appropriate for short term storage or RMI between applications running the
 *       same version of Apache SIS. For long term storage, use {@link org.apache.sis.xml.XML} instead.</li>
 * </ul>
 *
 * @author  Martin Desruisseaux (IRD, Geomatys)
 * @author  Touraïvane (IRD)
 * @author  Cédric Briançon (Geomatys)
 * @since   0.3 (derived from geotk-2.1)
 * @version 0.5
 * @module
 */
@XmlType(name = "MD_Metadata_Type", propOrder = {
    "fileIdentifier",
    "language",
    "characterSet",
    "parentIdentifier",
    "hierarchyLevels",
    "hierarchyLevelNames",
    "contacts",
    "dateStamp",
    "metadataStandardName",
    "metadataStandardVersion",
    "dataSetUri",
    "locales",
    "spatialRepresentationInfo",
    "referenceSystemInfo",
    "metadataExtensionInfo",
    "identificationInfo",
    "contentInfo",
    "distributionInfo",
    "dataQualityInfo",
    "portrayalCatalogueInfo",
    "metadataConstraints",
    "applicationSchemaInfo",
    "metadataMaintenance",
    "acquisitionInformation"
})
@XmlRootElement(name = "MD_Metadata")
@XmlSeeAlso(org.apache.sis.internal.jaxb.gmi.MI_Metadata.class)
public class DefaultMetadata extends ISOMetadata implements Metadata {
    /**
     * Serial number for inter-operability with different versions.
     */
    private static final long serialVersionUID = 7337533776231004504L;

    /**
     * Unique identifier for this metadata record, or {@code null} if none.
     */
    private Identifier metadataIdentifier;

    /**
     * Language(s) used for documenting metadata.
     */
    private Collection<Locale> languages;

    /**
     * Full name of the character coding standard used for the metadata set.
     */
    private Collection<Charset> characterSets;

    /**
     * Identification of the parent metadata record.
     */
    private Citation parentMetadata;

    /**
     * Scope to which the metadata applies.
     */
    private Collection<DefaultMetadataScope> metadataScopes;

    /**
     * Parties responsible for the metadata information.
     */
    private Collection<ResponsibleParty> contacts;

    /**
     * Date(s) associated with the metadata.
     */
    private Collection<CitationDate> dates;

    /**
     * Citation(s) for the standard(s) to which the metadata conform.
     */
    private Collection<Citation> metadataStandards;

    /**
     * Citation(s) for the profile(s) of the metadata standard to which the metadata conform.
     */
    private Collection<Citation> metadataProfiles;

    /**
     * Reference(s) to alternative metadata or metadata in a non-ISO standard for the same resource.
     */
    private Collection<Citation> alternativeMetadataReferences;

    /**
     * Online location(s) where the metadata is available.
     */
    private Collection<OnlineResource> metadataLinkages;

    /**
     * Digital representation of spatial information in the dataset.
     */
    private Collection<SpatialRepresentation> spatialRepresentationInfo;

    /**
     * Description of the spatial and temporal reference systems used in the dataset.
     */
    private Collection<ReferenceSystem> referenceSystemInfo;

    /**
     * Information describing metadata extensions.
     */
    private Collection<MetadataExtensionInformation> metadataExtensionInfo;

    /**
     * Basic information about the resource(s) to which the metadata applies.
     */
    private Collection<Identification> identificationInfo;

    /**
     * Provides information about the feature catalogue and describes the coverage and
     * image data characteristics.
     */
    private Collection<ContentInformation> contentInfo;

    /**
     * Provides information about the distributor of and options for obtaining the resource(s).
     */
    private Distribution distributionInfo;

    /**
     * Provides overall assessment of quality of a resource(s).
     */
    private Collection<DataQuality> dataQualityInfo;

    /**
     * Provides information about the catalogue of rules defined for the portrayal of a resource(s).
     */
    private Collection<PortrayalCatalogueReference> portrayalCatalogueInfo;

    /**
     * Provides restrictions on the access and use of data.
     */
    private Collection<Constraints> metadataConstraints;

    /**
     * Provides information about the conceptual schema of a dataset.
     */
    private Collection<ApplicationSchemaInformation> applicationSchemaInfo;

    /**
     * Provides information about the frequency of metadata updates, and the scope of those updates.
     */
    private MaintenanceInformation metadataMaintenance;

    /**
     * Provides information about the acquisition of the data.
     */
    private Collection<AcquisitionInformation> acquisitionInformation;

    /**
     * Information about the provenance, sources and/or the production processes applied to the resource.
     */
    private Collection<Lineage> resourceLineages;

    /**
     * Creates an initially empty metadata.
     */
    public DefaultMetadata() {
    }

    /**
     * Creates a meta data initialized to the specified values.
     *
     * @param contact   Party responsible for the metadata information.
     * @param dateStamp Date that the metadata was created.
     * @param identificationInfo Basic information about the resource to which the metadata applies.
     */
    public DefaultMetadata(final ResponsibleParty contact,
                           final Date             dateStamp,
                           final Identification   identificationInfo)
    {
        this.contacts  = singleton(contact, ResponsibleParty.class);
        this.identificationInfo = singleton(identificationInfo, Identification.class);
        if (dateStamp != null) {
            dates = singleton(new DefaultCitationDate(dateStamp, DateType.CREATION), CitationDate.class);
        }
    }

    /**
     * Constructs a new instance initialized with the values from the specified metadata object.
     * This is a <cite>shallow</cite> copy constructor, since the other metadata contained in the
     * given object are not recursively copied.
     *
     * @param object The metadata to copy values from, or {@code null} if none.
     *
     * @see #castOrCopy(Metadata)
     */
    public DefaultMetadata(final Metadata object) {
        super(object);
        if (object != null) {
            contacts                      = copyCollection(object.getContacts(),                      ResponsibleParty.class);
            spatialRepresentationInfo     = copyCollection(object.getSpatialRepresentationInfo(),     SpatialRepresentation.class);
            referenceSystemInfo           = copyCollection(object.getReferenceSystemInfo(),           ReferenceSystem.class);
            metadataExtensionInfo         = copyCollection(object.getMetadataExtensionInfo(),         MetadataExtensionInformation.class);
            identificationInfo            = copyCollection(object.getIdentificationInfo(),            Identification.class);
            contentInfo                   = copyCollection(object.getContentInfo(),                   ContentInformation.class);
            distributionInfo              = object.getDistributionInfo();
            dataQualityInfo               = copyCollection(object.getDataQualityInfo(),               DataQuality.class);
            portrayalCatalogueInfo        = copyCollection(object.getPortrayalCatalogueInfo(),        PortrayalCatalogueReference.class);
            metadataConstraints           = copyCollection(object.getMetadataConstraints(),           Constraints.class);
            applicationSchemaInfo         = copyCollection(object.getApplicationSchemaInfo(),         ApplicationSchemaInformation.class);
            metadataMaintenance           = object.getMetadataMaintenance();
            acquisitionInformation        = copyCollection(object.getAcquisitionInformation(),        AcquisitionInformation.class);
            if (object instanceof DefaultMetadata) {
                final DefaultMetadata c = (DefaultMetadata) object;
                metadataIdentifier            = c.getMetadataIdentifier();
                parentMetadata                = c.getParentMetadata();
                languages                     = copyCollection(c.getLanguages(),                     Locale.class);
                characterSets                 = copyCollection(c.getCharacterSets(),                 Charset.class);
                metadataScopes                = copyCollection(c.getMetadataScopes(),                DefaultMetadataScope.class);
                dates                         = copyCollection(c.getDates(),                         CitationDate.class);
                metadataStandards             = copyCollection(c.getMetadataStandards(),             Citation.class);
                metadataProfiles              = copyCollection(c.getMetadataProfiles(),              Citation.class);
                alternativeMetadataReferences = copyCollection(c.getAlternativeMetadataReferences(), Citation.class);
                metadataLinkages              = copyCollection(c.getMetadataLinkages(),              OnlineResource.class);
                resourceLineages              = copyCollection(c.getResourceLineages(),              Lineage.class);
            } else {
                setFileIdentifier         (object.getFileIdentifier());
                setParentIdentifier       (object.getParentIdentifier());
                setLanguage               (object.getLanguage());
                setLocales                (object.getLocales());
                setCharacterSet           (object.getCharacterSet());
                setHierarchyLevels        (object.getHierarchyLevels());
                setHierarchyLevelNames    (object.getHierarchyLevelNames());
                setDateStamp              (object.getDateStamp());
                setMetadataStandardName   (object.getMetadataStandardName());
                setMetadataStandardVersion(object.getMetadataStandardVersion());
                try {
                    setDataSetUri(object.getDataSetUri());
                } catch (URISyntaxException e) {
                    throw new IllegalArgumentException(e);
                }
            }
        }
    }

    /**
     * Returns a SIS metadata implementation with the values of the given arbitrary implementation.
     * This method performs the first applicable action in the following choices:
     *
     * <ul>
     *   <li>If the given object is {@code null}, then this method returns {@code null}.</li>
     *   <li>Otherwise if the given object is already an instance of
     *       {@code DefaultMetadata}, then it is returned unchanged.</li>
     *   <li>Otherwise a new {@code DefaultMetadata} instance is created using the
     *       {@linkplain #DefaultMetadata(Metadata) copy constructor}
     *       and returned. Note that this is a <cite>shallow</cite> copy operation, since the other
     *       metadata contained in the given object are not recursively copied.</li>
     * </ul>
     *
     * @param  object The object to get as a SIS implementation, or {@code null} if none.
     * @return A SIS implementation containing the values of the given object (may be the
     *         given object itself), or {@code null} if the argument was null.
     */
    public static DefaultMetadata castOrCopy(final Metadata object) {
        if (object == null || object instanceof DefaultMetadata) {
            return (DefaultMetadata) object;
        }
        return new DefaultMetadata(object);
    }

    /*
     * Note about deprecated methods implementation: as a general guideline in our metadata implementation,
     * the deprecated getter methods invoke only the non-deprecated getter replacement, and the deprecated
     * setter methods invoke only the non-deprecated setter replacement (unless the invoked methods are final).
     * This means that if a deprecated setter methods need the old value, it will read the field directly.
     * The intend is to avoid surprising code paths for user who override some methods.
     */

    /**
     * Returns a unique identifier for this metadata record.
     *
     * @return Unique identifier for this metadata record, or {@code null}.
     *
     * @since 0.5
     */
    @UML(identifier="metadataIdentifier", obligation=OPTIONAL, specification=ISO_19115)
    public Identifier getMetadataIdentifier() {
        return metadataIdentifier;
    }

    /**
     * Sets the unique identifier for this metadata record.
     *
     * @param newValue The new identifier, or {@code null} if none.
     *
     * @since 0.5
     */
    public void setMetadataIdentifier(final Identifier newValue) {
        checkWritePermission();
        metadataIdentifier = newValue;
    }

    /**
     * Returns the unique identifier for this metadata file.
     *
     * @return Unique identifier for this metadata file, or {@code null}.
     *
     * @deprecated As of ISO 19115:2014, replaced by {@link #getMetadataIdentifier()}
     *   in order to include the codespace attribute.
     */
    @Override
    @Deprecated
    @XmlElement(name = "fileIdentifier")
    public String getFileIdentifier() {
        final Identifier identifier = getMetadataIdentifier();
        return (identifier != null) ? identifier.getCode() : null;
    }

    /**
     * Sets the unique identifier for this metadata file.
     *
     * @param newValue The new identifier, or {@code null} if none.
     *
     * @deprecated As of ISO 19115:2014, replaced by {@link #setMetadataIdentifier(Identifier)}
     */
    @Deprecated
    public void setFileIdentifier(final String newValue) {
        DefaultIdentifier identifier = DefaultIdentifier.castOrCopy(metadataIdentifier); // See "Note about deprecated methods implementation"
        if (identifier == null) {
            if (newValue == null) return;
            identifier = new DefaultIdentifier();
        }
        identifier.setCode(newValue);
        if (newValue == null && (identifier instanceof AbstractMetadata) && ((AbstractMetadata) identifier).isEmpty()) {
            identifier = null;
        }
        setMetadataIdentifier(identifier);
    }

    /**
     * Returns the language(s) used for documenting metadata.
     * The first element in iteration order is the default language.
     * All other elements, if any, are alternate language(s) used within the resource.
     *
     * <p>Unless an other locale has been specified with the {@link org.apache.sis.xml.XML#LOCALE} property,
     * this {@code DefaultMetadata} instance and its children will use the first locale returned by this method
     * for marshalling {@link org.opengis.util.InternationalString} and {@link org.opengis.util.CodeList} instances
     * in ISO 19115-2 compliant XML documents.
     *
     * @return Language(s) used for documenting metadata.
     *
     * @since 0.5
     */
    @UML(identifier="defaultLocale+otherLocale", obligation=CONDITIONAL, specification=ISO_19115)
    public Collection<Locale> getLanguages() {
        return languages = nonNullCollection(languages, Locale.class);
    }

    /**
     * Sets the language(s) used for documenting metadata.
     * The first element in iteration order shall be the default language.
     * All other elements, if any, are alternate language(s) used within the resource.
     *
     * @param newValues The new languages.
     *
     * @see org.apache.sis.xml.XML#LOCALE
     *
     * @since 0.5
     */
    public void setLanguages(final Collection<Locale> newValues) {
        languages = writeCollection(newValues, languages, Locale.class);
        // The "magik" applying this language to every children
        // is performed by the 'beforeMarshal(Marshaller)' method.
    }

    /**
     * Returns the default language used for documenting metadata.
     *
     * @return Language used for documenting metadata, or {@code null}.
     *
     * @deprecated As of GeoAPI 3.1, replaced by {@link #getLanguages()}.
     */
    @Override
    @Deprecated
    @XmlElement(name = "language")
    public Locale getLanguage() {
        return OtherLocales.getFirst(getLanguages());
        // No warning if the collection contains more than one locale, because
        // this is allowed by the "getLanguage() + getLocales()" contract.
    }

    /**
     * Sets the language used for documenting metadata.
     * This method modifies the collection returned by {@link #getLanguages()} as below:
     *
     * <ul>
     *   <li>If the languages collection is empty, then this method sets the collection to the given {@code newValue}.</li>
     *   <li>Otherwise the first element in the languages collection is replaced by the given {@code newValue}.</li>
     * </ul>
     *
     * @param newValue The new language.
     *
     * @deprecated As of GeoAPI 3.1, replaced by {@link #setLanguages(Collection)}.
     */
    @Deprecated
    public void setLanguage(final Locale newValue) {
        checkWritePermission();
        setLanguages(OtherLocales.setFirst(languages, newValue)); // See "Note about deprecated methods implementation"
    }

    /**
     * Provides information about an alternatively used localized character string for a linguistic extension.
     *
     * @return Alternatively used localized character string for a linguistic extension.
     *
     * @deprecated As of GeoAPI 3.1, replaced by {@link #getLanguages()}.
     */
    @Override
    @Deprecated
    @XmlElement(name = "locale")
    @XmlJavaTypeAdapter(PT_Locale.class)
    public Collection<Locale> getLocales() {
        return OtherLocales.filter(getLanguages());
    }

    /**
     * Sets information about an alternatively used localized character string for a linguistic extension.
     *
     * @param newValues The new locales.
     *
     * @deprecated As of GeoAPI 3.1, replaced by {@link #setLanguages(Collection)}.
     */
    @Deprecated
    public void setLocales(final Collection<? extends Locale> newValues) {
        checkWritePermission();
        setLanguages(OtherLocales.merge(OtherLocales.getFirst(languages), newValues)); // See "Note about deprecated methods implementation"
    }

    /**
     * Returns the character coding standard used for the metadata set.
     * Instances can be obtained by a call to {@link Charset#forName(String)}.
     *
     * <div class="note"><b>Examples:</b>
     * {@code UCS-2}, {@code UCS-4}, {@code UTF-7}, {@code UTF-8}, {@code UTF-16},
     * {@code ISO-8859-1} (a.k.a. {@code ISO-LATIN-1}), {@code ISO-8859-2}, {@code ISO-8859-3}, {@code ISO-8859-4},
     * {@code ISO-8859-5}, {@code ISO-8859-6}, {@code ISO-8859-7}, {@code ISO-8859-8}, {@code ISO-8859-9},
     * {@code ISO-8859-10}, {@code ISO-8859-11}, {@code ISO-8859-12}, {@code ISO-8859-13}, {@code ISO-8859-14},
     * {@code ISO-8859-15}, {@code ISO-8859-16},
     * {@code JIS_X0201}, {@code Shift_JIS}, {@code EUC-JP}, {@code US-ASCII}, {@code EBCDIC}, {@code EUC-KR},
     * {@code Big5}, {@code GB2312}.
     * </div>
     *
     * @return Character coding standards used for the metadata.
     *
     * @see #getLanguages()
     * @see org.opengis.metadata.identification.DataIdentification#getCharacterSets()
     * @see Charset#forName(String)
     *
     * @since 0.5
     */
    @UML(identifier="characterSet", obligation=CONDITIONAL, specification=ISO_19115) // Actually from ISO 19115:2003
    public Collection<Charset> getCharacterSets() {
        return characterSets = nonNullCollection(characterSets, Charset.class);
    }

    /**
     * Sets the character coding standard used for the metadata set.
     *
     * @param newValues The new character coding standards.
     *
     * @since 0.5
     */
    public void setCharacterSets(final Collection<Charset> newValues) {
        characterSets = writeCollection(newValues, characterSets, Charset.class);
    }

    /**
     * Returns the character coding standard used for the metadata set.
     *
     * @return Character coding standard used for the metadata, or {@code null}.
     *
     * @deprecated As of GeoAPI 3.1, replaced by {@link #getCharacterSets()}.
     */
    @Override
    @Deprecated
    @XmlElement(name = "characterSet")
<<<<<<< HEAD
    public final CharacterSet getCharacterSet() {
=======
    public CharacterSet getCharacterSet() {
>>>>>>> ec7c74b7
        final Charset cs = LegacyPropertyAdapter.getSingleton(getCharacterSets(),
                Charset.class, null, DefaultMetadata.class, "getCharacterSet");
        if (cs == null) {
            return null;
        }
        final String name = cs.name();
        for (final CharacterSet candidate : CharacterSet.values()) {
            for (final String n : candidate.names()) {
                if (name.equals(n)) {
                    return candidate;
                }
            }
        }
        return CharacterSet.valueOf(name);
    }

    /**
     * Sets the character coding standard used for the metadata set.
     *
     * <div class="warning"><b>Upcoming API change — JDK integration</b><br>
     * As of ISO 19115:2014, {@code CharacterSet} is replaced by a reference to the
     * <a href="http://www.iana.org/assignments/character-sets">IANA Character Set register</a>,
     * which is represented in Java by {@link Charset}.
     * This change may be applied in GeoAPI 4.0.
     * </div>
     *
     * @param newValue The new character set.
     *
     * @deprecated As of GeoAPI 3.1, replaced by {@link #setCharacterSets(Collection)}.
     */
    @Deprecated
<<<<<<< HEAD
    public final void setCharacterSet(final CharacterSet newValue) {
=======
    public void setCharacterSet(final CharacterSet newValue) {
>>>>>>> ec7c74b7
        setCharacterSets(LegacyPropertyAdapter.asCollection((newValue != null) ? newValue.toCharset() : null));
    }

    /**
     * Returns an identification of the parent metadata record.
     * This is non-null if this metadata is a subset (child) of another metadata.
     *
     * @return Identification of the parent metadata record, or {@code null} if none.
     *
     * @since 0.5
     */
    @UML(identifier="parentMetadata", obligation=CONDITIONAL, specification=ISO_19115)
    public Citation getParentMetadata() {
        return parentMetadata;
    }

    /**
     * Sets an identification of the parent metadata record.
     *
     * @param newValue The new identification of the parent metadata record.
     *
     * @since 0.5
     */
    public void setParentMetadata(final Citation newValue) {
        checkWritePermission();
        parentMetadata = newValue;
    }

    /**
     * Returns the file identifier of the metadata to which this metadata is a subset (child).
     *
     * @return Identifier of the metadata to which this metadata is a subset, or {@code null}.
     *
     * @deprecated As of ISO 19115:2014, replaced by {@link #getParentMetadata()}.
     */
    @Override
    @Deprecated
    @XmlElement(name = "parentIdentifier")
    public String getParentIdentifier() {
        final Citation parentMetadata = getParentMetadata();
        if (parentMetadata != null) {
            final InternationalString title = parentMetadata.getTitle();
            if (title != null) {
                return title.toString();
            }
        }
        return null;
    }

    /**
     * Sets the file identifier of the metadata to which this metadata is a subset (child).
     *
     * @param newValue The new parent identifier.
     *
     * @deprecated As of ISO 19115:2014, replaced by {@link #getParentMetadata()}.
     */
    @Deprecated
    public void setParentIdentifier(final String newValue) {
        checkWritePermission();
        DefaultCitation parent = DefaultCitation.castOrCopy(parentMetadata); // See "Note about deprecated methods implementation"
        if (parent == null) {
            parent = new DefaultCitation();
        }
        parent.setTitle(new SimpleInternationalString(newValue));
        setParentMetadata(parent);
    }

    /**
     * Returns the scope or type of resource for which metadata is provided.
     *
     * <div class="warning"><b>Upcoming API change — generalization</b><br>
     * The element type will be changed to the {@code MetadataScope} interface
     * when GeoAPI will provide it (tentatively in GeoAPI 3.1).
     * </div>
     *
     * @return Scope or type of resource for which metadata is provided.
     *
     * @since 0.5
     */
    @UML(identifier="metadataScope", obligation=CONDITIONAL, specification=ISO_19115)
    public Collection<DefaultMetadataScope> getMetadataScopes() {
        return metadataScopes = nonNullCollection(metadataScopes, DefaultMetadataScope.class);
    }

    /**
     * Sets the scope or type of resource for which metadata is provided.
     *
     * <div class="warning"><b>Upcoming API change — generalization</b><br>
     * The element type will be changed to the {@code MetadataScope} interface
     * when GeoAPI will provide it (tentatively in GeoAPI 3.1).
     * </div>
     *
     * @param newValues The new scope or type of resource.
     *
     * @since 0.5
     */
    public void setMetadataScopes(final Collection<? extends DefaultMetadataScope> newValues) {
        metadataScopes = writeCollection(newValues, metadataScopes, DefaultMetadataScope.class);
    }

    /**
     * Returns the scope to which the metadata applies.
     *
     * @return Scope to which the metadata applies.
     *
     * @deprecated As of ISO 19115:2014, replaced by {@link #getMetadataScopes()}
     *   followed by {@link DefaultMetadataScope#getResourceScope()}.
     */
    @Override
    @Deprecated
    @XmlElement(name = "hierarchyLevel")
    public final Collection<ScopeCode> getHierarchyLevels() {
        return new MetadataScopeAdapter<ScopeCode>(getMetadataScopes()) {
            /** Stores a legacy value into the new kind of value. */
            @Override protected DefaultMetadataScope wrap(final ScopeCode value) {
                return new DefaultMetadataScope(value, null);
            }

            /** Extracts the legacy value from the new kind of value. */
            @Override protected ScopeCode unwrap(final DefaultMetadataScope container) {
                return container.getResourceScope();
            }

            /** Updates the legacy value in an existing instance of the new kind of value. */
            @Override protected boolean update(final DefaultMetadataScope container, final ScopeCode value) {
                container.setResourceScope(value);
                return true;
            }
        }.validOrNull();
    }

    /**
     * Sets the scope to which the metadata applies.
     *
     * @param newValues The new hierarchy levels.
     *
     * @deprecated As of ISO 19115:2014, replaced by {@link #setMetadataScopes(Collection)}
     *   and {@link DefaultMetadataScope#setResourceScope(ScopeCode)}.
     */
    @Deprecated
    public void setHierarchyLevels(final Collection<? extends ScopeCode> newValues) {
        checkWritePermission();
        ((LegacyPropertyAdapter<ScopeCode,?>) getHierarchyLevels()).setValues(newValues);
    }

    /**
     * Returns the name of the hierarchy levels for which the metadata is provided.
     *
     * @return Hierarchy levels for which the metadata is provided.
     *
     * @deprecated As of ISO 19115:2014, replaced by {@link #getMetadataScopes()}
     *   followed by {@link DefaultMetadataScope#getName()}.
     */
    @Override
    @Deprecated
    @XmlElement(name = "hierarchyLevelName")
    public final Collection<String> getHierarchyLevelNames() {
        return new MetadataScopeAdapter<String>(getMetadataScopes()) {
            /** Stores a legacy value into the new kind of value. */
            @Override protected DefaultMetadataScope wrap(final String value) {
                return new DefaultMetadataScope(null, value);
            }

            /** Extracts the legacy value from the new kind of value. */
            @Override protected String unwrap(final DefaultMetadataScope container) {
                final InternationalString name = container.getName();
                return (name != null) ? name.toString() : null;
            }

            /** Updates the legacy value in an existing instance of the new kind of value. */
            @Override protected boolean update(final DefaultMetadataScope container, final String value) {
                container.setName(value != null ? new SimpleInternationalString(value) : null);
                return true;
            }
        }.validOrNull();
    }

    /**
     * Sets the name of the hierarchy levels for which the metadata is provided.
     *
     * @param newValues The new hierarchy level names.
     *
     * @deprecated As of ISO 19115:2014, replaced by {@link #setMetadataScopes(Collection)}
     *   and {@link DefaultMetadataScope#setName(InternationalString)}.
     */
    @Deprecated
    public void setHierarchyLevelNames(final Collection<? extends String> newValues) {
        checkWritePermission();
        ((LegacyPropertyAdapter<String,?>) getHierarchyLevelNames()).setValues(newValues);
    }

    /**
     * Returns the parties responsible for the metadata information.
     *
     * <div class="warning"><b>Upcoming API change — generalization</b><br>
     * As of ISO 19115:2014, {@code ResponsibleParty} is replaced by the {@link Responsibility} parent interface.
     * This change will be tentatively applied in GeoAPI 4.0.
     * </div>
     *
     * @return Parties responsible for the metadata information.
     */
    @Override
    @XmlElement(name = "contact", required = true)
    public Collection<ResponsibleParty> getContacts() {
        return contacts = nonNullCollection(contacts, ResponsibleParty.class);
    }

    /**
     * Sets the parties responsible for the metadata information.
     *
     * @param newValues The new contacts.
     */
    public void setContacts(final Collection<? extends ResponsibleParty> newValues) {
        checkWritePermission();
        contacts = writeCollection(newValues, contacts, ResponsibleParty.class);
    }

    /**
     * Returns the date(s) associated with the metadata.
     *
     * @return Date(s) associated with the metadata.
     *
     * @see Citation#getDates()
     *
     * @since 0.5
     */
    @UML(identifier="dateInfo", obligation=MANDATORY, specification=ISO_19115)
    public Collection<CitationDate> getDates() {
        return dates = nonNullCollection(dates, CitationDate.class);
    }

    /**
     * Sets the date(s) associated with the metadata.
     * The collection should contains at least an element for {@link DateType#CREATION}.
     *
     * @param newValues New dates associated with the metadata.
     *
     * @since 0.5
     */
    public void setDates(final Collection<? extends CitationDate> newValues) {
        dates = writeCollection(newValues, dates, CitationDate.class);
    }

    /**
     * Returns the date that the metadata was created.
     *
     * @return Date that the metadata was created, or {@code null}.
     *
     * @deprecated As of ISO 19115:2014, replaced by {@link #getDates()}.
     */
    @Override
    @Deprecated
    @XmlElement(name = "dateStamp", required = true)
    public Date getDateStamp() {
        final Collection<CitationDate> dates = getDates();
        if (dates != null) {
            for (final CitationDate date : dates) {
                if (DateType.CREATION.equals(date.getDateType())) {
                    return date.getDate();
                }
            }
        }
        return null;
    }

    /**
     * Sets the date that the metadata was created.
     *
     * @param newValue The new date stamp.
     *
     * @deprecated As of ISO 19115:2014, replaced by {@link #setDates(Collection)}.
     */
    @Deprecated
    public void setDateStamp(final Date newValue) {
        checkWritePermission();
        Collection<CitationDate> newValues = dates; // See "Note about deprecated methods implementation"
        if (newValues == null) {
            if (newValue == null) {
                return;
            }
            newValues = new ArrayList<CitationDate>(1);
        } else {
            final Iterator<CitationDate> it = newValues.iterator();
            while (it.hasNext()) {
                final CitationDate date = it.next();
                if (DateType.CREATION.equals(date.getDateType())) {
                    if (newValue == null) {
                        it.remove();
                        return;
                    }
                    if (date instanceof DefaultCitationDate) {
                        ((DefaultCitationDate) date).setDate(newValue);
                        return;
                    }
                    it.remove();
                    break;
                }
            }
        }
        newValues.add(new DefaultCitationDate(newValue, DateType.CREATION));
        setDates(newValues);
    }

    /**
     * Returns the citation(s) for the standard(s) to which the metadata conform.
     *
     * @return The standard(s) to which the metadata conform.
     *
     * @see #getMetadataProfiles()
     *
     * @since 0.5
     */
    @UML(identifier="metadataStandard", obligation=OPTIONAL, specification=ISO_19115)
    public Collection<Citation> getMetadataStandards() {
        return metadataStandards = nonNullCollection(metadataStandards, Citation.class);
    }

    /**
     * Sets the citation(s) for the standard(s) to which the metadata conform.
     * Metadata standard citations should include an identifier.
     *
     * @param newValues The new standard(s) to which the metadata conform.
     *
     * @since 0.5
     */
    public void setMetadataStandards(final Collection<? extends Citation> newValues) {
        metadataStandards = writeCollection(newValues, metadataStandards, Citation.class);
    }

    /**
     * Returns the citation(s) for the profile(s) of the metadata standard to which the metadata conform.
     *
     * @return The profile(s) to which the metadata conform.
     *
     * @see #getMetadataStandards()
     * @see #getMetadataExtensionInfo()
     *
     * @since 0.5
     */
    @UML(identifier="metadataProfile", obligation=OPTIONAL, specification=ISO_19115)
    public Collection<Citation> getMetadataProfiles() {
        return metadataProfiles = nonNullCollection(metadataProfiles, Citation.class);
    }

    /**
     * Set the citation(s) for the profile(s) of the metadata standard to which the metadata conform.
     * Metadata profile standard citations should include an identifier.
     *
     * @param newValues The new profile(s) to which the metadata conform.
     *
     * @since 0.5
     */
    public void setMetadataProfiles(final Collection<? extends Citation> newValues) {
        metadataProfiles = writeCollection(newValues, metadataProfiles, Citation.class);
    }

    /**
     * Returns reference(s) to alternative metadata or metadata in a non-ISO standard for the same resource.
     *
     * @return Reference(s) to alternative metadata (e.g. Dublin core, FGDC).
     *
     * @since 0.5
     */
    @UML(identifier="alternativeMetadataReference", obligation=OPTIONAL, specification=ISO_19115)
    public Collection<Citation> getAlternativeMetadataReferences() {
        return alternativeMetadataReferences = nonNullCollection(alternativeMetadataReferences, Citation.class);
    }

    /**
     * Set reference(s) to alternative metadata or metadata in a non-ISO standard for the same resource.
     *
     * @param newValues The new reference(s) to alternative metadata (e.g. Dublin core, FGDC).
     *
     * @since 0.5
     */
    public void setAlternativeMetadataReferences(final Collection<? extends Citation> newValues) {
        alternativeMetadataReferences = writeCollection(newValues, alternativeMetadataReferences, Citation.class);
    }

    /**
     * Implementation of legacy {@link #getMetadataStandardName()} and {@link #getMetadataStandardVersion()} methods.
     */
    private String getMetadataStandard(final boolean version) {
        final Citation standard = LegacyPropertyAdapter.getSingleton(getMetadataStandards(),
                Citation.class, null, DefaultMetadata.class, version ? "getMetadataStandardName" : "getMetadataStandardVersion");
        if (standard != null) {
            final InternationalString title = version ? standard.getEdition() : standard.getTitle();
            if (title != null) {
                return title.toString();
            }
        }
        return null;
    }

    /**
     * Implementation of legacy {@link #setMetadataStandardName(String)} and
     * {@link #setMetadataStandardVersion(String)} methods.
     */
    private void setMetadataStandard(final boolean version, final String newValue) {
        checkWritePermission();
        final InternationalString i18n = (newValue != null) ? new SimpleInternationalString(newValue) : null;
        final List<Citation> newValues = (metadataStandards != null)
                ? new ArrayList<Citation>(metadataStandards)
                : new ArrayList<Citation>(1);
        DefaultCitation citation = newValues.isEmpty() ? null : DefaultCitation.castOrCopy(newValues.get(0));
        if (citation == null) {
            citation = new DefaultCitation();
        }
        if (version) {
            citation.setEdition(i18n);
        } else {
            citation.setTitle(i18n);
        }
        if (newValues.isEmpty()) {
            newValues.add(citation);
        } else {
            newValues.set(0, citation);
        }
        setMetadataStandards(newValues);
    }

    /**
     * Returns the name of the metadata standard (including profile name) used.
     *
     * @return Name of the metadata standard used, or {@code null}.
     *
     * @deprecated As of ISO 19115:2014, replaced by {@link #getMetadataStandards()}
     *   followed by {@link DefaultCitation#getTitle()}.
     */
    @Override
    @Deprecated
    @XmlElement(name = "metadataStandardName")
    public String getMetadataStandardName() {
        return getMetadataStandard(false);
    }

    /**
     * Name of the metadata standard (including profile name) used.
     *
     * @param newValue The new metadata standard name.
     *
     * @deprecated As of ISO 19115:2014, replaced by {@link #getMetadataStandards()}
     *   followed by {@link DefaultCitation#setTitle(InternationalString)}.
     */
    @Deprecated
    public void setMetadataStandardName(final String newValue) {
        setMetadataStandard(false, newValue);
    }

    /**
     * Returns the version (profile) of the metadata standard used.
     *
     * @return Version of the metadata standard used, or {@code null}.
     *
     * @deprecated As of ISO 19115:2014, replaced by {@link #getMetadataStandards()}
     *   followed by {@link DefaultCitation#getEdition()}.
     */
    @Override
    @Deprecated
    @XmlElement(name = "metadataStandardVersion")
    public String getMetadataStandardVersion() {
        return getMetadataStandard(true);
    }

    /**
     * Sets the version (profile) of the metadata standard used.
     *
     * @param newValue The new metadata standard version.
     *
     * @deprecated As of ISO 19115:2014, replaced by {@link #getMetadataStandards()}
     *   followed by {@link DefaultCitation#setEdition(InternationalString)}.
     */
    @Deprecated
    public void setMetadataStandardVersion(final String newValue) {
        setMetadataStandard(true, newValue);
    }

    /**
     * Returns the online location(s) where the metadata is available.
     *
     * @return Online location(s) where the metadata is available.
     *
     * @since 0.5
     */
    @UML(identifier="metadataLinkage", obligation=OPTIONAL, specification=ISO_19115)
    public Collection<OnlineResource> getMetadataLinkages() {
        return metadataLinkages = nonNullCollection(metadataLinkages, OnlineResource.class);
    }

    /**
     * Sets the online location(s) where the metadata is available.
     *
     * @param newValues The new online location(s).
     *
     * @since 0.5
     */
    public void setMetadataLinkages(final Collection<? extends OnlineResource> newValues) {
        metadataLinkages = writeCollection(newValues, metadataLinkages, OnlineResource.class);
    }

    /**
     * Provides the URI of the dataset to which the metadata applies.
     *
     * @return Uniformed Resource Identifier of the dataset, or {@code null}.
     *
     * @deprecated As of ISO 19115:2014, replaced by {@link #getIdentificationInfo()} followed by
     *    {@link DefaultDataIdentification#getCitation()} followed by {@link DefaultCitation#getOnlineResources()}.
     */
    @Override
    @Deprecated
    @XmlElement(name = "dataSetURI")
    public String getDataSetUri() {
        String linkage = null;
        final Collection<Identification> info = getIdentificationInfo();
        if (info != null) {
            for (final Identification identification : info) {
                final Citation citation = identification.getCitation();
                if (citation instanceof DefaultCitation) {
                    final Collection<? extends OnlineResource> onlineResources = ((DefaultCitation) citation).getOnlineResources();
                    if (onlineResources != null) {
                        for (final OnlineResource link : onlineResources) {
                            final URI uri = link.getLinkage();
                            if (uri != null) {
                                if (linkage == null) {
                                    linkage = uri.toString();
                                } else {
                                    LegacyPropertyAdapter.warnIgnoredExtraneous(
                                            OnlineResource.class, DefaultMetadata.class, "getDataSetUri");
                                    break;
                                }
                            }
                        }
                    }
                }
            }
        }
        return linkage;
    }

    /**
     * Sets the URI of the dataset to which the metadata applies.
     * This method sets the linkage of the first online resource in the citation of the first identification info.
     *
     * @param  newValue The new data set URI.
     * @throws URISyntaxException If the given value can not be parsed as a URI.
     *
     * @deprecated As of ISO 19115:2014, replaced by {@link #getIdentificationInfo()}
     *    followed by {@link DefaultDataIdentification#getCitation()}
     *    followed by {@link DefaultCitation#setOnlineResources(Collection)}.
     */
    @Deprecated
    public void setDataSetUri(final String newValue) throws URISyntaxException {
        final URI uri = new URI(newValue);
        checkWritePermission();
        Collection<Identification> info = identificationInfo; // See "Note about deprecated methods implementation"
        AbstractIdentification firstId = AbstractIdentification.castOrCopy(OtherLocales.getFirst(info));
        if (firstId == null) {
            firstId = new DefaultDataIdentification();
        }
        DefaultCitation citation = DefaultCitation.castOrCopy(firstId.getCitation());
        if (citation == null) {
            citation = new DefaultCitation();
        }
        Collection<OnlineResource> onlineResources = citation.getOnlineResources();
        DefaultOnlineResource firstOnline = DefaultOnlineResource.castOrCopy(OtherLocales.getFirst(onlineResources));
        if (firstOnline == null) {
            firstOnline = new DefaultOnlineResource();
        }
        firstOnline.setLinkage(uri);
        onlineResources = OtherLocales.setFirst(onlineResources, firstOnline);
        citation.setOnlineResources(onlineResources);
        firstId.setCitation(citation);
        info = OtherLocales.setFirst(info, firstId);
        setIdentificationInfo(info);
    }

    /**
     * Returns the digital representation of spatial information in the dataset.
     *
     * @return Digital representation of spatial information in the dataset.
     */
    @Override
    @XmlElement(name = "spatialRepresentationInfo")
    public Collection<SpatialRepresentation> getSpatialRepresentationInfo() {
        return spatialRepresentationInfo = nonNullCollection(spatialRepresentationInfo, SpatialRepresentation.class);
    }

    /**
     * Sets the digital representation of spatial information in the dataset.
     *
     * @param newValues The new spatial representation info.
     */
    public void setSpatialRepresentationInfo(final Collection<? extends SpatialRepresentation> newValues) {
        spatialRepresentationInfo = writeCollection(newValues, spatialRepresentationInfo, SpatialRepresentation.class);
    }

    /**
     * Returns the description of the spatial and temporal reference systems used in the dataset.
     *
     * @return Spatial and temporal reference systems used in the dataset.
     */
    @Override
    @XmlElement(name = "referenceSystemInfo")
    public Collection<ReferenceSystem> getReferenceSystemInfo() {
        return referenceSystemInfo = nonNullCollection(referenceSystemInfo, ReferenceSystem.class);
    }

    /**
     * Sets the description of the spatial and temporal reference systems used in the dataset.
     *
     * @param newValues The new reference system info.
     */
    public void setReferenceSystemInfo(final Collection<? extends ReferenceSystem> newValues) {
        referenceSystemInfo = writeCollection(newValues, referenceSystemInfo, ReferenceSystem.class);
    }

    /**
     * Returns information describing metadata extensions.
     *
     * @return Metadata extensions.
     */
    @Override
    @XmlElement(name = "metadataExtensionInfo")
    public Collection<MetadataExtensionInformation> getMetadataExtensionInfo() {
        return metadataExtensionInfo = nonNullCollection(metadataExtensionInfo, MetadataExtensionInformation.class);
    }

    /**
     * Sets information describing metadata extensions.
     *
     * @param newValues The new metadata extension info.
     */
    public void setMetadataExtensionInfo(final Collection<? extends MetadataExtensionInformation> newValues) {
        metadataExtensionInfo = writeCollection(newValues, metadataExtensionInfo, MetadataExtensionInformation.class);
    }

    /**
     * Returns basic information about the resource(s) to which the metadata applies.
     *
     * @return The resource(s) to which the metadata applies.
     */
    @Override
    @XmlElement(name = "identificationInfo", required = true)
    public Collection<Identification> getIdentificationInfo() {
        return identificationInfo = nonNullCollection(identificationInfo, Identification.class);
    }

    /**
     * Sets basic information about the resource(s) to which the metadata applies.
     *
     * @param newValues The new identification info.
     */
    public void setIdentificationInfo(final Collection<? extends Identification> newValues) {
        identificationInfo = writeCollection(newValues, identificationInfo, Identification.class);
    }

    /**
     * Returns information about the feature catalogue and describes the coverage and
     * image data characteristics.
     *
     * @return The feature catalogue, coverage descriptions and image data characteristics.
     */
    @Override
    @XmlElement(name = "contentInfo")
    public Collection<ContentInformation> getContentInfo() {
        return contentInfo = nonNullCollection(contentInfo, ContentInformation.class);
    }

    /**
     * Sets information about the feature catalogue and describes the coverage and
     * image data characteristics.
     *
     * @param newValues The new content info.
     */
    public void setContentInfo(final Collection<? extends ContentInformation> newValues) {
        contentInfo = writeCollection(newValues, contentInfo, ContentInformation.class);
    }

    /**
     * Returns information about the distributor of and options for obtaining the resource(s).
     *
     * <div class="warning"><b>Upcoming API change — multiplicity</b><br>
     * As of ISO 19115:2014, this singleton has been replaced by a collection.
     * This change will tentatively be applied in GeoAPI 4.0.
     * </div>
     *
     * @return The distributor of and options for obtaining the resource(s).
     */
    @Override
    @XmlElement(name = "distributionInfo")
    public Distribution getDistributionInfo() {
        return distributionInfo;
    }

    /**
     * Sets information about the distributor of and options for obtaining the resource(s).
     *
     * <div class="warning"><b>Upcoming API change — multiplicity</b><br>
     * As of ISO 19115:2014, this singleton has been replaced by a collection.
     * This change will tentatively be applied in GeoAPI 4.0.
     * </div>
     *
     * @param newValue The new distribution info.
     */
    public void setDistributionInfo(final Distribution newValue) {
        checkWritePermission();
        distributionInfo = newValue;
    }

    /**
     * Returns overall assessment of quality of a resource(s).
     *
     * @return Overall assessment of quality of a resource(s).
     */
    @Override
    @XmlElement(name = "dataQualityInfo")
    public Collection<DataQuality> getDataQualityInfo() {
        return dataQualityInfo = nonNullCollection(dataQualityInfo, DataQuality.class);
    }

    /**
     * Sets overall assessment of quality of a resource(s).
     *
     * @param newValues The new data quality info.
     */
    public void setDataQualityInfo(final Collection<? extends DataQuality> newValues) {
        dataQualityInfo = writeCollection(newValues, dataQualityInfo, DataQuality.class);
    }

    /**
     * Returns information about the catalogue of rules defined for the portrayal of a resource(s).
     *
     * @return The catalogue of rules defined for the portrayal of a resource(s).
     */
    @Override
    @XmlElement(name = "portrayalCatalogueInfo")
    public Collection<PortrayalCatalogueReference> getPortrayalCatalogueInfo() {
        return portrayalCatalogueInfo = nonNullCollection(portrayalCatalogueInfo, PortrayalCatalogueReference.class);
    }

    /**
     * Sets information about the catalogue of rules defined for the portrayal of a resource(s).
     *
     * @param newValues The new portrayal catalog info.
     */
    public void setPortrayalCatalogueInfo(final Collection<? extends PortrayalCatalogueReference> newValues) {
        portrayalCatalogueInfo = writeCollection(newValues, portrayalCatalogueInfo, PortrayalCatalogueReference.class);
    }

    /**
     * Returns restrictions on the access and use of data.
     *
     * @return Restrictions on the access and use of data.
     */
    @Override
    @XmlElement(name = "metadataConstraints")
    public Collection<Constraints> getMetadataConstraints() {
        return metadataConstraints = nonNullCollection(metadataConstraints, Constraints.class);
    }

    /**
     * Sets restrictions on the access and use of data.
     *
     * @param newValues The new metadata constraints.
     */
    public void setMetadataConstraints(final Collection<? extends Constraints> newValues) {
        metadataConstraints = writeCollection(newValues, metadataConstraints, Constraints.class);
    }

    /**
     * Returns information about the conceptual schema of a dataset.
     *
     * @return The conceptual schema of a dataset.
     */
    @Override
    @XmlElement(name = "applicationSchemaInfo")
    public Collection<ApplicationSchemaInformation> getApplicationSchemaInfo() {
        return applicationSchemaInfo = nonNullCollection(applicationSchemaInfo, ApplicationSchemaInformation.class);
    }

    /**
     * Returns information about the conceptual schema of a dataset.
     *
     * @param newValues The new application schema info.
     */
    public void setApplicationSchemaInfo(final Collection<? extends ApplicationSchemaInformation> newValues) {
        applicationSchemaInfo = writeCollection(newValues, applicationSchemaInfo, ApplicationSchemaInformation.class);
    }

    /**
     * Returns information about the acquisition of the data.
     *
     * @return The acquisition of data.
     */
    @Override
    @XmlElement(name = "acquisitionInformation", namespace = Namespaces.GMI)
    public Collection<AcquisitionInformation> getAcquisitionInformation() {
        return acquisitionInformation = nonNullCollection(acquisitionInformation, AcquisitionInformation.class);
    }

    /**
     * Sets information about the acquisition of the data.
     *
     * @param newValues The new acquisition information.
     */
    public void setAcquisitionInformation(final Collection<? extends AcquisitionInformation> newValues) {
        acquisitionInformation = writeCollection(newValues, acquisitionInformation, AcquisitionInformation.class);
    }

    /**
     * Returns information about the frequency of metadata updates, and the scope of those updates.
     *
     * @return The frequency of metadata updates and their scope, or {@code null}.
     */
    @Override
    @XmlElement(name = "metadataMaintenance")
    public MaintenanceInformation getMetadataMaintenance() {
        return metadataMaintenance;
    }

    /**
     * Sets information about the frequency of metadata updates, and the scope of those updates.
     *
     * @param newValue The new metadata maintenance.
     */
    public void setMetadataMaintenance(final MaintenanceInformation newValue) {
        checkWritePermission();
        metadataMaintenance = newValue;
    }

    /**
     * Returns information about the provenance, sources and/or the production processes applied to the resource.
     *
     * @return Information about the provenance, sources and/or the production processes.
     *
     * @since 0.5
     */
    @UML(identifier="resourceLineage", obligation=OPTIONAL, specification=ISO_19115)
    public Collection<Lineage> getResourceLineages() {
        return resourceLineages = nonNullCollection(resourceLineages, Lineage.class);
    }

    /**
     * Sets information about the provenance, sources and/or the production processes applied to the resource.
     *
     * @param newValues New information about the provenance, sources and/or the production processes.
     *
     * @since 0.5
     */
    public void setResourceLineages(final Collection<? extends Lineage> newValues) {
        resourceLineages = writeCollection(newValues, resourceLineages, Lineage.class);
    }

    /**
     * Invoked by JAXB {@link javax.xml.bind.Marshaller} before this object is marshalled to XML.
     * This method sets the locale to be used for XML marshalling to the metadata language.
     */
    private void beforeMarshal(final Marshaller marshaller) {
        Context.push(OtherLocales.getFirst(languages));
    }

    /**
     * Invoked by JAXB {@link javax.xml.bind.Marshaller} after this object has been marshalled to
     * XML. This method restores the locale to be used for XML marshalling to its previous value.
     */
    private void afterMarshal(final Marshaller marshaller) {
        Context.pull();
    }
}<|MERGE_RESOLUTION|>--- conflicted
+++ resolved
@@ -579,11 +579,7 @@
     @Override
     @Deprecated
     @XmlElement(name = "characterSet")
-<<<<<<< HEAD
-    public final CharacterSet getCharacterSet() {
-=======
     public CharacterSet getCharacterSet() {
->>>>>>> ec7c74b7
         final Charset cs = LegacyPropertyAdapter.getSingleton(getCharacterSets(),
                 Charset.class, null, DefaultMetadata.class, "getCharacterSet");
         if (cs == null) {
@@ -603,23 +599,12 @@
     /**
      * Sets the character coding standard used for the metadata set.
      *
-     * <div class="warning"><b>Upcoming API change — JDK integration</b><br>
-     * As of ISO 19115:2014, {@code CharacterSet} is replaced by a reference to the
-     * <a href="http://www.iana.org/assignments/character-sets">IANA Character Set register</a>,
-     * which is represented in Java by {@link Charset}.
-     * This change may be applied in GeoAPI 4.0.
-     * </div>
-     *
      * @param newValue The new character set.
      *
      * @deprecated As of GeoAPI 3.1, replaced by {@link #setCharacterSets(Collection)}.
      */
     @Deprecated
-<<<<<<< HEAD
-    public final void setCharacterSet(final CharacterSet newValue) {
-=======
     public void setCharacterSet(final CharacterSet newValue) {
->>>>>>> ec7c74b7
         setCharacterSets(LegacyPropertyAdapter.asCollection((newValue != null) ? newValue.toCharset() : null));
     }
 
