--- conflicted
+++ resolved
@@ -68,11 +68,7 @@
 import org.apache.sis.geometry.Envelopes;
 import org.apache.sis.geometry.Envelope2D;
 import org.apache.sis.geometry.DirectPosition2D;
-<<<<<<< HEAD
-=======
 import org.apache.sis.internal.referencing.Formulas;
-import org.apache.sis.internal.system.Modules;
->>>>>>> b2d141b5
 import org.apache.sis.internal.util.Strings;
 import org.apache.sis.math.DecimalFunctions;
 import org.apache.sis.measure.Longitude;
@@ -80,7 +76,6 @@
 import org.apache.sis.measure.Quantities;
 import org.apache.sis.measure.Units;
 
-import static java.util.logging.Logger.getLogger;
 
 // Branch-dependent imports
 import org.apache.sis.metadata.iso.citation.AbstractParty;
@@ -300,21 +295,8 @@
      */
     @Workaround(library="JDK", version="1.8")
     private static Map<String,?> properties() {
-<<<<<<< HEAD
         AbstractParty party = new AbstractParty("North Atlantic Treaty Organization", null);
-        return properties(new NamedIdentifier(null, "NATO", Resources.formatInternational(Resources.Keys.MGRS), null, null), party);
-=======
-        Party party;
-        try {
-            party = MetadataSource.getProvided().lookup(Party.class, "{org}NATO");
-        } catch (MetadataStoreException e) {
-            party = null;
-            Logging.unexpectedException(getLogger(Modules.REFERENCING_BY_IDENTIFIERS),
-                    MilitaryGridReferenceSystem.class, "<init>", e);
-        }
-        NamedIdentifier name = new NamedIdentifier(null, "NATO", Resources.formatInternational(Resources.Keys.MGRS), null, null);
-        return properties(name, IDENTIFIER, party);
->>>>>>> b2d141b5
+        return properties(new NamedIdentifier(null, "NATO", Resources.formatInternational(Resources.Keys.MGRS), null, null), IDENTIFIER, party);
     }
 
     /**
@@ -796,12 +778,8 @@
          * @return a new position with the longitude at coordinate 0 and latitude at coordinate 1.
          * @throws TransformException if an error occurred while parsing the given string.
          */
-<<<<<<< HEAD
+        @Override
         public AbstractLocation decode(final CharSequence reference) throws TransformException {
-=======
-        @Override
-        public Location decode(final CharSequence reference) throws TransformException {
->>>>>>> b2d141b5
             ArgumentChecks.ensureNonEmpty("reference", reference);
             return new Decoder(this, reference);
         }
