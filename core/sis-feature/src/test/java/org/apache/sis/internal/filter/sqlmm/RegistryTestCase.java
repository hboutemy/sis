--- conflicted
+++ resolved
@@ -468,11 +468,7 @@
         /*
          * Optimization should evaluate the point immediately.
          */
-<<<<<<< HEAD
-        final Expression<? super AbstractFeature, ?> optimized = new Optimization().apply(function);
-=======
-        final Expression<Feature,?> optimized = new Optimization().apply(function);
->>>>>>> 7d712579
+        final Expression<AbstractFeature,?> optimized = new Optimization().apply(function);
         assertNotSame("Optimization should produce a new expression.", function, optimized);
         assertInstanceOf("Expected immediate expression evaluation.", Literal.class, optimized);
         assertPointEquals(((Literal) optimized).getValue(), HardCodedCRS.WGS84_LATITUDE_FIRST, 30, 10);
@@ -491,11 +487,7 @@
         final FeatureTypeBuilder ftb = new FeatureTypeBuilder();
         ftb.addAttribute(library.pointClass).setName(P_NAME).setCRS(HardCodedCRS.WGS84);
         optimization.setFeatureType(ftb.setName("Test").build());
-<<<<<<< HEAD
-        final Expression<? super AbstractFeature, ?> optimized = optimization.apply(function);
-=======
-        final Expression<Feature,?> optimized = optimization.apply(function);
->>>>>>> 7d712579
+        final Expression<AbstractFeature,?> optimized = optimization.apply(function);
         assertNotSame("Optimization should produce a new expression.", function, optimized);
         /*
          * Get the second parameter, which should be a literal, and get the point coordinates.
