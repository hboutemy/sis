--- conflicted
+++ resolved
@@ -48,11 +48,7 @@
             + "  </mrc:nominalSpatialResolution>\n"
             + "  <mrc:detectedPolarisation>\n"
             + "    <mrc:MI_PolarisationOrientationCode "    // Spell with "s" in 2014 schema.
-<<<<<<< HEAD
-            +       "codeList=\"http://standards.iso.org/iso/19115/resources/Codelist/cat/codelists.xml#MI_PolarizationOrientationCode\" codeListValue=\"vertical\">"
-=======
-            +       "codeList=\"" + ISO_NAMESPACE + "19115/resources/Codelist/cat/codelists.xml#MI_PolarisationOrientationCode\" codeListValue=\"vertical\">"
->>>>>>> 29bfa755
+            +       "codeList=\"" + ISO_NAMESPACE + "19115/resources/Codelist/cat/codelists.xml#MI_PolarizationOrientationCode\" codeListValue=\"vertical\">"
             +       "Vertical"
             +     "</mrc:MI_PolarisationOrientationCode>\n"
             + "  </mrc:detectedPolarisation>\n"
