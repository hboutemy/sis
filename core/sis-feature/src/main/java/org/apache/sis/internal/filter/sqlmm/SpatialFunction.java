/*
 * Licensed to the Apache Software Foundation (ASF) under one or more
 * contributor license agreements.  See the NOTICE file distributed with
 * this work for additional information regarding copyright ownership.
 * The ASF licenses this file to You under the Apache License, Version 2.0
 * (the "License"); you may not use this file except in compliance with
 * the License.  You may obtain a copy of the License at
 *
 *     http://www.apache.org/licenses/LICENSE-2.0
 *
 * Unless required by applicable law or agreed to in writing, software
 * distributed under the License is distributed on an "AS IS" BASIS,
 * WITHOUT WARRANTIES OR CONDITIONS OF ANY KIND, either express or implied.
 * See the License for the specific language governing permissions and
 * limitations under the License.
 */
package org.apache.sis.internal.filter.sqlmm;

import java.util.EnumMap;
import java.util.Collection;
import org.opengis.util.LocalName;
import org.opengis.util.ScopedName;
import org.apache.sis.filter.Optimization;
import org.apache.sis.internal.filter.Node;
import org.apache.sis.internal.feature.Resources;
import org.apache.sis.internal.feature.Geometries;
import org.apache.sis.internal.feature.FeatureExpression;
import org.apache.sis.feature.builder.FeatureTypeBuilder;
import org.apache.sis.feature.builder.PropertyTypeBuilder;
import org.apache.sis.feature.builder.AttributeTypeBuilder;
import org.apache.sis.util.resources.Errors;
import org.apache.sis.util.iso.Names;

// Branch-dependent imports
import org.apache.sis.feature.DefaultFeatureType;
import org.apache.sis.filter.Expression;


/**
 * Base class of SQLMM spatial functions.
 *
 * @author  Johann Sorel (Geomatys)
 * @author  Martin Desruisseaux (Geomatys)
 * @version 1.2
 *
 * @param  <R>  the type of resources (e.g. {@code Feature}) used as inputs.
 *
 * @since 1.1
 * @module
 */
abstract class SpatialFunction<R> extends Node implements FeatureExpression<R,Object>, Optimization.OnExpression<R,Object> {
    /**
     * For cross-version compatibility.
     */
    private static final long serialVersionUID = 6933519274722660893L;

    /**
     * Scope of all names defined by SQLMM standard.
     *
     * @see #createName(SQLMM)
     */
    private static final LocalName SCOPE = Names.createLocalName("ISO", null, "sqlmm");;

    /**
     * Identification of the SQLMM operation.
     */
    final SQLMM operation;

    /**
     * All operation names as {@link ScopedName} instances.
     * Values are {@linkplain #createName(SQLMM) created} when first needed.
     */
    private static final EnumMap<SQLMM, ScopedName> NAMES = new EnumMap<>(SQLMM.class);

    /**
     * Creates a new function. This constructor verifies that the number of parameters
     * is between {@link SQLMM#minParamCount} and {@link SQLMM#maxParamCount} inclusive,
     * but does not store the parameters. Parameters shall be stored by subclasses.
     *
     * @param  operation   identification of the SQLMM operation.
     * @param  parameters  sub-expressions that will be evaluated to provide the parameters to the function.
     * @throws IllegalArgumentException if the number of parameters is not in the expected range.
     */
    SpatialFunction(final SQLMM operation, final Expression<? super R, ?>[] parameters) {
        this.operation = operation;
        final int n = parameters.length;
        final int minParamCount = operation.minParamCount;
        final String message;
        if (n < minParamCount) {
            if (n == 0) {
                message = Errors.format(Errors.Keys.EmptyArgument_1, "parameters");
            } else {
                message = Errors.format(Errors.Keys.TooFewArguments_2, minParamCount, n);
            }
        } else {
            final int maxParamCount = operation.maxParamCount;
            if (n > maxParamCount) {
                message = Errors.format(Errors.Keys.TooManyArguments_2, maxParamCount, n);
            } else {
                return;
            }
        }
        throw new IllegalArgumentException(message);
    }

    /**
     * Returns a handler for the library of geometric objects used by this expression.
     * This is typically implemented by a call to {@code getGeometryLibrary(geometry)}
     * where {@code geometry} as the first expression returning a geometry object.
     *
     * @return the geometry library (never {@code null}).
     *
     * @see #getGeometryLibrary(Expression)
     */
    abstract Geometries<?> getGeometryLibrary();

    /**
     * Returns the name of the function to be called. This method returns
     * a scoped name with the {@link SQLMM} function name in the local part.
     */
    @Override
    public final ScopedName getFunctionName() {
        synchronized (NAMES) {
            return NAMES.computeIfAbsent(operation, SpatialFunction::createName);
        }
    }

    /**
     * Invoked by {@link #getFunctionName()} when a name needs to be created.
     */
    private static ScopedName createName(final SQLMM operation) {
        return Names.createScopedName(SCOPE, null, operation.name());
    }

    /**
     * Returns the children of this node, which are the {@linkplain #getParameters() parameters list}.
     * This is used for information purpose only, for example in order to build a string representation.
     *
     * @return the children of this node.
     */
    @Override
    protected final Collection<?> getChildren() {
        return getParameters();
    }

    /**
     * Returns a Backus-Naur Form (BNF) of this function.
     *
     * @todo Fetch parameter names from {@code FilterCapabilities}.
     *       Or maybe use annotations, which would also be used for capabilities implementation.
     */
    public String getSyntax() {
        final int minParamCount = operation.minParamCount;
        final int maxParamCount = operation.maxParamCount;
        final StringBuilder sb = new StringBuilder();
        sb.append(getFunctionName().tip()).append('(');
        for (int i = 0; i < maxParamCount; i++) {
            if (i == minParamCount) sb.append('[');
            if (i != 0) sb.append(", ");
            sb.append("param").append(i + 1);
        }
        if (maxParamCount > minParamCount) {
            sb.append(']');
        }
        return sb.append(')').toString();
    }

    /**
     * Returns the kind of objects evaluated by this expression.
     */
    @Override
    public final Class<?> getValueClass() {
        return operation.getReturnType(getGeometryLibrary());
    }

    /**
     * Returns {@code this} if this expression provides values of the specified type,
     * or throws an exception otherwise.
     */
    @Override
    @SuppressWarnings("unchecked")
    public final <N> Expression<R,N> toValueType(final Class<N> target) {
        if (target.isAssignableFrom(getValueClass())) {
            return (Expression<R,N>) this;
        } else {
            throw new ClassCastException(Errors.format(Errors.Keys.CanNotConvertValue_2, getFunctionName(), target));
        }
    }

    /**
     * Provides the type of values produced by this expression when a feature of the given type is evaluated.
     * There are two cases:
     *
     * <ul class="verbose">
     *   <li>If the operation expects at least one geometric parameter and returns a geometry,
     *       then the characteristics of the first parameter (in particular the CRS) are copied.
     *       The first parameter is used as a template for compliance with SQLMM specification.</li>
     *   <li>Otherwise an attribute is created with the return value specified by the operation.</li>
     * </ul>
     *
     * @param  valueType  the type of features on which to apply this expression.
     * @param  addTo      where to add the type of properties evaluated by this expression.
     * @return builder of type resulting from expression evaluation (never null).
<<<<<<< HEAD
     * @throws IllegalArgumentException if the given feature type does not contain the expected properties,
     *         or if this method can not determine the result type of the expression.
=======
     * @throws InvalidFilterValueException if the given feature type does not contain the expected properties,
     *         or if this method cannot determine the result type of the expression.
>>>>>>> 34b68d41
     *         It may be because that expression is backed by an unsupported implementation.
     */
    @Override
    public PropertyTypeBuilder expectedType(final DefaultFeatureType valueType, final FeatureTypeBuilder addTo) {
        AttributeTypeBuilder<?> att;
cases:  if (operation.isGeometryInOut()) {
            final FeatureExpression<?,?> fex = FeatureExpression.castOrCopy(getParameters().get(0));
            if (fex != null) {
                final PropertyTypeBuilder type = fex.expectedType(valueType, addTo);
                if (type instanceof AttributeTypeBuilder<?>) {
                    att = (AttributeTypeBuilder<?>) type;
                    final Geometries<?> library = Geometries.implementation(att.getValueClass());
                    if (library != null) {
                        att = att.setValueClass(operation.getReturnType(library));
                        break cases;
                    }
                }
            }
            throw new IllegalArgumentException(Resources.format(Resources.Keys.NotAGeometryAtFirstExpression));
        } else {
            att = addTo.addAttribute(getValueClass());
        }
        return att.setName(getFunctionName());
    }
}<|MERGE_RESOLUTION|>--- conflicted
+++ resolved
@@ -201,13 +201,8 @@
      * @param  valueType  the type of features on which to apply this expression.
      * @param  addTo      where to add the type of properties evaluated by this expression.
      * @return builder of type resulting from expression evaluation (never null).
-<<<<<<< HEAD
      * @throws IllegalArgumentException if the given feature type does not contain the expected properties,
-     *         or if this method can not determine the result type of the expression.
-=======
-     * @throws InvalidFilterValueException if the given feature type does not contain the expected properties,
      *         or if this method cannot determine the result type of the expression.
->>>>>>> 34b68d41
      *         It may be because that expression is backed by an unsupported implementation.
      */
     @Override
