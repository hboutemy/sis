/*
 * Licensed to the Apache Software Foundation (ASF) under one or more
 * contributor license agreements.  See the NOTICE file distributed with
 * this work for additional information regarding copyright ownership.
 * The ASF licenses this file to You under the Apache License, Version 2.0
 * (the "License"); you may not use this file except in compliance with
 * the License.  You may obtain a copy of the License at
 *
 *     http://www.apache.org/licenses/LICENSE-2.0
 *
 * Unless required by applicable law or agreed to in writing, software
 * distributed under the License is distributed on an "AS IS" BASIS,
 * WITHOUT WARRANTIES OR CONDITIONS OF ANY KIND, either express or implied.
 * See the License for the specific language governing permissions and
 * limitations under the License.
 */
package org.apache.sis.feature;

import java.util.Arrays;
import java.util.List;
import java.util.Set;
import java.util.HashSet;
import java.util.Map;
import java.util.HashMap;
import java.util.LinkedHashMap;
import java.util.IdentityHashMap;
import java.util.Collection;
import java.util.Collections;
import java.io.IOException;
import java.io.ObjectInputStream;
import org.opengis.util.GenericName;
import org.opengis.util.InternationalString;
import org.apache.sis.util.ArgumentChecks;
import org.apache.sis.util.resources.Errors;
import org.apache.sis.util.collection.Containers;
import org.apache.sis.internal.util.CollectionsExt;
import org.apache.sis.internal.util.UnmodifiableArrayList;


/**
 * Abstraction of a real-world phenomena. A {@code FeatureType} instance describes the class of all
 * {@linkplain AbstractFeature feature} instances of that type.
 *
 * <div class="note"><b>Analogy:</b>
 * compared to the Java language, {@code FeatureType} is equivalent to {@link Class} while
 * {@code Feature} instances are equivalent to {@link Object} instances of that class.</div>
 *
 * <div class="warning"><b>Warning:</b>
 * This class is expected to implement a GeoAPI {@code FeatureType} interface in a future version.
 * When such interface will be available, most references to {@code DefaultFeatureType} in the API
 * will be replaced by references to the {@code FeatureType} interface.</div>
 *
 * {@section Naming}
 * The feature type {@linkplain #getName() name} is mandatory and should be unique. Those names are the main
 * criterion used for deciding if a feature type {@linkplain #isAssignableFrom is assignable from} another type.
 * Names can be {@linkplain org.apache.sis.util.iso.DefaultScopedName scoped} for avoiding name collision.
 *
 * {@section Properties and inheritance}
 * Each feature type can provide descriptions for the following {@link #getPropertyTypes(boolean) properties}:
 *
 * <ul>
 *   <li>{@linkplain DefaultAttributeType    Attributes}</li>
 *   <li>{@linkplain DefaultAssociationRole  Associations to other features}</li>
 *   <li>{@linkplain DefaultOperation        Operations}</li>
 * </ul>
 *
 * In addition, a feature type can inherit the properties of one or more other feature types.
 * Properties defined in the sub-type can override properties of the same name defined in the
 * {@linkplain #getSuperTypes() super-types}, provided that values of the sub-type property are
 * assignable to the super-type property.
 *
 * <div class="note"><b>Analogy:</b> compared to the Java language, the above rule is similar to overriding a method
 * with a more specific return type (a.k.a. <cite>covariant return type</cite>). This is also similar to Java arrays,
 * which are implicitly <cite>covariant</cite> (i.e. {@code String[]} can be casted to {@code CharSequence[]}, which
 * is safe for read operations but not for write operations — the later may throw {@link ArrayStoreException}).</div>
 *
 * {@section Immutability and thread safety}
 * Instances of this class are immutable if all properties ({@link GenericName} and {@link InternationalString}
 * instances) and all arguments ({@link AttributeType} instances) given to the constructor are also immutable.
 * Such immutable instances can be shared by many objects and passed between threads without synchronization.
 *
 * @author  Johann Sorel (Geomatys)
 * @author  Martin Desruisseaux (Geomatys)
 * @since   0.5
 * @version 0.5
 * @module
 *
 * @see AbstractFeature
 */
public class DefaultFeatureType extends AbstractIdentifiedType {
    /**
     * For cross-version compatibility.
     */
    private static final long serialVersionUID = -4357370600723922312L;

    /**
     * If {@code true}, the feature type acts as an abstract super-type.
     *
     * @see #isAbstract()
     */
    private final boolean isAbstract;

    /**
     * {@code true} if this feature type contains only attributes constrained to the [1 … 1] cardinality,
     * or operations.
     *
     * @see #isSimple()
     */
    private transient boolean isSimple;

    /**
     * {@code true} if the feature instances are expected to have lot of unset properties, or
     * {@code false} if we expect most properties to be specified.
     */
    private transient boolean isSparse;

    /**
     * The direct parents of this feature type, or an empty set if none.
     *
     * @see #getSuperTypes()
     */
    private final Set<DefaultFeatureType> superTypes;

    /**
     * The names of all parents of this feature type, including parents of parents. This is used
     * for a more efficient implementation of {@link #isAssignableFrom(DefaultFeatureType)}.
     *
     * @see #isAssignableFrom(DefaultFeatureType)
     */
    private transient Set<GenericName> assignableTo;

    /**
     * Any feature operation, any feature attribute type and any feature association role
     * that carries characteristics of a feature type.
     *
     * @see #getPropertyTypes(boolean)
     */
    private final List<PropertyType> properties;

    /**
     * All properties, including the ones declared in the super-types.
     * This is an unmodifiable view of the {@link #byName} values.
     *
     * @see #getPropertyTypes(boolean)
     */
    private transient Collection<PropertyType> allProperties;

    /**
     * A lookup table for fetching properties by name, including the properties from super-types.
     * This map shall not be modified after construction.
     *
     * @see #getProperty(String)
     */
    private transient Map<String, PropertyType> byName;

    /**
     * Indices of properties in an array of properties similar to {@link #properties},
     * but excluding operations. This map includes the properties from the super-types.
     *
     * The size of this map may be smaller than the {@link #byName} size.
     * This map shall not be modified after construction.
     */
    private transient Map<String, Integer> indices;

    /**
     * Constructs a feature type from the given properties. The identification map is given unchanged to
     * the {@linkplain AbstractIdentifiedType#AbstractIdentifiedType(Map) super-class constructor}.
     * The following table is a reminder of main (not all) recognized map entries:
     *
     * <table class="sis">
     *   <caption>Recognized map entries (non exhaustive list)</caption>
     *   <tr>
     *     <th>Map key</th>
     *     <th>Value type</th>
     *     <th>Returned by</th>
     *   </tr>
     *   <tr>
     *     <td>{@value org.apache.sis.feature.AbstractIdentifiedType#NAME_KEY}</td>
     *     <td>{@link GenericName} or {@link String}</td>
     *     <td>{@link #getName()}</td>
     *   </tr>
     *   <tr>
     *     <td>{@value org.apache.sis.feature.AbstractIdentifiedType#DEFINITION_KEY}</td>
     *     <td>{@link InternationalString} or {@link String}</td>
     *     <td>{@link #getDefinition()}</td>
     *   </tr>
     *   <tr>
     *     <td>{@value org.apache.sis.feature.AbstractIdentifiedType#DESIGNATION_KEY}</td>
     *     <td>{@link InternationalString} or {@link String}</td>
     *     <td>{@link #getDesignation()}</td>
     *   </tr>
     *   <tr>
     *     <td>{@value org.apache.sis.feature.AbstractIdentifiedType#DESCRIPTION_KEY}</td>
     *     <td>{@link InternationalString} or {@link String}</td>
     *     <td>{@link #getDescription()}</td>
     *   </tr>
     * </table>
     *
     * <div class="warning"><b>Warning:</b> In a future SIS version, the type of array elements may be
     * changed to {@code org.opengis.feature.FeatureType} and {@code org.opengis.feature.PropertyType}.
     * This change is pending GeoAPI revision. In the meantime, make sure that the {@code properties}
     * array contains only attribute types, association roles or operations, <strong>not</strong> other
     * feature types since the later are not properties in the ISO sense.</div>
     *
     * @param identification The name and other information to be given to this feature type.
     * @param isAbstract     If {@code true}, the feature type acts as an abstract super-type.
     * @param superTypes     The parents of this feature type, or {@code null} or empty if none.
     * @param properties     Any feature operation, any feature attribute type and any feature
     *                       association role that carries characteristics of a feature type.
     */
    public DefaultFeatureType(final Map<String,?> identification, final boolean isAbstract,
            final DefaultFeatureType[] superTypes, final AbstractIdentifiedType... properties)
    {
        super(identification);
        ArgumentChecks.ensureNonNull("properties", properties);
        this.isAbstract = isAbstract;
        this.superTypes = (superTypes == null) ? Collections.<DefaultFeatureType>emptySet() :
                          CollectionsExt.<DefaultFeatureType>immutableSet(true, superTypes);
        switch (properties.length) {
            case 0:  this.properties = Collections.emptyList(); break;
            case 1:  this.properties = Collections.singletonList((PropertyType) properties[0]); break; // There is no cast on other SIS branches.
            default: this.properties = UnmodifiableArrayList.wrap(Arrays.copyOf(properties, properties.length, PropertyType[].class)); break;
        }
        computeTransientFields();
    }

    /**
     * Invoked on deserialization for restoring the {@link #byName} and other transient fields.
     *
     * @param  in The input stream from which to deserialize a feature type.
     * @throws IOException If an I/O error occurred while reading or if the stream contains invalid data.
     * @throws ClassNotFoundException If the class serialized on the stream is not on the classpath.
     */
    private void readObject(final ObjectInputStream in) throws IOException, ClassNotFoundException {
        in.defaultReadObject();
        computeTransientFields();
    }

    /**
     * Computes all transient fields ({@link #assignableTo}, {@link #byName}, {@link #indices}, {@link #isSimple}).
     *
     * <p>As a side effect, this method checks for missing or duplicated names.</p>
     *
     * @throws IllegalArgumentException if two properties have the same name.
     */
    private void computeTransientFields() {
        final int capacity = Containers.hashMapCapacity(properties.size());
        byName       = new LinkedHashMap<String,PropertyType>(capacity);
        indices      = new LinkedHashMap<String,Integer>(capacity);
        assignableTo = new HashSet<GenericName>(4);
        assignableTo.add(getName());
        scanPropertiesFrom(this);
        byName        = compact(byName);
        assignableTo  = CollectionsExt.unmodifiableOrCopy(assignableTo);
        allProperties = byName.values();
        if (byName instanceof HashMap<?,?>) {
            allProperties = Collections.unmodifiableCollection(allProperties);
        }
        /*
         * Now check if the feature is simple/complex or dense/sparse. We perform this check after we finished
         * to create the list of all properties, because some properties may be overridden and we want to take
         * in account only the most specific ones.
         */
        isSimple = true;
        int mandatory = 0; // Count of mandatory properties.
        for (final Map.Entry<String,PropertyType> entry : byName.entrySet()) {
            final int minimumOccurs, maximumOccurs;
            final PropertyType property = entry.getValue();
            if (property instanceof DefaultAttributeType<?>) { // Other SIS branches check for AttributeType instead.
                minimumOccurs = ((DefaultAttributeType<?>) property).getMinimumOccurs();
                maximumOccurs = ((DefaultAttributeType<?>) property).getMaximumOccurs();
                isSimple &= (minimumOccurs == maximumOccurs);
            } else if (property instanceof FieldType) { // TODO: check for AssociationRole instead (after GeoAPI upgrade).
                minimumOccurs = ((FieldType) property).getMinimumOccurs();
                maximumOccurs = ((FieldType) property).getMaximumOccurs();
                isSimple = false;
            } else {
                continue; // For feature operations, maximumOccurs is implicitly 0.
            }
            if (maximumOccurs != 0) {
                isSimple &= (maximumOccurs == 1);
                indices.put(entry.getKey(), indices.size());
                if (minimumOccurs != 0) {
                    mandatory++;
                }
            }
        }
        indices = compact(indices);
        /*
         * Rational for choosing whether the feature is sparse: By default, java.util.HashMap implementation creates
         * an internal array of length 16 (see HashMap.DEFAULT_INITIAL_CAPACITY).  In addition, the HashMap instance
         * itself consumes approximatively 8 "words" in memory.  Consequently there is no advantage in using HashMap
         * unless the number of properties is greater than 16 + 8 (note: we could specify a smaller initial capacity,
         * but the memory consumed by each internal Map.Entry quickly exceed the few saved words). Next, the default
         * HashMap threshold is 0.75, so there is again no advantage in using HashMap if we do not expect at least 25%
         * of unused properties. Our current implementation arbitrarily sets the threshold to 50%.
         */
        final int n = indices.size();
        isSparse = (n > 24) && (mandatory <= n/2);
    }

    /**
     * Returns a more compact representation of the given map. This method is similar to
     * {@link CollectionsExt#unmodifiableOrCopy(Map)}, except that it does not wrap the
     * map in an unmodifiable view. The intend is to avoid one level of indirection for
     * performance and memory reasons (keeping in mind that we will have lot of features).
     * This is okay if we guaranteed that the map does not escape outside this class.
     */
    private static <K,V> Map<K,V> compact(final Map<K,V> map) {
        switch (map.size()) {
            case 0:  return Collections.emptyMap();
            case 1:  final Map.Entry<K,V> entry = map.entrySet().iterator().next();
                     return Collections.singletonMap(entry.getKey(), entry.getValue());
            default: return map;
        }
    }

    /**
     * Fills the {@link #byName} map using the non-transient information in the given {@code source}.
     * This method invokes itself recursively in order to use the information provided in super-types.
     * This method also performs an opportunist verification of argument validity.
     */
    private void scanPropertiesFrom(final DefaultFeatureType source) {
        for (final DefaultFeatureType parent : source.getSuperTypes()) {
            if (assignableTo.add(parent.getName())) {
                scanPropertiesFrom(parent);
            }
        }
        int index = -1;
        Map<DefaultFeatureType,Boolean> done = null;
        for (final PropertyType property : source.properties) {
            ArgumentChecks.ensureNonNullElement("properties", ++index, property);
            final String name = toString(property.getName(), source, index);
            final PropertyType previous = byName.put(name, property);
            if (previous != null) {
                if (done == null) {
                    done = new IdentityHashMap<DefaultFeatureType,Boolean>(4); // Guard against infinite recursivity.
                }
                if (!isAssignableIgnoreName(previous, property, done)) {
                    final GenericName owner = ownerOf(previous);
                    throw new IllegalArgumentException(Errors.format(Errors.Keys.PropertyAlreadyExists_2,
                            (owner != null) ? owner : "?", name));
                }
                done.clear();
            }
        }
    }

    /**
     * Returns the name of the feature which defines the given property, or {@code null} if not found.
     * This method is for information purpose when producing an error message - its implementation does
     * not need to be efficient.
     */
    private GenericName ownerOf(final PropertyType property) {
        if (properties.contains(property)) {
            return getName();
        }
        for (final DefaultFeatureType type : superTypes) {
            final GenericName owner = type.ownerOf(property);
            if (owner != null) {
                return owner;
            }
        }
        return null;
    }

    /**
     * Returns the string representation of the given name, making sure that the name is non-null
     * and the string non-empty. This method is used for checking argument validity.
     *
     * @param name   The name for which to get the string representation.
     * @param source The feature which contains the property (typically {@code this}).
     * @param index  Index of the property having the given name.
     */
    private String toString(final GenericName name, final DefaultFeatureType source, final int index) {
        short key = Errors.Keys.MissingValueForProperty_1;
        if (name != null) {
            final String s = name.toString();
            if (!s.isEmpty()) {
                return s;
            }
            key = Errors.Keys.EmptyProperty_1;
        }
        final StringBuilder b = new StringBuilder(30);
        if (source != this) {
            b.append(source.getName()).append('.');
        }
        throw new IllegalArgumentException(Errors.format(key,
                b.append("properties[").append(index).append("].name").toString()));
    }


    // -------- END OF CONSTRUCTORS ------------------------------------------------------------------------------


    /**
     * Returns {@code true} if the feature type acts as an abstract super-type.
     * Abstract types can not be {@linkplain #newInstance() instantiated}.
     *
     * @return {@code true} if the feature type acts as an abstract super-type.
     */
    public final boolean isAbstract() {
        return isAbstract;
    }

    /**
     * Returns {@code true} if the feature instances are expected to have lot of unset properties,
     * or {@code false} if we expect most properties to be specified.
     */
    final boolean isSparse() {
        return isSparse;
    }

    /**
     * Returns {@code true} if this feature type contains only attributes constrained to the [1 … 1] cardinality,
     * or operations. Such feature types can be handled as a {@link org.opengis.util.Record}s.
     *
     * @return {@code true} if this feature type contains only simple attributes or operations.
     */
    public boolean isSimple() {
        return isSimple;
    }

    /**
     * Returns {@code true} if this type may be the same or a super-type of the given type, using only
     * the name as a criterion. This is a faster check than {@link #isAssignableFrom(DefaultFeatureType)}
     */
    final boolean maybeAssignableFrom(final DefaultFeatureType type) {
        return type.assignableTo.contains(getName());
    }

    /**
     * Returns {@code true} if this type is same or a super-type of the given type.
     * The check is based mainly on the feature type {@linkplain #getName() name}, which should be unique.
     * However as a safety, this method also checks that all properties in this feature type is assignable
     * from a property of the same name in the given type.
     *
     * <div class="note"><b>Analogy:</b>
     * if we compare {@code FeatureType} to {@link Class} in the Java language, then this method is equivalent
     * to {@link Class#isAssignableFrom(Class)}.</div>
     *
     * @param  type The type to be checked.
     * @return {@code true} if instances of the given type can be assigned to association of this type.
     */
    public boolean isAssignableFrom(final DefaultFeatureType type) {
        if (type == this) {
            return true; // Optimization for a common case.
        }
        ArgumentChecks.ensureNonNull("type", type);
        return maybeAssignableFrom(type) && isAssignableIgnoreName(type,
                new IdentityHashMap<DefaultFeatureType,Boolean>(4));
    }

    /**
     * Return {@code true} if all properties in this type are also properties in the given type.
     * This method does not compare the names — this verification is presumed already done by the caller.
     *
     * @param type The type to check.
     * @param done An initially empty map to be used for avoiding infinite recursivity.
     */
    private boolean isAssignableIgnoreName(final DefaultFeatureType type, final Map<DefaultFeatureType,Boolean> done) {
        if (done.put(this, Boolean.TRUE) == null) {
            /*
             * Ensures that all properties defined in this feature type is also defined
             * in the given property, and that the former is assignable from the later.
             */
            for (final Map.Entry<String, PropertyType> entry : byName.entrySet()) {
                final PropertyType other = type.getProperty(entry.getKey());
                if (other == null || !isAssignableIgnoreName(entry.getValue(), other, done)) {
                    return false;
                }
            }
        }
        return true;
    }

    /**
     * Returns {@code true} if instances of the {@code other} type are assignable to the given {@code base} type.
     * This method does not compare the names — this verification is presumed already done by the caller.
     */
    private static boolean isAssignableIgnoreName(final PropertyType base, final PropertyType other,
            final Map<DefaultFeatureType,Boolean> done)
    {
        if (base != other) {
            /*
             * Note: other SIS branches use AttributeType and FeatureAssociationRole
             *       instead than DefaultAttributeType and DefaultAssociationRole.
             */
            if (base instanceof DefaultAttributeType<?>) {
                if (!(other instanceof DefaultAttributeType<?>)) {
                    return false;
                }
                final DefaultAttributeType<?> p0 = (DefaultAttributeType<?>) base;
                final DefaultAttributeType<?> p1 = (DefaultAttributeType<?>) other;
                if (!p0.getValueClass().isAssignableFrom(p1.getValueClass()) ||
                     p0.getMinimumOccurs() > p1.getMinimumOccurs() ||
                     p0.getMaximumOccurs() < p1.getMaximumOccurs())
                {
                    return false;
                }
            }
            if (base instanceof DefaultAssociationRole) {
                if (!(other instanceof DefaultAssociationRole)) {
                    return false;
                }
                final DefaultAssociationRole p0 = (DefaultAssociationRole) base;
                final DefaultAssociationRole p1 = (DefaultAssociationRole) other;
                if (p0.getMinimumOccurs() > p1.getMinimumOccurs() ||
                    p0.getMaximumOccurs() < p1.getMaximumOccurs())
                {
                    return false;
                }
                final DefaultFeatureType f0 = p0.getValueType();
                final DefaultFeatureType f1 = p1.getValueType();
                if (!f0.maybeAssignableFrom(f1) || !f0.isAssignableIgnoreName(f1, done)) {
                    return false;
                }
            }
        }
        return true;
    }

    /**
     * Returns the direct parents of this feature type.
     *
     * <div class="note"><b>Analogy:</b>
     * if we compare {@code FeatureType} to {@link Class} in the Java language, then this method is equivalent
     * to {@link Class#getSuperclass()} except that feature types allow multi-inheritance.</div>
     *
     * <div class="warning"><b>Warning:</b>
     * The type of list elements will be changed to {@code FeatureType} if and when such interface
     * will be defined in GeoAPI.</div>
     *
     * @return The parents of this feature type, or an empty set if none.
     */
    public Set<DefaultFeatureType> getSuperTypes() {
        return superTypes;
    }

    /**
     * Returns any feature operation, any feature attribute type and any feature association role that
     * carries characteristics of a feature type. The returned collection will include the properties
     * inherited from the {@linkplain #getSuperTypes() super-types} only if {@code includeSuperTypes}
     * is {@code true}.
     *
     * <div class="warning"><b>Warning:</b>
     * The type of list elements will be changed to {@code PropertyType} if and when such interface
     * will be defined in GeoAPI.</div>
     *
     * @param  includeSuperTypes {@code true} for including the properties inherited from the super-types,
     *         or {@code false} for returning only the properties defined explicitely in this type.
     * @return Feature operation, attribute type and association role that carries characteristics of this
     *         feature type (not including parent types).
     */
<<<<<<< HEAD
    @SuppressWarnings("unchecked")
    public Collection<AbstractIdentifiedType> getProperties(final boolean includeSuperTypes) {
        /*
         * Cast is a workaround for "Apache SIS on GeoAPI 3.0" branch only (other branches do not need cast).
         * This is because GeoAPI 3.0 does not provide the 'org.opengis.feature.PropertyType' interface, and
         * we do not want to put our internal PropertyType class in public API. Our closest public class is
         * AbstractIdentifiedType. Because of the way Java parameterized types are implemented (type erasure),
         * this cast is okay if the collections are read-only.
         */
        return (Collection) (includeSuperTypes ? allProperties : properties);
=======
    public Collection<PropertyType> getPropertyTypes(final boolean includeSuperTypes) {
        return includeSuperTypes ? allProperties : properties;
>>>>>>> 3411b4d8
    }

    /**
     * Returns the attribute, operation or association role for the given name.
     *
     * @param  name The name of the property to search.
     * @return The property for the given name, or {@code null} if none.
     */
    final PropertyType getProperty(final String name) {
        return byName.get(name);
    }

    /**
     * Returns the map from names to indices in an array of properties.
     * This is used for {@link DenseFeature} implementation.
     */
    final Map<String,Integer> indices() {
        return indices;
    }

    /**
     * Creates a new feature instance of this type.
     *
     * <div class="note"><b>Analogy:</b>
     * if we compare {@code FeatureType} to {@link Class} and {@code Feature} to {@link Object} in the Java language,
     * then this method is equivalent to {@link Class#newInstance()}.</div>
     *
     * @return A new feature instance.
     * @throws IllegalStateException if this feature type {@linkplain #isAbstract() is abstract}.
     */
    public AbstractFeature newInstance() throws IllegalStateException {
        if (isAbstract) {
            throw new IllegalStateException(Errors.format(Errors.Keys.AbstractType_1, getName()));
        }
        return isSparse ? new SparseFeature(this) : new DenseFeature(this);
    }

    /**
     * Returns a hash code value for this feature type.
     *
     * @return {@inheritDoc}
     */
    @Override
    public int hashCode() {
        return super.hashCode() + superTypes.hashCode() + 37*properties.hashCode();
    }

    /**
     * Compares this feature type with the given object for equality.
     *
     * @return {@inheritDoc}
     */
    @Override
    public boolean equals(final Object obj) {
        if (obj == this) {
            return true;
        }
        if (super.equals(obj)) {
            final DefaultFeatureType that = (DefaultFeatureType) obj;
            return isAbstract == that.isAbstract &&
                   superTypes.equals(that.superTypes) &&
                   properties.equals(that.properties);
        }
        return false;
    }

    /**
     * Formats this feature in a tabular format.
     *
     * @return A string representation of this feature in a tabular format.
     *
     * @see FeatureFormat
     */
    @Override
    public String toString() {
        return FeatureFormat.sharedFormat(this);
    }
}<|MERGE_RESOLUTION|>--- conflicted
+++ resolved
@@ -552,9 +552,8 @@
      * @return Feature operation, attribute type and association role that carries characteristics of this
      *         feature type (not including parent types).
      */
-<<<<<<< HEAD
     @SuppressWarnings("unchecked")
-    public Collection<AbstractIdentifiedType> getProperties(final boolean includeSuperTypes) {
+    public Collection<AbstractIdentifiedType> getPropertyTypes(final boolean includeSuperTypes) {
         /*
          * Cast is a workaround for "Apache SIS on GeoAPI 3.0" branch only (other branches do not need cast).
          * This is because GeoAPI 3.0 does not provide the 'org.opengis.feature.PropertyType' interface, and
@@ -563,10 +562,6 @@
          * this cast is okay if the collections are read-only.
          */
         return (Collection) (includeSuperTypes ? allProperties : properties);
-=======
-    public Collection<PropertyType> getPropertyTypes(final boolean includeSuperTypes) {
-        return includeSuperTypes ? allProperties : properties;
->>>>>>> 3411b4d8
     }
 
     /**
