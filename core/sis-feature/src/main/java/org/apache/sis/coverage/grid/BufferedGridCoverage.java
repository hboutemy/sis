/*
 * Licensed to the Apache Software Foundation (ASF) under one or more
 * contributor license agreements.  See the NOTICE file distributed with
 * this work for additional information regarding copyright ownership.
 * The ASF licenses this file to You under the Apache License, Version 2.0
 * (the "License"); you may not use this file except in compliance with
 * the License.  You may obtain a copy of the License at
 *
 *     http://www.apache.org/licenses/LICENSE-2.0
 *
 * Unless required by applicable law or agreed to in writing, software
 * distributed under the License is distributed on an "AS IS" BASIS,
 * WITHOUT WARRANTIES OR CONDITIONS OF ANY KIND, either express or implied.
 * See the License for the specific language governing permissions and
 * limitations under the License.
 */
package org.apache.sis.coverage.grid;

import java.util.List;
import java.awt.image.DataBuffer;
import java.awt.image.DataBufferByte;
import java.awt.image.DataBufferDouble;
import java.awt.image.DataBufferFloat;
import java.awt.image.DataBufferInt;
import java.awt.image.DataBufferShort;
import java.awt.image.DataBufferUShort;
import java.awt.image.RasterFormatException;
import java.awt.image.RenderedImage;
import org.opengis.geometry.DirectPosition;
import org.opengis.referencing.operation.TransformException;
import org.apache.sis.coverage.SampleDimension;
import org.apache.sis.internal.feature.Resources;
import org.apache.sis.util.ArgumentChecks;
import org.apache.sis.util.resources.Errors;
import org.apache.sis.image.DataType;

// Branch-specific imports
import org.apache.sis.internal.jdk9.JDK9;
import org.apache.sis.coverage.CannotEvaluateException;
import org.apache.sis.coverage.PointOutsideCoverageException;


/**
 * Basic access to grid data values backed by a <var>n</var>-dimensional {@link DataBuffer}.
 * Those data can be shown as an untiled {@link RenderedImage}.
 * Images are created when {@link #render(GridExtent)} is invoked instead of at construction time.
 * This delayed construction makes this class better suited to <var>n</var>-dimensional grids since
 * those grids can not be wrapped into a single {@link RenderedImage}.
 *
 * <div class="note"><b>Comparison with alternatives:</b>
 * this class expects all data to reside in-memory and does not support tiling.
 * Pixels are stored in a row-major fashion with all bands in a single array <em>or</em> one array per band.
 * By contrast, {@link GridCoverage2D} allows more flexibility in data layout and supports tiling with data
 * loaded or computed on-the-fly, but is restricted to two-dimensional images (which may be slices in a
 * <var>n</var>-dimensional grid).</div>
 *
 * The number of bands is determined by the number of {@link SampleDimension}s specified at construction time.
 * The {@linkplain DataBuffer#getNumBanks() number of banks} is either 1 or the number of bands.
 *
 * <ul class="verbose">
 *   <li>If the number of banks is 1, all data are packed in a single array with band indices varying fastest,
 *       then column indices (<var>x</var>), then row indices (<var>y</var>), then other dimensions.</li>
 *   <li>If the number of banks is greater than 1, then each band is stored in a separated array.
 *       In each array, sample values are stored with column indices (<var>x</var>) varying fastest,
 *       then row indices (<var>y</var>), then other dimensions.
 *       In the two-dimensional case, this layout is also known as <cite>row-major</cite>.</li>
 * </ul>
 *
 * The number of cells in each dimension is specified by the {@link GridExtent} of the geometry given at
 * construction time. By default the {@linkplain GridExtent#getSize(int) extent size} in the two first dimensions
 * will define the {@linkplain RenderedImage#getWidth() image width} and {@linkplain RenderedImage#getHeight() height},
 * but different dimensions may be used depending on which dimensions are identified as the
 * {@linkplain GridExtent#getSubspaceDimensions(int) subspace dimensions}.
 *
 * @author  Johann Sorel (Geomatys)
 * @author  Martin Desruisseaux (Geomatys)
 * @version 1.1
 * @since   1.1
 * @module
 */
public class BufferedGridCoverage extends GridCoverage {
    /**
     * The sample values, potentially multi-banded. The bands may be stored either in a single bank
     * ({@linkplain java.awt.image.PixelInterleavedSampleModel pixel interleaved} image) or in different banks
     * ({@linkplain java.awt.image.BandedSampleModel banded} image). This class detects automatically
     * which of those two sample models is used when {@link #render(GridExtent)} is invoked.
     *
     * <p>Sample values in this buffer shall not be {@linkplain java.awt.image.SinglePixelPackedSampleModel packed}.</p>
     */
    protected final DataBuffer data;

    /**
     * Constructs a grid coverage using the specified grid geometry, sample dimensions and data buffer.
     * This method stores the given buffer by reference (no copy). The bands in the given buffer can be
     * stored either in a single bank (pixel interleaved image) or in different banks (banded image).
     * This class detects automatically which of those two sample models is used
     * (see class javadoc for more information).
     *
     * <p>Note that {@link DataBuffer} does not contain any information about image size.
     * Consequently {@link #render(GridExtent)} depends on the domain {@link GridExtent},
     * which must be accurate. If the extent size does not reflect accurately the image size,
     * then the image will not be rendered properly.</p>
     *
     * @param  domain  the grid extent, CRS and conversion from cell indices to CRS.
     * @param  range   sample dimensions for each image band.
     * @param  data    the sample values, potentially multi-banded.
     * @throws NullPointerException if an argument is {@code null}.
     * @throws IllegalArgumentException if the data buffer has an incompatible number of banks.
     * @throws IllegalGridGeometryException if the grid extent is larger than the data buffer capacity.
     * @throws ArithmeticException if the number of cells is larger than 64 bits integer capacity.
     */
    public BufferedGridCoverage(final GridGeometry domain, final List<? extends SampleDimension> range, final DataBuffer data) {
        super(domain, range);
        this.data = data;
        ArgumentChecks.ensureNonNull("data", data);
        /*
         * The buffer shall either contain all values in a single bank (pixel interleaved sample model)
         * or contain as many banks as bands (banded sample model).
         */
        final int numBands = range.size();
        final int numBanks = data.getNumBanks();
        if (numBanks != 1 && numBanks != numBands) {
            throw new IllegalArgumentException(Resources.format(Resources.Keys.MismatchedBandCount_2, numBanks, numBands));
        }
        /*
         * Verify that the buffer has enough elements for all cells in grid extent.
         * Note that the buffer may have all elements in a single bank.
         */
        final GridExtent extent = domain.getExtent();
        final long expectedSize = getSampleCount(extent, numBands);
        final long bufferSize = JDK9.multiplyFull(data.getSize(), numBanks);
        if (bufferSize < expectedSize) {
            final StringBuilder b = new StringBuilder();
            for (int i=0; i < extent.getDimension(); i++) {
                if (i != 0) b.append(" × ");
                b.append(extent.getSize(i));
            }
            throw new IllegalGridGeometryException(Resources.format(
                    Resources.Keys.InsufficientBufferCapacity_3, b, numBands, expectedSize - bufferSize));
        }
    }

    /**
     * Constructs a grid coverage using the specified grid geometry, sample dimensions and data type.
     * This constructor creates a single-bank {@link DataBuffer} (pixel interleaved sample model)
     * with all sample values initialized to zero.
     *
     * @param  grid      the grid extent, CRS and conversion from cell indices to CRS.
     * @param  bands     sample dimensions for each image band.
     * @param  dataType  one of {@code DataBuffer.TYPE_*} constants, the native data type used to store the coverage values.
     * @throws ArithmeticException if the grid size is too large.
     */
    public BufferedGridCoverage(final GridGeometry grid, final List<? extends SampleDimension> bands, final int dataType) {
        super(grid, bands);
        final int n = Math.toIntExact(getSampleCount(grid.getExtent(), bands.size()));
        switch (dataType) {
            case DataBuffer.TYPE_BYTE:   data = new DataBufferByte  (n); break;
            case DataBuffer.TYPE_SHORT:  data = new DataBufferShort (n); break;
            case DataBuffer.TYPE_USHORT: data = new DataBufferUShort(n); break;
            case DataBuffer.TYPE_INT:    data = new DataBufferInt   (n); break;
            case DataBuffer.TYPE_FLOAT:  data = new DataBufferFloat (n); break;
            case DataBuffer.TYPE_DOUBLE: data = new DataBufferDouble(n); break;
            default: throw new IllegalArgumentException(Errors.format(Errors.Keys.UnknownType_1, dataType));
        }
    }

    /**
     * Returns the number of cells in the given extent multiplied by the number of bands.
     *
     * @param  extent     the extent for which to get the number of cells.
     * @param  nbSamples  number of bands.
     * @return number of cells multiplied by the number of bands.
     * @throws ArithmeticException if the number of samples exceeds 64-bits integer capacity.
     */
    private static long getSampleCount(final GridExtent extent, long nbSamples) {
        for (int i = extent.getDimension(); --i >= 0;) {
            nbSamples = Math.multiplyExact(nbSamples, extent.getSize(i));
        }
        return nbSamples;
    }

    /**
     * Returns the constant identifying the primitive type used for storing sample values.
     */
    @Override
    final DataType getBandType() {
        return DataType.forDataBufferType(data.getDataType());
    }

    /**
     * Creates a new function for computing or interpolating sample values at given locations.
     *
     * <h4>Multi-threading</h4>
     * {@code GridEvaluator}s are not thread-safe. For computing sample values concurrently,
     * a new {@link GridEvaluator} instance should be created for each thread.
     */
    @Override
    public GridEvaluator evaluator() {
        return new CellAccessor(this);
    }

    /**
     * Returns a two-dimensional slice of grid data as a rendered image.
     * This method returns a view; sample values are not copied.
     *
     * @return the grid slice as a rendered image.
     */
    @Override
    public RenderedImage render(final GridExtent sliceExtent) {
        final ImageRenderer renderer = new ImageRenderer(this, sliceExtent);
        try {
            renderer.setData(data);
            return renderer.createImage();
        } catch (IllegalArgumentException | ArithmeticException | RasterFormatException e) {
            throw new CannotEvaluateException(e.getMessage(), e);
        }
    }

    /**
     * Implementation of evaluator returned by {@link #evaluator()}.
     */
    private static class CellAccessor extends GridEvaluator {
        /**
         * A copy of {@link BufferedGridCoverage#data} reference.
         */
        private final DataBuffer data;

        /**
         * The grid lower values. Those values need to be subtracted to each
         * grid coordinate before to compute index in {@link #data} buffer.
         */
        private final long[] lower;

        /**
         * Grid size with shifted index. The size of dimension 0 is stored at index 1, the size of dimension 1
         * is stored in index 2, <i>etc.</i>. Element 0 contains the number of banks. This layout is convenient
         * for computing index in {@link DataBuffer}.
         */
        private final long[] sizes;

        /**
         * {@code true} for banded sample model, or {@code false} for pixel interleaved sample model.
         */
        private final boolean banded;

        /**
         * Creates a new evaluator for the specified coverage.
         */
        CellAccessor(final BufferedGridCoverage coverage) {
            super(coverage);
            data = coverage.data;
            final GridExtent extent = coverage.getGridGeometry().getExtent();
            lower = new long[extent.getDimension()];
            sizes = new long[lower.length + 1];
            sizes[0] = data.getNumBanks();
            for (int i=0; i<lower.length; i++) {
                lower[i]   = extent.getLow(i);
                sizes[i+1] = extent.getSize(i);
            }
            banded = sizes[0] > 1;
            values = new double[coverage.getSampleDimensions().size()];
        }

        /**
         * Returns a sequence of double values for a given point in the coverage.
         * The CRS of the given point may be any coordinate reference system,
         * or {@code null} for the same CRS than the coverage.
         */
        @Override
        public double[] apply(final DirectPosition point) throws CannotEvaluateException {
            final int pos;
            try {
                final FractionalGridCoordinates gc = toGridPosition(point);
                int  i = lower.length;
                long s = sizes[i];
                long index = 0;
                while (--i >= 0) {
                    final long low = lower[i];
                    long p = gc.getCoordinateValue(i);
                    // (p - low) may overflow, so we must test (p < low) before.
                    if (p < low || (p -= low) >= s) {
                        if (isNullIfOutside()) {
                            return null;
                        }
                        throw new PointOutsideCoverageException(
<<<<<<< HEAD
                                gc.pointOutsideCoverage(getCoverage().gridGeometry.extent));
=======
                                gc.pointOutsideCoverage(getCoverage().gridGeometry.extent), point);
>>>>>>> f0b94416
                    }
                    /*
                     * Following should never overflow, otherwise BufferedGridCoverage
                     * constructor would have failed. Should never be negative neither.
                     */
                    index = (index + p) * (s = sizes[i]);
                }
                /*
                 * Failure on next line would not be caused by a point outside coverage bounds.
                 * So it should not be rethrown as PointOutsideCoverageException.
                 */
                pos = Math.toIntExact(index);
            } catch (ArithmeticException | TransformException ex) {
                throw new CannotEvaluateException(ex.getMessage(), ex);
            }
            final double[] values = this.values;
            if (banded) {
                for (int i=0; i<values.length; i++) {
                    values[i] = data.getElemDouble(i, pos);
                }
            } else {
                for (int i=0; i<values.length; i++) {
                    values[i] = data.getElemDouble(i + pos);
                }
            }
            return values;
        }
    }
}<|MERGE_RESOLUTION|>--- conflicted
+++ resolved
@@ -283,11 +283,7 @@
                             return null;
                         }
                         throw new PointOutsideCoverageException(
-<<<<<<< HEAD
                                 gc.pointOutsideCoverage(getCoverage().gridGeometry.extent));
-=======
-                                gc.pointOutsideCoverage(getCoverage().gridGeometry.extent), point);
->>>>>>> f0b94416
                     }
                     /*
                      * Following should never overflow, otherwise BufferedGridCoverage
