--- conflicted
+++ resolved
@@ -118,12 +118,7 @@
     /**
      * The type of the result returned by the envelope operation.
      */
-<<<<<<< HEAD
     private final DefaultAttributeType<Envelope> resultType;
-=======
-    @SuppressWarnings("serial")                         // Most SIS implementations are serializable.
-    private final AttributeType<Envelope> resultType;
->>>>>>> c7d4b3ed
 
     /**
      * Creates a new operation computing the envelope of features of the given type.
@@ -277,12 +272,7 @@
         /**
          * The feature specified to the {@code StringJoinOperation.apply(Feature, ParameterValueGroup)} method.
          */
-<<<<<<< HEAD
         private final AbstractFeature feature;
-=======
-        @SuppressWarnings("serial")         // Most SIS implementations are serializable.
-        private final Feature feature;
->>>>>>> c7d4b3ed
 
         /**
          * Creates a new attribute for the given feature.
