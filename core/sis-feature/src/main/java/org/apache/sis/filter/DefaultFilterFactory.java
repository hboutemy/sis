--- conflicted
+++ resolved
@@ -179,34 +179,8 @@
          * @return the predicate.
          */
         @Override
-<<<<<<< HEAD
         public Filter<AbstractFeature> resourceId(final String identifier) {
-            return new IdentifierFilter<>(identifier);
-=======
-        public ResourceId<Feature> resourceId(final String identifier) {
             return new IdentifierFilter(identifier);
-        }
-
-        /**
-         * Creates a new predicate to identify an identifiable resource within a filter expression.
-         * If {@code startTime} and {@code endTime} are non-null, the filter will select all versions
-         * of a resource between the specified dates.
-         *
-         * @param  identifier  identifier of the resource that shall be selected by the predicate.
-         * @param  version     version of the resource to select, or {@code null} for any version.
-         * @param  startTime   start time of the resource to select, or {@code null} if none.
-         * @param  endTime     end time of the resource to select, or {@code null} if none.
-         * @return the predicate.
-         *
-         * @todo Current implementation ignores the version, start time and end time.
-         *       This limitation may be resolved in a future version.
-         */
-        @Override
-        public ResourceId<Feature> resourceId(final String identifier, final Version version,
-                                              final Instant startTime, final Instant endTime)
-        {
-            return new IdentifierFilter(identifier);
->>>>>>> 7d712579
         }
 
         /**
@@ -285,15 +259,8 @@
      * @param  expression2     the second of the two expressions to be used by this comparator.
      * @return a filter evaluating {@code expression1} = {@code expression2}.
      */
-<<<<<<< HEAD
-    public Filter<R> equal(final Expression<? super R, ?> expression1,
-                           final Expression<? super R, ?> expression2)
-=======
-    @Override
-    public BinaryComparisonOperator<R> equal(final Expression<R,?> expression1,
-                                             final Expression<R,?> expression2,
-                                             boolean isMatchingCase, MatchAction matchAction)
->>>>>>> 7d712579
+    public Filter<R> equal(final Expression<R,?> expression1,
+                           final Expression<R,?> expression2)
     {
         return new ComparisonFilter.EqualTo<>(expression1, expression2, true, MatchAction.ANY);
     }
@@ -305,15 +272,8 @@
      * @param  expression2     the second of the two expressions to be used by this comparator.
      * @return a filter evaluating {@code expression1} ≠ {@code expression2}.
      */
-<<<<<<< HEAD
-    public Filter<R> notEqual(final Expression<? super R, ?> expression1,
-                              final Expression<? super R, ?> expression2)
-=======
-    @Override
-    public BinaryComparisonOperator<R> notEqual(final Expression<R,?> expression1,
-                                                final Expression<R,?> expression2,
-                                                boolean isMatchingCase, MatchAction matchAction)
->>>>>>> 7d712579
+    public Filter<R> notEqual(final Expression<R,?> expression1,
+                              final Expression<R,?> expression2)
     {
         return new ComparisonFilter.NotEqualTo<>(expression1, expression2, true, MatchAction.ANY);
     }
@@ -325,15 +285,8 @@
      * @param  expression2     the second of the two expressions to be used by this comparator.
      * @return a filter evaluating {@code expression1} &lt; {@code expression2}.
      */
-<<<<<<< HEAD
-    public Filter<R> less(final Expression<? super R, ?> expression1,
-                          final Expression<? super R, ?> expression2)
-=======
-    @Override
-    public BinaryComparisonOperator<R> less(final Expression<R,?> expression1,
-                                            final Expression<R,?> expression2,
-                                            boolean isMatchingCase, MatchAction matchAction)
->>>>>>> 7d712579
+    public Filter<R> less(final Expression<R,?> expression1,
+                          final Expression<R,?> expression2)
     {
         return new ComparisonFilter.LessThan<>(expression1, expression2, true, MatchAction.ANY);
     }
@@ -345,15 +298,8 @@
      * @param  expression2     the second of the two expressions to be used by this comparator.
      * @return a filter evaluating {@code expression1} &gt; {@code expression2}.
      */
-<<<<<<< HEAD
-    public Filter<R> greater(final Expression<? super R, ?> expression1,
-                             final Expression<? super R, ?> expression2)
-=======
-    @Override
-    public BinaryComparisonOperator<R> greater(final Expression<R,?> expression1,
-                                               final Expression<R,?> expression2,
-                                               boolean isMatchingCase, MatchAction matchAction)
->>>>>>> 7d712579
+    public Filter<R> greater(final Expression<R,?> expression1,
+                             final Expression<R,?> expression2)
     {
         return new ComparisonFilter.GreaterThan<>(expression1, expression2, true, MatchAction.ANY);
     }
@@ -365,15 +311,8 @@
      * @param  expression2     the second of the two expressions to be used by this comparator.
      * @return a filter evaluating {@code expression1} ≤ {@code expression2}.
      */
-<<<<<<< HEAD
-    public Filter<R> lessOrEqual(final Expression<? super R, ?> expression1,
-                                 final Expression<? super R, ?> expression2)
-=======
-    @Override
-    public BinaryComparisonOperator<R> lessOrEqual(final Expression<R,?> expression1,
-                                                   final Expression<R,?> expression2,
-                                                   boolean isMatchingCase, MatchAction matchAction)
->>>>>>> 7d712579
+    public Filter<R> lessOrEqual(final Expression<R,?> expression1,
+                                 final Expression<R,?> expression2)
     {
         return new ComparisonFilter.LessThanOrEqualTo<>(expression1, expression2, true, MatchAction.ANY);
     }
@@ -385,15 +324,8 @@
      * @param  expression2     the second of the two expressions to be used by this comparator.
      * @return a filter evaluating {@code expression1} ≥ {@code expression2}.
      */
-<<<<<<< HEAD
-    public Filter<R> greaterOrEqual(final Expression<? super R, ?> expression1,
-                                    final Expression<? super R, ?> expression2)
-=======
-    @Override
-    public BinaryComparisonOperator<R> greaterOrEqual(final Expression<R,?> expression1,
-                                                      final Expression<R,?> expression2,
-                                                      boolean isMatchingCase, MatchAction matchAction)
->>>>>>> 7d712579
+    public Filter<R> greaterOrEqual(final Expression<R,?> expression1,
+                                    final Expression<R,?> expression2)
     {
         return new ComparisonFilter.GreaterThanOrEqualTo<>(expression1, expression2, true, MatchAction.ANY);
     }
@@ -408,16 +340,9 @@
      * @return a filter evaluating ({@code expression} ≥ {@code lowerBoundary})
      *                       &amp; ({@code expression} ≤ {@code upperBoundary}).
      */
-<<<<<<< HEAD
-    public Filter<R> between(final Expression<? super R, ?> expression,
-                             final Expression<? super R, ?> lowerBoundary,
-                             final Expression<? super R, ?> upperBoundary)
-=======
-    @Override
-    public BetweenComparisonOperator<R> between(final Expression<R,?> expression,
-                                                final Expression<R,?> lowerBoundary,
-                                                final Expression<R,?> upperBoundary)
->>>>>>> 7d712579
+    public Filter<R> between(final Expression<R,?> expression,
+                             final Expression<R,?> lowerBoundary,
+                             final Expression<R,?> upperBoundary)
     {
         return new ComparisonFilter.Between<>(expression, lowerBoundary, upperBoundary);
     }
@@ -431,7 +356,7 @@
      * @param  pattern     pattern to match against expression values.
      * @return a character string comparison operator with pattern matching.
      */
-    public Filter<R> like(Expression<? super R, ?> expression, String pattern) {
+    public Filter<R> like(Expression<R,?> expression, String pattern) {
         return like(expression, pattern, '%', '_', '\\', true);
     }
 
@@ -446,12 +371,7 @@
      * @param  isMatchingCase  specifies how a filter expression processor should perform string comparisons.
      * @return a character string comparison operator with pattern matching.
      */
-<<<<<<< HEAD
-    public Filter<R> like(final Expression<? super R, ?> expression, final String pattern,
-=======
-    @Override
-    public LikeOperator<R> like(final Expression<R,?> expression, final String pattern,
->>>>>>> 7d712579
+    public Filter<R> like(final Expression<R,?> expression, final String pattern,
             final char wildcard, final char singleChar, final char escape, final boolean isMatchingCase)
     {
         return new LikeFilter<>(expression, pattern, wildcard, singleChar, escape, isMatchingCase);
@@ -464,12 +384,7 @@
      * @param  expression  source of values to compare against {@code null}.
      * @return a filter that checks if an expression's value is {@code null}.
      */
-<<<<<<< HEAD
-    public Filter<R> isNull(final Expression<? super R, ?> expression) {
-=======
-    @Override
-    public NullOperator<R> isNull(final Expression<R,?> expression) {
->>>>>>> 7d712579
+    public Filter<R> isNull(final Expression<R,?> expression) {
         return new UnaryFunction.IsNull<>(expression);
     }
 
@@ -497,12 +412,7 @@
      * @see org.apache.sis.xml.NilObject
      * @see org.apache.sis.xml.NilReason
      */
-<<<<<<< HEAD
-    public Filter<R> isNil(final Expression<? super R, ?> expression, final String nilReason) {
-=======
-    @Override
-    public NilOperator<R> isNil(final Expression<R,?> expression, final String nilReason) {
->>>>>>> 7d712579
+    public Filter<R> isNil(final Expression<R,?> expression, final String nilReason) {
         return new UnaryFunction.IsNil<>(expression, nilReason);
     }
 
@@ -513,12 +423,7 @@
      * @param  operand2  the second operand of the AND operation.
      * @return a filter evaluating {@code operand1 AND operand2}.
      */
-<<<<<<< HEAD
-    public Filter<R> and(final Filter<? super R> operand1, final Filter<? super R> operand2) {
-=======
-    @Override
-    public LogicalOperator<R> and(final Filter<R> operand1, final Filter<R> operand2) {
->>>>>>> 7d712579
+    public Filter<R> and(final Filter<R> operand1, final Filter<R> operand2) {
         ArgumentChecks.ensureNonNull("operand1", operand1);
         ArgumentChecks.ensureNonNull("operand2", operand2);
         return new LogicalFilter.And<>(operand1, operand2);
@@ -531,12 +436,7 @@
      * @return a filter evaluating {@code operand1 AND operand2 AND operand3}…
      * @throws IllegalArgumentException if the given collection contains less than 2 elements.
      */
-<<<<<<< HEAD
-    public Filter<R> and(final Collection<? extends Filter<? super R>> operands) {
-=======
-    @Override
-    public LogicalOperator<R> and(final Collection<? extends Filter<R>> operands) {
->>>>>>> 7d712579
+    public Filter<R> and(final Collection<? extends Filter<R>> operands) {
         return new LogicalFilter.And<>(operands);
     }
 
@@ -547,12 +447,7 @@
      * @param  operand2  the second operand of the OR operation.
      * @return a filter evaluating {@code operand1 OR operand2}.
      */
-<<<<<<< HEAD
-    public Filter<R> or(final Filter<? super R> operand1, final Filter<? super R> operand2) {
-=======
-    @Override
-    public LogicalOperator<R> or(final Filter<R> operand1, final Filter<R> operand2) {
->>>>>>> 7d712579
+    public Filter<R> or(final Filter<R> operand1, final Filter<R> operand2) {
         ArgumentChecks.ensureNonNull("operand1", operand1);
         ArgumentChecks.ensureNonNull("operand2", operand2);
         return new LogicalFilter.Or<>(operand1, operand2);
@@ -565,12 +460,7 @@
      * @return a filter evaluating {@code operand1 OR operand2 OR operand3}…
      * @throws IllegalArgumentException if the given collection contains less than 2 elements.
      */
-<<<<<<< HEAD
-    public Filter<R> or(final Collection<? extends Filter<? super R>> operands) {
-=======
-    @Override
-    public LogicalOperator<R> or(final Collection<? extends Filter<R>> operands) {
->>>>>>> 7d712579
+    public Filter<R> or(final Collection<? extends Filter<R>> operands) {
         return new LogicalFilter.Or<>(operands);
     }
 
@@ -580,12 +470,7 @@
      * @param  operand  the operand of the NOT operation.
      * @return a filter evaluating {@code NOT operand}.
      */
-<<<<<<< HEAD
-    public Filter<R> not(final Filter<? super R> operand) {
-=======
-    @Override
-    public LogicalOperator<R> not(final Filter<R> operand) {
->>>>>>> 7d712579
+    public Filter<R> not(final Filter<R> operand) {
         return new LogicalFilter.Not<>(operand);
     }
 
@@ -597,12 +482,7 @@
      * @param  bounds    the bounds to check geometry against.
      * @return a filter checking for any interactions between the bounding boxes.
      */
-<<<<<<< HEAD
-    public Filter<R> bbox(final Expression<? super R, ? extends G> geometry, final Envelope bounds) {
-=======
-    @Override
-    public BinarySpatialOperator<R> bbox(final Expression<R, ? extends G> geometry, final Envelope bounds) {
->>>>>>> 7d712579
+    public Filter<R> bbox(final Expression<R, ? extends G> geometry, final Envelope bounds) {
         return new BinarySpatialFilter<>(library, geometry, bounds, wraparound);
     }
 
@@ -613,14 +493,8 @@
      * @param  geometry2  expression fetching the second geometry of the binary operator.
      * @return a filter for the "Equals" operation between the two geometries.
      */
-<<<<<<< HEAD
-    public Filter<R> equals(final Expression<? super R, ? extends G> geometry1,
-                            final Expression<? super R, ? extends G> geometry2)
-=======
-    @Override
-    public BinarySpatialOperator<R> equals(final Expression<R, ? extends G> geometry1,
-                                           final Expression<R, ? extends G> geometry2)
->>>>>>> 7d712579
+    public Filter<R> equals(final Expression<R, ? extends G> geometry1,
+                            final Expression<R, ? extends G> geometry2)
     {
         return new BinarySpatialFilter<>(SpatialOperatorName.EQUALS, library, geometry1, geometry2);
     }
@@ -632,14 +506,8 @@
      * @param  geometry2  expression fetching the second geometry of the binary operator.
      * @return a filter for the "Disjoint" operation between the two geometries.
      */
-<<<<<<< HEAD
-    public Filter<R> disjoint(final Expression<? super R, ? extends G> geometry1,
-                              final Expression<? super R, ? extends G> geometry2)
-=======
-    @Override
-    public BinarySpatialOperator<R> disjoint(final Expression<R, ? extends G> geometry1,
-                                             final Expression<R, ? extends G> geometry2)
->>>>>>> 7d712579
+    public Filter<R> disjoint(final Expression<R, ? extends G> geometry1,
+                              final Expression<R, ? extends G> geometry2)
     {
         return new BinarySpatialFilter<>(SpatialOperatorName.DISJOINT, library, geometry1, geometry2);
     }
@@ -651,14 +519,8 @@
      * @param  geometry2  expression fetching the second geometry of the binary operator.
      * @return a filter for the "Intersects" operation between the two geometries.
      */
-<<<<<<< HEAD
-    public Filter<R> intersects(final Expression<? super R, ? extends G> geometry1,
-                                final Expression<? super R, ? extends G> geometry2)
-=======
-    @Override
-    public BinarySpatialOperator<R> intersects(final Expression<R, ? extends G> geometry1,
-                                               final Expression<R, ? extends G> geometry2)
->>>>>>> 7d712579
+    public Filter<R> intersects(final Expression<R, ? extends G> geometry1,
+                                final Expression<R, ? extends G> geometry2)
     {
         return new BinarySpatialFilter<>(SpatialOperatorName.INTERSECTS, library, geometry1, geometry2);
     }
@@ -670,14 +532,8 @@
      * @param  geometry2  expression fetching the second geometry of the binary operator.
      * @return a filter for the "Touches" operation between the two geometries.
      */
-<<<<<<< HEAD
-    public Filter<R> touches(final Expression<? super R, ? extends G> geometry1,
-                             final Expression<? super R, ? extends G> geometry2)
-=======
-    @Override
-    public BinarySpatialOperator<R> touches(final Expression<R, ? extends G> geometry1,
-                                            final Expression<R, ? extends G> geometry2)
->>>>>>> 7d712579
+    public Filter<R> touches(final Expression<R, ? extends G> geometry1,
+                             final Expression<R, ? extends G> geometry2)
     {
         return new BinarySpatialFilter<>(SpatialOperatorName.TOUCHES, library, geometry1, geometry2);
     }
@@ -689,14 +545,8 @@
      * @param  geometry2  expression fetching the second geometry of the binary operator.
      * @return a filter for the "Crosses" operation between the two geometries.
      */
-<<<<<<< HEAD
-    public Filter<R> crosses(final Expression<? super R, ? extends G> geometry1,
-                             final Expression<? super R, ? extends G> geometry2)
-=======
-    @Override
-    public BinarySpatialOperator<R> crosses(final Expression<R, ? extends G> geometry1,
-                                            final Expression<R, ? extends G> geometry2)
->>>>>>> 7d712579
+    public Filter<R> crosses(final Expression<R, ? extends G> geometry1,
+                             final Expression<R, ? extends G> geometry2)
     {
         return new BinarySpatialFilter<>(SpatialOperatorName.CROSSES, library, geometry1, geometry2);
     }
@@ -709,14 +559,8 @@
      * @param  geometry2  expression fetching the second geometry of the binary operator.
      * @return a filter for the "Within" operation between the two geometries.
      */
-<<<<<<< HEAD
-    public Filter<R> within(final Expression<? super R, ? extends G> geometry1,
-                            final Expression<? super R, ? extends G> geometry2)
-=======
-    @Override
-    public BinarySpatialOperator<R> within(final Expression<R, ? extends G> geometry1,
-                                           final Expression<R, ? extends G> geometry2)
->>>>>>> 7d712579
+    public Filter<R> within(final Expression<R, ? extends G> geometry1,
+                            final Expression<R, ? extends G> geometry2)
     {
         return new BinarySpatialFilter<>(SpatialOperatorName.WITHIN, library, geometry1, geometry2);
     }
@@ -728,14 +572,8 @@
      * @param  geometry2  expression fetching the second geometry of the binary operator.
      * @return a filter for the "Contains" operation between the two geometries.
      */
-<<<<<<< HEAD
-    public Filter<R> contains(final Expression<? super R, ? extends G> geometry1,
-                              final Expression<? super R, ? extends G> geometry2)
-=======
-    @Override
-    public BinarySpatialOperator<R> contains(final Expression<R, ? extends G> geometry1,
-                                             final Expression<R, ? extends G> geometry2)
->>>>>>> 7d712579
+    public Filter<R> contains(final Expression<R, ? extends G> geometry1,
+                              final Expression<R, ? extends G> geometry2)
     {
         return new BinarySpatialFilter<>(SpatialOperatorName.CONTAINS, library, geometry1, geometry2);
     }
@@ -748,14 +586,8 @@
      * @param  geometry2  expression fetching the second geometry of the binary operator.
      * @return a filter for the "Overlaps" operation between the two geometries.
      */
-<<<<<<< HEAD
-    public Filter<R> overlaps(final Expression<? super R, ? extends G> geometry1,
-                              final Expression<? super R, ? extends G> geometry2)
-=======
-    @Override
-    public BinarySpatialOperator<R> overlaps(final Expression<R, ? extends G> geometry1,
-                                             final Expression<R, ? extends G> geometry2)
->>>>>>> 7d712579
+    public Filter<R> overlaps(final Expression<R, ? extends G> geometry1,
+                              final Expression<R, ? extends G> geometry2)
     {
         return new BinarySpatialFilter<>(SpatialOperatorName.OVERLAPS, library, geometry1, geometry2);
     }
@@ -770,16 +602,9 @@
      * @return operator that evaluates to {@code true} when all of a feature's geometry
      *         is more distant than the given distance from the second geometry.
      */
-<<<<<<< HEAD
-    public Filter<R> beyond(final Expression<? super R, ? extends G> geometry1,
-                            final Expression<? super R, ? extends G> geometry2,
+    public Filter<R> beyond(final Expression<R, ? extends G> geometry1,
+                            final Expression<R, ? extends G> geometry2,
                             final Quantity<Length> distance)
-=======
-    @Override
-    public DistanceOperator<R> beyond(final Expression<R, ? extends G> geometry1,
-                                      final Expression<R, ? extends G> geometry2,
-                                      final Quantity<Length> distance)
->>>>>>> 7d712579
     {
         return new DistanceFilter<>(DistanceOperatorName.BEYOND, library, geometry1, geometry2, distance);
     }
@@ -794,16 +619,9 @@
      * @return operator that evaluates to {@code true} when any part of the feature's geometry
      *         lies within the given distance of the second geometry.
      */
-<<<<<<< HEAD
-    public Filter<R> within(final Expression<? super R, ? extends G> geometry1,
-                            final Expression<? super R, ? extends G> geometry2,
+    public Filter<R> within(final Expression<R, ? extends G> geometry1,
+                            final Expression<R, ? extends G> geometry2,
                             final Quantity<Length> distance)
-=======
-    @Override
-    public DistanceOperator<R> within(final Expression<R, ? extends G> geometry1,
-                                      final Expression<R, ? extends G> geometry2,
-                                      final Quantity<Length> distance)
->>>>>>> 7d712579
     {
         return new DistanceFilter<>(DistanceOperatorName.WITHIN, library, geometry1, geometry2, distance);
     }
@@ -815,14 +633,8 @@
      * @param  time2  expression fetching the second temporal value.
      * @return a filter for the "After" operator between the two temporal values.
      */
-<<<<<<< HEAD
-    public Filter<R> after(final Expression<? super R, ? extends T> time1,
-                           final Expression<? super R, ? extends T> time2)
-=======
-    @Override
-    public TemporalOperator<R> after(final Expression<R, ? extends T> time1,
-                                     final Expression<R, ? extends T> time2)
->>>>>>> 7d712579
+    public Filter<R> after(final Expression<R, ? extends T> time1,
+                           final Expression<R, ? extends T> time2)
     {
         return new TemporalFilter.After<>(time1, time2);
     }
@@ -834,14 +646,8 @@
      * @param  time2  expression fetching the second temporal value.
      * @return a filter for the "Before" operator between the two temporal values.
      */
-<<<<<<< HEAD
-    public Filter<R> before(final Expression<? super R, ? extends T> time1,
-                            final Expression<? super R, ? extends T> time2)
-=======
-    @Override
-    public TemporalOperator<R> before(final Expression<R, ? extends T> time1,
-                                      final Expression<R, ? extends T> time2)
->>>>>>> 7d712579
+    public Filter<R> before(final Expression<R, ? extends T> time1,
+                            final Expression<R, ? extends T> time2)
     {
         return new TemporalFilter.Before<>(time1, time2);
     }
@@ -853,14 +659,8 @@
      * @param  time2  expression fetching the second temporal value.
      * @return a filter for the "Begins" operator between the two temporal values.
      */
-<<<<<<< HEAD
-    public Filter<R> begins(final Expression<? super R, ? extends T> time1,
-                            final Expression<? super R, ? extends T> time2)
-=======
-    @Override
-    public TemporalOperator<R> begins(final Expression<R, ? extends T> time1,
-                                      final Expression<R, ? extends T> time2)
->>>>>>> 7d712579
+    public Filter<R> begins(final Expression<R, ? extends T> time1,
+                            final Expression<R, ? extends T> time2)
     {
         return new TemporalFilter.Begins<>(time1, time2);
     }
@@ -872,14 +672,8 @@
      * @param  time2  expression fetching the second temporal value.
      * @return a filter for the "BegunBy" operator between the two temporal values.
      */
-<<<<<<< HEAD
-    public Filter<R> begunBy(final Expression<? super R, ? extends T> time1,
-                             final Expression<? super R, ? extends T> time2)
-=======
-    @Override
-    public TemporalOperator<R> begunBy(final Expression<R, ? extends T> time1,
-                                       final Expression<R, ? extends T> time2)
->>>>>>> 7d712579
+    public Filter<R> begunBy(final Expression<R, ? extends T> time1,
+                             final Expression<R, ? extends T> time2)
     {
         return new TemporalFilter.BegunBy<>(time1, time2);
     }
@@ -891,14 +685,8 @@
      * @param  time2  expression fetching the second temporal value.
      * @return a filter for the "TContains" operator between the two temporal values.
      */
-<<<<<<< HEAD
-    public Filter<R> tcontains(final Expression<? super R, ? extends T> time1,
-                               final Expression<? super R, ? extends T> time2)
-=======
-    @Override
-    public TemporalOperator<R> tcontains(final Expression<R, ? extends T> time1,
-                                         final Expression<R, ? extends T> time2)
->>>>>>> 7d712579
+    public Filter<R> tcontains(final Expression<R, ? extends T> time1,
+                               final Expression<R, ? extends T> time2)
     {
         return new TemporalFilter.Contains<>(time1, time2);
     }
@@ -910,14 +698,8 @@
      * @param  time2  expression fetching the second temporal value.
      * @return a filter for the "During" operator between the two temporal values.
      */
-<<<<<<< HEAD
-    public Filter<R> during(final Expression<? super R, ? extends T> time1,
-                            final Expression<? super R, ? extends T> time2)
-=======
-    @Override
-    public TemporalOperator<R> during(final Expression<R, ? extends T> time1,
-                                      final Expression<R, ? extends T> time2)
->>>>>>> 7d712579
+    public Filter<R> during(final Expression<R, ? extends T> time1,
+                            final Expression<R, ? extends T> time2)
     {
         return new TemporalFilter.During<>(time1, time2);
     }
@@ -929,14 +711,8 @@
      * @param  time2  expression fetching the second temporal value.
      * @return a filter for the "TEquals" operator between the two temporal values.
      */
-<<<<<<< HEAD
-    public Filter<R> tequals(final Expression<? super R, ? extends T> time1,
-                             final Expression<? super R, ? extends T> time2)
-=======
-    @Override
-    public TemporalOperator<R> tequals(final Expression<R, ? extends T> time1,
-                                       final Expression<R, ? extends T> time2)
->>>>>>> 7d712579
+    public Filter<R> tequals(final Expression<R, ? extends T> time1,
+                             final Expression<R, ? extends T> time2)
     {
         return new TemporalFilter.Equals<>(time1, time2);
     }
@@ -948,14 +724,8 @@
      * @param  time2  expression fetching the second temporal value.
      * @return a filter for the "TOverlaps" operator between the two temporal values.
      */
-<<<<<<< HEAD
-    public Filter<R> toverlaps(final Expression<? super R, ? extends T> time1,
-                               final Expression<? super R, ? extends T> time2)
-=======
-    @Override
-    public TemporalOperator<R> toverlaps(final Expression<R, ? extends T> time1,
-                                         final Expression<R, ? extends T> time2)
->>>>>>> 7d712579
+    public Filter<R> toverlaps(final Expression<R, ? extends T> time1,
+                               final Expression<R, ? extends T> time2)
     {
         return new TemporalFilter.Overlaps<>(time1, time2);
     }
@@ -967,14 +737,8 @@
      * @param  time2  expression fetching the second temporal value.
      * @return a filter for the "Meets" operator between the two temporal values.
      */
-<<<<<<< HEAD
-    public Filter<R> meets(final Expression<? super R, ? extends T> time1,
-                           final Expression<? super R, ? extends T> time2)
-=======
-    @Override
-    public TemporalOperator<R> meets(final Expression<R, ? extends T> time1,
-                                     final Expression<R, ? extends T> time2)
->>>>>>> 7d712579
+    public Filter<R> meets(final Expression<R, ? extends T> time1,
+                           final Expression<R, ? extends T> time2)
     {
         return new TemporalFilter.Meets<>(time1, time2);
     }
@@ -986,14 +750,8 @@
      * @param  time2  expression fetching the second temporal value.
      * @return a filter for the "Ends" operator between the two temporal values.
      */
-<<<<<<< HEAD
-    public Filter<R> ends(final Expression<? super R, ? extends T> time1,
-                          final Expression<? super R, ? extends T> time2)
-=======
-    @Override
-    public TemporalOperator<R> ends(final Expression<R, ? extends T> time1,
-                                    final Expression<R, ? extends T> time2)
->>>>>>> 7d712579
+    public Filter<R> ends(final Expression<R, ? extends T> time1,
+                          final Expression<R, ? extends T> time2)
     {
         return new TemporalFilter.Ends<>(time1, time2);
     }
@@ -1005,14 +763,8 @@
      * @param  time2  expression fetching the second temporal value.
      * @return a filter for the "OverlappedBy" operator between the two temporal values.
      */
-<<<<<<< HEAD
-    public Filter<R> overlappedBy(final Expression<? super R, ? extends T> time1,
-                                  final Expression<? super R, ? extends T> time2)
-=======
-    @Override
-    public TemporalOperator<R> overlappedBy(final Expression<R, ? extends T> time1,
-                                            final Expression<R, ? extends T> time2)
->>>>>>> 7d712579
+    public Filter<R> overlappedBy(final Expression<R, ? extends T> time1,
+                                  final Expression<R, ? extends T> time2)
     {
         return new TemporalFilter.OverlappedBy<>(time1, time2);
     }
@@ -1024,14 +776,8 @@
      * @param  time2  expression fetching the second temporal value.
      * @return a filter for the "MetBy" operator between the two temporal values.
      */
-<<<<<<< HEAD
-    public Filter<R> metBy(final Expression<? super R, ? extends T> time1,
-                           final Expression<? super R, ? extends T> time2)
-=======
-    @Override
-    public TemporalOperator<R> metBy(final Expression<R, ? extends T> time1,
-                                     final Expression<R, ? extends T> time2)
->>>>>>> 7d712579
+    public Filter<R> metBy(final Expression<R, ? extends T> time1,
+                           final Expression<R, ? extends T> time2)
     {
         return new TemporalFilter.MetBy<>(time1, time2);
     }
@@ -1043,14 +789,8 @@
      * @param  time2  expression fetching the second temporal value.
      * @return a filter for the "EndedBy" operator between the two temporal values.
      */
-<<<<<<< HEAD
-    public Filter<R> endedBy(final Expression<? super R, ? extends T> time1,
-                             final Expression<? super R, ? extends T> time2)
-=======
-    @Override
-    public TemporalOperator<R> endedBy(final Expression<R, ? extends T> time1,
-                                       final Expression<R, ? extends T> time2)
->>>>>>> 7d712579
+    public Filter<R> endedBy(final Expression<R, ? extends T> time1,
+                             final Expression<R, ? extends T> time2)
     {
         return new TemporalFilter.EndedBy<>(time1, time2);
     }
@@ -1063,14 +803,8 @@
      * @param  time2  expression fetching the second temporal value.
      * @return a filter for the "AnyInteracts" operator between the two temporal values.
      */
-<<<<<<< HEAD
-    public Filter<R> anyInteracts(final Expression<? super R, ? extends T> time1,
-                                  final Expression<? super R, ? extends T> time2)
-=======
-    @Override
-    public TemporalOperator<R> anyInteracts(final Expression<R, ? extends T> time1,
-                                            final Expression<R, ? extends T> time2)
->>>>>>> 7d712579
+    public Filter<R> anyInteracts(final Expression<R, ? extends T> time1,
+                                  final Expression<R, ? extends T> time2)
     {
         return new TemporalFilter.AnyInteracts<>(time1, time2);
     }
@@ -1082,14 +816,8 @@
      * @param  operand2  expression fetching the second number.
      * @return an expression for the "Add" function between the two numerical values.
      */
-<<<<<<< HEAD
-    public Expression<R,Number> add(final Expression<? super R, ? extends Number> operand1,
-                                    final Expression<? super R, ? extends Number> operand2)
-=======
-    @Override
     public Expression<R,Number> add(final Expression<R, ? extends Number> operand1,
                                     final Expression<R, ? extends Number> operand2)
->>>>>>> 7d712579
     {
         return new ArithmeticFunction.Add<>(operand1, operand2);
     }
@@ -1101,14 +829,8 @@
      * @param  operand2  expression fetching the second number.
      * @return an expression for the "Subtract" function between the two numerical values.
      */
-<<<<<<< HEAD
-    public Expression<R,Number> subtract(final Expression<? super R, ? extends Number> operand1,
-                                         final Expression<? super R, ? extends Number> operand2)
-=======
-    @Override
     public Expression<R,Number> subtract(final Expression<R, ? extends Number> operand1,
                                          final Expression<R, ? extends Number> operand2)
->>>>>>> 7d712579
     {
         return new ArithmeticFunction.Subtract<>(operand1, operand2);
     }
@@ -1120,14 +842,8 @@
      * @param  operand2  expression fetching the second number.
      * @return an expression for the "Multiply" function between the two numerical values.
      */
-<<<<<<< HEAD
-    public Expression<R,Number> multiply(final Expression<? super R, ? extends Number> operand1,
-                                         final Expression<? super R, ? extends Number> operand2)
-=======
-    @Override
     public Expression<R,Number> multiply(final Expression<R, ? extends Number> operand1,
                                          final Expression<R, ? extends Number> operand2)
->>>>>>> 7d712579
     {
         return new ArithmeticFunction.Multiply<>(operand1, operand2);
     }
@@ -1139,14 +855,8 @@
      * @param  operand2  expression fetching the second number.
      * @return an expression for the "Divide" function between the two numerical values.
      */
-<<<<<<< HEAD
-    public Expression<R,Number> divide(final Expression<? super R, ? extends Number> operand1,
-                                       final Expression<? super R, ? extends Number> operand2)
-=======
-    @Override
     public Expression<R,Number> divide(final Expression<R, ? extends Number> operand1,
                                        final Expression<R, ? extends Number> operand2)
->>>>>>> 7d712579
     {
         return new ArithmeticFunction.Divide<>(operand1, operand2);
     }
@@ -1189,12 +899,7 @@
      * @throws IllegalArgumentException if the given name is not recognized,
      *         or if the arguments are illegal for the specified function.
      */
-<<<<<<< HEAD
-    public Expression<R,?> function(final String name, Expression<? super R, ?>[] parameters) {
-=======
-    @Override
     public Expression<R,?> function(final String name, Expression<R,?>[] parameters) {
->>>>>>> 7d712579
         ArgumentChecks.ensureNonNull("name", name);
         ArgumentChecks.ensureNonNull("parameters", parameters);
         parameters = parameters.clone();
@@ -1227,21 +932,4 @@
         }
         return register.create(name, parameters);
     }
-<<<<<<< HEAD
-=======
-
-    /**
-     * Indicates an property by which contents should be sorted, along with intended order.
-     * The given expression should evaluate to {@link Comparable} objects,
-     * but {@link Iterable} objects are accepted as well.
-     *
-     * @param  property  the property to sort by.
-     * @param  order     the sorting order, ascending or descending.
-     * @return definition of sort order of a property.
-     */
-    @Override
-    public SortProperty<R> sort(final ValueReference<R,?> property, final SortOrder order) {
-        return new DefaultSortProperty<>(property, order);
-    }
->>>>>>> 7d712579
 }