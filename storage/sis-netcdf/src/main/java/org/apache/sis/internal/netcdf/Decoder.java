/*
 * Licensed to the Apache Software Foundation (ASF) under one or more
 * contributor license agreements.  See the NOTICE file distributed with
 * this work for additional information regarding copyright ownership.
 * The ASF licenses this file to You under the Apache License, Version 2.0
 * (the "License"); you may not use this file except in compliance with
 * the License.  You may obtain a copy of the License at
 *
 *     http://www.apache.org/licenses/LICENSE-2.0
 *
 * Unless required by applicable law or agreed to in writing, software
 * distributed under the License is distributed on an "AS IS" BASIS,
 * WITHOUT WARRANTIES OR CONDITIONS OF ANY KIND, either express or implied.
 * See the License for the specific language governing permissions and
 * limitations under the License.
 */
package org.apache.sis.internal.netcdf;

import java.util.List;
import java.util.ArrayList;
import java.util.Map;
import java.util.HashMap;
import java.util.Collection;
import java.util.Objects;
import java.util.Date;
import java.util.TimeZone;
import java.util.concurrent.TimeUnit;
import java.util.logging.LogRecord;
import java.io.Closeable;
import java.io.IOException;
import java.nio.file.Path;
import org.opengis.util.NameSpace;
import org.opengis.util.NameFactory;
import org.opengis.referencing.datum.Datum;
import org.opengis.referencing.crs.CoordinateReferenceSystem;
import org.opengis.referencing.operation.MathTransform;
import org.apache.sis.setup.GeometryLibrary;
import org.apache.sis.storage.DataStore;
import org.apache.sis.storage.DataStoreException;
import org.apache.sis.util.Utilities;
import org.apache.sis.util.ComparisonMode;
import org.apache.sis.util.logging.Logging;
import org.apache.sis.util.logging.PerformanceLevel;
import org.apache.sis.util.logging.WarningListeners;
import org.apache.sis.internal.util.StandardDateFormat;
import org.apache.sis.internal.system.DefaultFactories;
import org.apache.sis.internal.system.Modules;
import org.apache.sis.internal.referencing.ReferencingFactoryContainer;

// Branch-dependent imports
import org.apache.sis.util.iso.DefaultNameFactory;


/**
 * The API used internally by Apache SIS for fetching variables and attribute values from a netCDF file.
 *
 * <p>This {@code Decoder} class and subclasses are <strong>not</strong> thread-safe.
 * Synchronizations are caller's responsibility.</p>
 *
 * @author  Martin Desruisseaux (Geomatys)
 * @version 1.0
 * @since   0.3
 * @module
 */
public abstract class Decoder extends ReferencingFactoryContainer implements Closeable {
    /**
     * The format name to use in error message. We use lower-case "n" because it seems to be what the netCDF community uses.
     * By contrast, {@code NetcdfStoreProvider} uses upper-case "N" because it is considered at the beginning of sentences.
     */
    public static final String FORMAT_NAME = "netCDF";

    /**
     * The path to the netCDF file, or {@code null} if unknown.
     * This is set by netCDF store constructor and shall not be modified afterward.
     * This is used for information purpose only, not for actual reading operation.
     */
    public Path location;

    /**
     * Conventions to apply in addition of netCDF conventions.
     * Shall never be {@code null} after {@link #initialize()}.
     *
     * @see #convention()
     */
    private Convention convention;

    /**
     * The data store identifier created from the global attributes, or {@code null} if none.
     * Defined as a namespace for use as the scope of children resources (the variables).
     * This is set by netCDF store constructor and shall not be modified afterward.
     */
    public NameSpace namespace;

    /**
     * The factory to use for creating variable identifiers.
     */
    public final DefaultNameFactory nameFactory;

    /**
     * The library for geometric objects, or {@code null} for the default.
     * This will be used only if there is geometric objects to create.
     * If the netCDF file contains only raster data, this value is ignored.
     */
    public final GeometryLibrary geomlib;

    /**
     * The geodetic datum, created when first needed. The datum are generally not specified in netCDF files.
     * To make that clearer, we will build datum with names like "Unknown datum presumably based on GRS 1980".
     *
     * @see CRSBuilder#build(Decoder)
     */
    final Datum[] datumCache;

    /**
     * The CRS and <cite>grid to CRS</cite> transform defined by attributes in a variable. For example GDAL uses
     * {@code "spatial_ref_sys"} and {@code "GeoTransform"} attributes associated to a variable having the name
     * specified by the {@code "grid_mapping"} attribute.
     *
     * <p>Keys are either {@link Variable} instance for which we found a grid mapping, or {@link String} instances
     * if we found some variables with {@code "grid_mapping"} attribute values.</p>
     *
     * @see GridMapping#forVariable(Variable)
     */
    final Map<Object,GridMapping> gridMapping;

    /**
     * Cache of localization grids created for a given pair of (<var>x</var>,<var>y</var>) axes. Localization grids
     * are expensive to compute and consume a significant amount of memory.  The {@link Grid} instances returned by
     * {@link #getGrids()} allow to share localization grids only between variables using the exact same list of dimensions.
     * This {@code localizationGrids} cache allows to cover other cases.
     * For example a netCDF file may have a variable with (<var>longitude</var>, <var>latitude</var>) dimensions
     * and another variable with (<var>longitude</var>, <var>latitude</var>, <var>depth</var>) dimensions,
     * with both variables using the same localization grid for the (<var>longitude</var>, <var>latitude</var>) part.
     *
     * @see GridCacheKey#cached(Decoder)
     */
    final Map<GridCacheKey,MathTransform> localizationGrids;

    /**
     * Where to send the warnings.
     */
    public final WarningListeners<DataStore> listeners;

    /**
     * Sets to {@code true} for canceling a reading process.
     * This flag is honored on a <cite>best effort</cite> basis only.
     */
    public volatile boolean canceled;

    /**
     * Creates a new decoder.
     *
     * @param  geomlib    the library for geometric objects, or {@code null} for the default.
     * @param  listeners  where to send the warnings.
     */
    protected Decoder(final GeometryLibrary geomlib, final WarningListeners<DataStore> listeners) {
        Objects.requireNonNull(listeners);
<<<<<<< HEAD
        this.geomlib     = geomlib;
        this.listeners   = listeners;
        this.nameFactory = DefaultFactories.forBuildin(NameFactory.class, DefaultNameFactory.class);
        this.datumCache  = new Datum[CRSBuilder.DATUM_CACHE_SIZE];
        this.gridMapping = new HashMap<>();
=======
        this.geomlib      = geomlib;
        this.listeners    = listeners;
        this.nameFactory  = DefaultFactories.forBuildin(NameFactory.class);
        this.datumCache   = new Datum[CRSBuilder.DATUM_CACHE_SIZE];
        this.gridMapping  = new HashMap<>();
        localizationGrids = new HashMap<>();
>>>>>>> 5539286b
    }

    /**
     * Shall be invoked by subclass constructors after the finished their construction, for completing initialization.
     * This method checks if an extension to CF-convention applies to the current file.
     */
    protected final void initialize() {
        convention = Convention.find(this);
    }

    /**
     * Returns information about modifications to apply to netCDF conventions in order to handle this netCDF file.
     * Customized conventions are necessary when the variables and attributes in a netCDF file do not follow CF-conventions.
     *
     * @return conventions to apply.
     */
    public final Convention convention() {
        // Convention are still null if this method is invoked from Convention.isApplicableTo(Decoder).
        return (convention != null) ? convention : Convention.DEFAULT;
    }

    /**
     * Returns a filename for formatting error message and for information purpose.
     * The filename should not contain path, but may contain file extension.
     *
     * @return a filename to include in warnings or error messages.
     */
    public abstract String getFilename();

    /**
     * Returns an identification of the file format. This method should returns an array of length 1, 2 or 3 as below:
     *
     * <ul>
     *   <li>One of the following identifier in the first element: {@code "NetCDF"}, {@code "NetCDF-4"} or other values
     *       defined by the UCAR library. If known, it will be used as an identifier for a more complete description to
     *       be provided by {@link org.apache.sis.metadata.sql.MetadataSource#lookup(Class, String)}.</li>
     *   <li>Optionally a human-readable description in the second array element.</li>
     *   <li>Optionally a version in the third array element.</li>
     * </ul>
     *
     * @return identification of the file format, human-readable description and version number.
     */
    public abstract String[] getFormatDescription();

    /**
     * Defines the groups where to search for named attributes, in preference order.
     * The {@code null} group name stands for attributes in the root group.
     *
     * @param  groupNames  the name of the group where to search, in preference order.
     *
     * @see Convention#getSearchPath()
     */
    public abstract void setSearchPath(String... groupNames);

    /**
     * Returns the path which is currently set. The array returned by this method may be only
     * a subset of the array given to {@link #setSearchPath(String[])} since only the name of
     * groups which have been found in the netCDF file are returned by this method.
     *
     * @return the current search path.
     */
    public abstract String[] getSearchPath();

    /**
     * Returns the names of all global attributes found in the file.
     *
     * @return names of all global attributes in the file.
     */
    public abstract Collection<String> getAttributeNames();

    /**
     * Returns the value for the attribute of the given name, or {@code null} if none.
     * This method searches in the groups specified by the last call to {@link #setSearchPath(String[])}.
     * Null values and empty strings are ignored.
     *
     * @param  name  the name of the attribute to search, or {@code null}.
     * @return the attribute value, or {@code null} if none or empty or if the given name was null.
     */
    public abstract String stringValue(String name);

    /**
     * Returns the value of the attribute of the given name as a number, or {@code null} if none.
     *
     * @param  name  the name of the attribute to search, or {@code null}.
     * @return the attribute value, or {@code null} if none or unparsable or if the given name was null.
     */
    public abstract Number numericValue(String name);

    /**
     * Convenience method for {@link #numericValue(String)} implementation.
     *
     * @param  name   the attribute name, used only in case of error.
     * @param  value  the attribute value to parse.
     * @return the parsed attribute value, or {@code null} if the given value can not be parsed.
     */
    protected final Number parseNumber(final String name, String value) {
        final int s = value.indexOf(' ');
        if (s >= 0) {
            /*
             * Sometime, numeric values as string are followed by
             * a unit of measurement. We ignore that unit for now.
             */
            value = value.substring(0, s);
        }
        Number n;
        try {
            if (value.indexOf('.') >= 0) {
                n = Double.valueOf(value);
            } else {
                n = Long.valueOf(value);
            }
        } catch (NumberFormatException e) {
            illegalAttributeValue(name, value, e);
            n = null;
        }
        return n;
    }

    /**
     * Logs a warning for an illegal attribute value. This may be due to a failure to parse a string as a number.
     * This method should be invoked from methods that are invoked only once per attribute because we do not keep
     * track of which warnings have already been emitted.
     *
     * @param  name   the attribute name.
     * @param  value  the illegal value.
     * @param  e      the exception, or {@code null} if none.
     */
    final void illegalAttributeValue(final String name, final String value, final NumberFormatException e) {
        listeners.warning(Resources.forLocale(listeners.getLocale()).getString(
                Resources.Keys.IllegalAttributeValue_3, getFilename(), name, value), e);
    }

    /**
     * Returns the value of the attribute of the given name as a date, or {@code null} if none.
     *
     * @param  name  the name of the attribute to search, or {@code null}.
     * @return the attribute value, or {@code null} if none or unparsable or if the given name was null.
     */
    public abstract Date dateValue(String name);

    /**
     * Converts the given numerical values to date, using the information provided in the given unit symbol.
     * The unit symbol is typically a string like <cite>"days since 1970-01-01T00:00:00Z"</cite>.
     *
     * @param  symbol  the temporal unit name or symbol, followed by the epoch.
     * @param  values  the values to convert. May contains {@code null} elements.
     * @return the converted values. May contains {@code null} elements.
     */
    public abstract Date[] numberToDate(String symbol, Number... values);

    /**
     * Returns the timezone for decoding dates. Currently fixed to UTC.
     *
     * @return the timezone for dates.
     */
    public TimeZone getTimeZone() {
        return TimeZone.getTimeZone(StandardDateFormat.UTC);
    }

    /**
     * Returns the value of the {@code "_Id"} global attribute. The UCAR library defines a
     * {@link ucar.nc2.NetcdfFile#getId()} method for that purpose, which we will use when
     * possible in case that {@code getId()} method is defined in an other way.
     *
     * <p>This method is used by {@link org.apache.sis.storage.netcdf.NetcdfStore#getMetadata()} in last resort
     * when no value were found for the attributes defined by the CF standard or by THREDDS.</p>
     *
     * @return the global dataset identifier, or {@code null} if none.
     */
    public String getId() {
        return stringValue("_Id");
    }

    /**
     * Returns the value of the {@code "_Title"} global attribute. The UCAR library defines a
     * {@link ucar.nc2.NetcdfFile#getTitle()} method for that purpose, which we will use when
     * possible in case that {@code getTitle()} method is defined in an other way.
     *
     * <p>This method is used by {@link org.apache.sis.storage.netcdf.NetcdfStore#getMetadata()} in last resort
     * when no value were found for the attributes defined by the CF standard or by THREDDS.</p>
     *
     * @return the dataset title, or {@code null} if none.
     */
    public String getTitle() {
        return stringValue("_Title");
    }

    /**
     * Returns all variables found in the netCDF file.
     * This method may return a direct reference to an internal array - do not modify.
     *
     * @return all variables, or an empty array if none.
     */
    public abstract Variable[] getVariables();

    /**
     * If the file contains features encoded as discrete sampling (for example profiles or trajectories),
     * returns objects for handling them.
     * This method may return a direct reference to an internal array - do not modify.
     *
     * @return a handler for the features, or an empty array if none.
     * @throws IOException if an I/O operation was necessary but failed.
     * @throws DataStoreException if a logical error occurred.
     */
    public abstract DiscreteSampling[] getDiscreteSampling() throws IOException, DataStoreException;

    /**
     * Returns all grid geometries (related to coordinate systems) found in the netCDF file.
     * This method may return a direct reference to an internal array - do not modify.
     *
     * @return all grid geometries, or an empty array if none.
     * @throws IOException if an I/O operation was necessary but failed.
     * @throws DataStoreException if a logical error occurred.
     */
    public abstract Grid[] getGrids() throws IOException, DataStoreException;

    /**
     * Returns for information purpose only the Coordinate Reference Systems present in this file.
     * The CRS returned by this method may not be exactly the same than the ones used by variables.
     * For example, axis order is not guaranteed. This method is provided for metadata purposes.
     *
     * @return coordinate reference systems present in this file.
     * @throws IOException if an I/O operation was necessary but failed.
     * @throws DataStoreException if a logical error occurred.
     */
    public final List<CoordinateReferenceSystem> getReferenceSystemInfo() throws IOException, DataStoreException {
        final List<CoordinateReferenceSystem> list = new ArrayList<>();
        for (final Variable variable : getVariables()) {
            final GridMapping m = GridMapping.forVariable(variable);
            if (m != null) {
                addIfNotPresent(list, m.crs);
            }
        }
        /*
         * Add the CRS computed by grids only if we did not found any grid mapping information.
         * This is because grid mapping information override the CRS inferred by Grid from axes.
         * Consequently if such information is present, grid CRS may be inaccurate.
         */
        if (list.isEmpty()) {
            final List<Exception> warnings = new ArrayList<>();     // For internal usage by Grid.
            for (final Grid grid : getGrids()) {
                addIfNotPresent(list, grid.getCoordinateReferenceSystem(this, warnings));
            }
        }
        return list;
    }

    /**
     * Adds the given coordinate reference system to the given list, provided that an equivalent CRS
     * (ignoring axes) is not already present. We ignore axes because the same CRS may be repeated
     * with different axis order if values in the localization grid do not vary at the same speed in
     * the same directions.
     */
    private static void addIfNotPresent(final List<CoordinateReferenceSystem> list, final CoordinateReferenceSystem crs) {
        if (crs != null) {
            for (int i=list.size(); --i >= 0;) {
                if (Utilities.deepEquals(crs, list.get(i), ComparisonMode.ALLOW_VARIANT)) {
                    return;
                }
            }
            list.add(crs);
        }
    }

    /**
     * Returns the variable or group of the given name. Groups exist in netCDF 4 but not in netCDF 3.
     *
     * @param  name  name of the variable or group to search.
     * @return the variable or group of the given name, or {@code null} if none.
     */
    protected abstract Node findNode(String name);

    /**
     * Logs a message about a potentially slow operation. This method does use the listeners registered to the netCDF reader
     * because this is not a warning.
     *
     * @param  caller       the class to report as the source.
     * @param  method       the method to report as the source.
     * @param  resourceKey  a {@link Resources} key expecting filename as first argument and elapsed time as second argument.
     * @param  time         value of {@link System#nanoTime()} when the operation started.
     */
    final void performance(final Class<?> caller, final String method, final short resourceKey, long time) {
        time = System.nanoTime() - time;
        final LogRecord record = Resources.forLocale(listeners.getLocale()).getLogRecord(
                PerformanceLevel.forDuration(time, TimeUnit.NANOSECONDS), resourceKey,
                getFilename(), time / (double) StandardDateFormat.NANOS_PER_SECOND);
        record.setLoggerName(Modules.NETCDF);
        Logging.log(caller, method, record);
    }
}<|MERGE_RESOLUTION|>--- conflicted
+++ resolved
@@ -155,20 +155,12 @@
      */
     protected Decoder(final GeometryLibrary geomlib, final WarningListeners<DataStore> listeners) {
         Objects.requireNonNull(listeners);
-<<<<<<< HEAD
-        this.geomlib     = geomlib;
-        this.listeners   = listeners;
-        this.nameFactory = DefaultFactories.forBuildin(NameFactory.class, DefaultNameFactory.class);
-        this.datumCache  = new Datum[CRSBuilder.DATUM_CACHE_SIZE];
-        this.gridMapping = new HashMap<>();
-=======
         this.geomlib      = geomlib;
         this.listeners    = listeners;
-        this.nameFactory  = DefaultFactories.forBuildin(NameFactory.class);
+        this.nameFactory  = DefaultFactories.forBuildin(NameFactory.class, DefaultNameFactory.class);
         this.datumCache   = new Datum[CRSBuilder.DATUM_CACHE_SIZE];
         this.gridMapping  = new HashMap<>();
         localizationGrids = new HashMap<>();
->>>>>>> 5539286b
     }
 
     /**
