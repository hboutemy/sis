--- conflicted
+++ resolved
@@ -46,12 +46,8 @@
         final DefaultIndividual  party = new DefaultIndividual("An author", null, null);
         final DefaultResponsibleParty r = new DefaultResponsibleParty(Role.AUTHOR);
         final DefaultCitation citation = new DefaultCitation();
-<<<<<<< HEAD
-        r.setParties(singleton(party));
-        citation.setCitedResponsibleParties(singleton(r));
-=======
+        r.setParties(Set.of(party));
         citation.setCitedResponsibleParties(Set.of(r));
->>>>>>> 9c4a3485
         final String xml = marshal(citation, VERSION_2007);
         assertXmlEquals("<gmd:CI_Citation xmlns:gco=\"" + LegacyNamespaces.GCO + '"' +
                                         " xmlns:gmd=\"" + LegacyNamespaces.GMD + "\">\n" +
