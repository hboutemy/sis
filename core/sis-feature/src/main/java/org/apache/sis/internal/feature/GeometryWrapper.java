--- conflicted
+++ resolved
@@ -482,12 +482,7 @@
      *
      * @see #getCoordinateReferenceSystem()
      */
-<<<<<<< HEAD
-    public GeometryWrapper<G> transform(final CoordinateReferenceSystem targetCRS) throws TransformException {
-=======
-    @Override
     public GeometryWrapper transform(final CoordinateReferenceSystem targetCRS) throws TransformException {
->>>>>>> 230b6bce
         if (targetCRS == null) {
             return this;
         }
