--- conflicted
+++ resolved
@@ -131,11 +131,7 @@
      * @param name       the property type name, sometime {@link #getName()} or sometime the name of another object.
      * @param valueType  the name of value class (attribute), or the feature type name (association).
      */
-<<<<<<< HEAD
-    static StringBuilder toString(final String className, final AbstractIdentifiedType type, final Object valueType) {
-=======
     static StringBuilder toString(final String className, final GenericName name, final Object valueType) {
->>>>>>> 7d0f827d
         final StringBuilder buffer = new StringBuilder(40).append(className).append('[');
         if (name != null) {
             buffer.append('“');
@@ -160,15 +156,8 @@
      * @param valueType  the name of value class (attribute), or the feature type name (association).
      * @param values     the actual values.
      */
-<<<<<<< HEAD
-    static StringBuilder toString(final String className, final AbstractIdentifiedType type,
-            final Object valueType, final Iterator<?> values)
-    {
-        final StringBuilder buffer = toString(className, type, valueType);
-=======
     static StringBuilder toString(final String className, final GenericName name, final Object valueType, final Iterator<?> values) {
         final StringBuilder buffer = toString(className, name, valueType);
->>>>>>> 7d0f827d
         if (values.hasNext()) {
             final Object value = values.next();
             final boolean isMultiValued = values.hasNext();
