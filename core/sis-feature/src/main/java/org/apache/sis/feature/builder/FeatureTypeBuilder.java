/*
 * Licensed to the Apache Software Foundation (ASF) under one or more
 * contributor license agreements.  See the NOTICE file distributed with
 * this work for additional information regarding copyright ownership.
 * The ASF licenses this file to You under the Apache License, Version 2.0
 * (the "License"); you may not use this file except in compliance with
 * the License.  You may obtain a copy of the License at
 *
 *     http://www.apache.org/licenses/LICENSE-2.0
 *
 * Unless required by applicable law or agreed to in writing, software
 * distributed under the License is distributed on an "AS IS" BASIS,
 * WITHOUT WARRANTIES OR CONDITIONS OF ANY KIND, either express or implied.
 * See the License for the specific language governing permissions and
 * limitations under the License.
 */
package org.apache.sis.feature.builder;

import java.util.ArrayList;
import java.util.Arrays;
import java.util.Collections;
import java.util.HashMap;
import java.util.List;
import java.util.Map;
import java.util.Locale;
import java.util.Set;
import java.util.Objects;
import org.opengis.util.NameSpace;
import org.opengis.util.GenericName;
import org.opengis.util.NameFactory;
import org.opengis.util.FactoryException;
import org.opengis.metadata.acquisition.GeometryType;
import org.apache.sis.setup.GeometryLibrary;
import org.apache.sis.feature.AbstractOperation;
import org.apache.sis.feature.DefaultFeatureType;
import org.apache.sis.feature.FeatureOperations;
import org.apache.sis.internal.system.DefaultFactories;
import org.apache.sis.internal.feature.AttributeConvention;
import org.apache.sis.internal.feature.Geometries;
import org.apache.sis.internal.feature.Resources;
import org.apache.sis.util.CorruptedObjectException;
import org.apache.sis.util.resources.Errors;
import org.apache.sis.util.ArraysExt;

// Branch-dependent imports
import org.apache.sis.feature.AbstractFeature;
import org.apache.sis.feature.AbstractIdentifiedType;
import org.apache.sis.feature.DefaultAssociationRole;
import org.apache.sis.feature.DefaultAttributeType;


/**
 * Helper class for the creation of {@code FeatureType} instances.
 * This builder can create the arguments to be given to the
 * {@linkplain DefaultFeatureType#DefaultFeatureType feature type constructor}
 * from simpler parameters given to this builder.
 * The main methods provided in this class are:
 *
 * <ul>
 *   <li>Various {@link #setName(CharSequence) setName(...)} methods for specifying the feature type name (mandatory).</li>
 *   <li>Methods for optionally setting {@linkplain #setDesignation designation}, {@linkplain #setDefinition definition} or
 *       {@linkplain #setDescription description} texts, or the {@linkplain #setDeprecated deprecation status}.</li>
 *   <li>Methods for optionally specifying the feature type hierarchy: its {@linkplain #setSuperTypes super types}
 *       and whether the feature type is {@linkplain #setAbstract abstract}.</li>
 *   <li>Convenience methods for setting the {@linkplain #setNameSpace name space} and the
<<<<<<< HEAD
 *       {@linkplain #setDefaultCardinality default cardinality} of properties to be added to the feature type.</li>
 *   <li>Methods for {@linkplain #addAttribute(Class) adding an attribute}, {@linkplain #addAssociation(DefaultFeatureType)
=======
 *       {@linkplain #setDefaultMultiplicity default multiplicity} of properties to be added to the feature type.</li>
 *   <li>Methods for {@linkplain #addAttribute(Class) adding an attribute}, {@linkplain #addAssociation(FeatureType)
>>>>>>> eaaec692
 *       an association} or {@linkplain #addProperty an operation}.</li>
 *   <li>Method for listing the previously added {@linkplain #properties() properties}.</li>
 *   <li>A {@link #build()} method for creating the {@code FeatureType} instance from all previous information.</li>
 * </ul>
 *
 * The following example creates a city named "Utopia" by default:
 *
 * {@preformat java
 *     FeatureTypeBuilder builder;
 *
 *     // Create a feature type for a city, which contains a name and a population.
 *     builder = new FeatureTypeBuilder() .setName("City");
 *     builder.addAttribute(String.class) .setName("name").setDefaultValue("Utopia");
 *     builder.addAttribute(Integer.class).setName("population");
 *     FeatureType city = builder.build();
 * }
 *
 * A call to {@code System.out.println(city)} prints the following table:
 *
 * {@preformat text
 *   City
 *   ┌────────────┬─────────┬──────────────┬───────────────┐
 *   │ Name       │ Type    │ Multiplicity │ Default value │
 *   ├────────────┼─────────┼──────────────┼───────────────┤
 *   │ name       │ String  │   [1 … 1]    │ Utopia        │
 *   │ population │ Integer │   [1 … 1]    │               │
 *   └────────────┴─────────┴──────────────┴───────────────┘
 * }
 *
 * <p>{@code FeatureTypeBuilder} instances should be short lived.
 * After the {@code FeatureType} has been created, the builder should be discarded.</p>
 *
 * @author  Johann Sorel (Geomatys)
 * @author  Martin Desruisseaux (Geomatys)
 * @version 1.0
 *
 * @see org.apache.sis.parameter.ParameterBuilder
 *
 * @since 0.8
 * @module
 */
public class FeatureTypeBuilder extends TypeBuilder {
    /**
     * The factory to use for creating names.
     */
    private final NameFactory nameFactory;

    /**
     * Builders for the properties (attributes, associations or operations) of this feature.
     */
    private final List<PropertyTypeBuilder> properties;

    /**
     * The parent of the feature to create. By default, new features have no parent.
     */
    private final List<DefaultFeatureType> superTypes;

    /**
     * Whether the feature type is abstract. The default value is {@code false}.
     *
     * @see #isAbstract()
     * @see #setAbstract(boolean)
     */
    private boolean isAbstract;

    /**
     * The namespace to use when a {@link #setName(CharSequence)} method is invoked.
     *
     * @see #getNameSpace()
     * @see #setNameSpace(CharSequence)
     */
    private NameSpace namespace;

    /**
     * The default minimum number of property values.
     *
     * @see #setDefaultMultiplicity(int, int)
     */
    int defaultMinimumOccurs;

    /**
     * The default maximum number of property values.
     *
     * @see #setDefaultMultiplicity(int, int)
     */
    int defaultMaximumOccurs;

    /**
     * An optional prefix or suffix to insert before or after the {@linkplain FeatureOperations#compound compound key}
     * named {@code "sis:identifier"}.
     */
    private String idPrefix, idSuffix;

    /**
     * The separator to insert between each single component in a {@linkplain FeatureOperations#compound compound key}
     * named {@code "sis:identifier"}. This is ignored if {@link #identifierCount} is zero.
     */
    private String idDelimiter;

    /**
     * Number of attribute that have been flagged as an identifier component.
     *
     * @see AttributeRole#IDENTIFIER_COMPONENT
     * @see AttributeConvention#IDENTIFIER_PROPERTY
     */
    int identifierCount;

    /**
     * The default geometry attribute, or {@code null} if none.
     *
     * @see AttributeRole#DEFAULT_GEOMETRY
     * @see AttributeConvention#GEOMETRY_PROPERTY
     */
    AttributeTypeBuilder<?> defaultGeometry;

    /**
     * Provides method for creating geometric objects using the library specified by the user.
     */
    private final Geometries<?> geometries;

    /**
     * The object created by this builder, or {@code null} if not yet created.
     * This field must be cleared every time that a setter method is invoked on this builder.
     */
    private transient DefaultFeatureType feature;

    /**
     * Creates a new builder instance using the default name factory.
     */
    public FeatureTypeBuilder() {
        this(null, null, null);
    }

    /**
     * Creates a new builder instance using the given feature type as a template.
     * This constructor initializes the list of {@linkplain #properties() properties}, the
     * {@linkplain #getSuperTypes() super types} and {@link #isAbstract() isAbstract} flag
     * to values inferred from the given template. The properties list will contain properties
     * declared explicitely in the given template, not including properties inherited from super types.
     *
     * <div class="warning"><b>Warning:</b>
     * The {@code template} argument type will be changed to {@code FeatureType} if and when such interface
     * will be defined in GeoAPI.</div>
     *
     * @param template  an existing feature type to use as a template, or {@code null} if none.
     */
    public FeatureTypeBuilder(final DefaultFeatureType template) {
        this(null, null, null);
        if (template != null) {
            initialize(template);
        }
    }

    /**
     * Creates a new builder instance using the given name factory, geometry library
     * and locale for formatting error messages.
     *
     * @param factory  the factory to use for creating names, or {@code null} for the default factory.
     * @param library  the library to use for creating geometric objects, or {@code null} for the default.
     * @param locale   the locale to use for formatting error messages, or {@code null} for the default locale.
     */
    public FeatureTypeBuilder(NameFactory factory, final GeometryLibrary library, final Locale locale) {
        super(locale);
        if (factory == null) {
            factory = DefaultFactories.forBuildin(NameFactory.class);
        }
        nameFactory          = factory;
        geometries           = Geometries.implementation(library);
        properties           = new ArrayList<>();
        superTypes           = new ArrayList<>();
        idDelimiter          = ":";
        defaultMinimumOccurs = 1;
        defaultMaximumOccurs = 1;
    }

    /**
     * Clears all setting in this builder. After invoking this method, this {@code FeatureTypeBuilder}
     * is in same state that after it has been constructed. This method can be invoked for reusing the
     * same builder for creating other {@code FeatureType} instances after {@link #build()} invocation.
     *
     * @return {@code this} for allowing method calls chaining.
     */
    public FeatureTypeBuilder clear() {
        reset();
        properties.clear();
        superTypes.clear();
        isAbstract           = false;
        namespace            = null;
        defaultMinimumOccurs = 1;
        defaultMaximumOccurs = 1;
        idPrefix             = null;
        idSuffix             = null;
        idDelimiter          = ":";
        identifierCount      = 0;
        defaultGeometry      = null;
        clearCache();
        return this;
    }

    /**
     * Sets all properties of this builder to the values of the given feature type.
     * This builder is {@linkplain #clear() cleared} before the properties of the given type are copied.
     * The copy is performed as documented in the {@linkplain #FeatureTypeBuilder(DefaultFeatureType) constructor}.
     *
     * <div class="warning"><b>Warning:</b>
     * The {@code template} argument type will be changed to {@code FeatureType} if and when such interface
     * will be defined in GeoAPI.</div>
     *
     * @param  template  an existing feature type to use as a template, or {@code null} if none.
     * @return {@code this} for allowing method calls chaining.
     */
    public FeatureTypeBuilder setAll(final DefaultFeatureType template) {
        clear();
        if (template != null) {
            initialize(template);
        }
        return this;
    }

    /**
     * Initializes this builder to the value of the given type.
     * The caller is responsible to invoke {@link #clear()} (if needed) before this method.
     */
    private void initialize(final DefaultFeatureType template) {
        super.initialize(template);
        feature    = template;
        isAbstract = template.isAbstract();
        superTypes.addAll(template.getSuperTypes());
        /*
         * For each attribute and association, wrap those properties in a builder.
         * For each operation, wrap them in pseudo-builder only if the operation
         * is not one of the operations automatically generated by this builder.
         */
        final Map<String,Set<AttributeRole>> propertyRoles = new HashMap<>();
        for (final AbstractIdentifiedType property : template.getProperties(false)) {
            PropertyTypeBuilder builder;
            if (property instanceof DefaultAttributeType<?>) {
                builder = new AttributeTypeBuilder<>(this, (DefaultAttributeType<?>) property);
            } else if (property instanceof DefaultAssociationRole) {
                builder = new AssociationRoleBuilder(this, (DefaultAssociationRole) property);
            } else {
                builder = null;                             // Do not create OperationWrapper now - see below.
            }
            /*
             * If the property name is one of our (Apache SIS specific) conventional names, try to reconstitute
             * the attribute roles that caused FeatureTypeBuilder to produce such property. Those roles usually
             * need to be applied on the source properties used for calculating the current property. There is
             * usually at most one role for each source property, but we nevertheless allow an arbitrary amount.
             */
            final AttributeRole role;
            final GenericName name = property.getName();
            if (AttributeConvention.IDENTIFIER_PROPERTY.equals(name)) {
                role = AttributeRole.IDENTIFIER_COMPONENT;
            } else if (AttributeConvention.GEOMETRY_PROPERTY.equals(name)) {
                role = AttributeRole.DEFAULT_GEOMETRY;
            } else if (AttributeConvention.ENVELOPE_PROPERTY.equals(name)) {
                // If "sis:envelope" is an operation, skip it completely.
                // It will be recreated if a default geometry exists.
                role = null;
            } else {
                if (builder == null) {
                    // For all unknown operation, wrap as-is.
                    builder = new OperationWrapper(this, property);
                }
                role = null;
            }
            if (role != null) {
                final Set<AttributeRole> rc = Collections.singleton(role);
                if (property instanceof AbstractOperation) {
                    for (final String dependency : ((AbstractOperation) property).getDependencies()) {
                        propertyRoles.merge(dependency, rc, AttributeRole::merge);
                    }
                } else {
                    propertyRoles.merge(name.toString(), rc, AttributeRole::merge);
                }
            }
            if (builder != null) {
                properties.add(builder);
            }
        }
        /*
         * At this point we finished to collect information about the attribute roles.
         * Now assign those roles to the attribute builders. Note that some roles may
         * be ignored if we didn't found a suitable builder. The roles inference done
         * in this constructor is only a "best effort".
         */
        if (!propertyRoles.isEmpty()) {
            for (final Map.Entry<String,Set<AttributeRole>> entry : propertyRoles.entrySet()) {
                final PropertyTypeBuilder property = forName(properties, entry.getKey(), true);
                if (property instanceof AttributeTypeBuilder<?>) {
                    ((AttributeTypeBuilder<?>) property).roles().addAll(entry.getValue());
                }
            }
        }
    }

    /**
     * If the {@code FeatureType} created by the last call to {@link #build()} has been cached,
     * clears that cache. This method must be invoked every time that a setter method is invoked.
     *
     * @see #clear()
     */
    @Override
    final void clearCache() {
        feature = null;
    }

    /**
     * Returns {@code true} if the feature type to create will act as an abstract super-type.
     * Abstract types can not be {@linkplain DefaultFeatureType#newInstance() instantiated}.
     *
     * @return {@code true} if the feature type to create will act as an abstract super-type.
     *
     * @see DefaultFeatureType#isAbstract()
     */
    public boolean isAbstract() {
        return isAbstract;
    }

    /**
     * Sets whether the feature type to create will be abstract.
     * If this method is not invoked, then the default value is {@code false}.
     *
     * @param  isAbstract  whether the feature type will be abstract.
     * @return {@code this} for allowing method calls chaining.
     */
    public FeatureTypeBuilder setAbstract(final boolean isAbstract) {
        if (this.isAbstract != isAbstract) {
            this.isAbstract  = isAbstract;
            clearCache();
        }
        return this;
    }

    /**
     * Returns the direct parents of the feature type to create.
     *
     * <div class="warning"><b>Warning:</b>
     * The return type will be changed to {@code FeatureType[]} if and when such interface
     * will be defined in GeoAPI.</div>
     *
     * @return the parents of the feature type to create, or an empty array if none.
     *
     * @see DefaultFeatureType#getSuperTypes()
     */
    public DefaultFeatureType[] getSuperTypes() {
        return superTypes.toArray(new DefaultFeatureType[superTypes.size()]);
    }

    /**
     * Sets the parent types (or super-type) from which to inherit properties.
     * If this method is not invoked, then the default value is no parent.
     *
     * <div class="warning"><b>Warning:</b>
     * The {@code parents} argument type will be changed to {@code FeatureType...} if and when such interface
     * will be defined in GeoAPI.</div>
     *
     * @param  parents  the parent types from which to inherit properties, or an empty array if none.
     *                  Null elements are ignored.
     * @return {@code this} for allowing method calls chaining.
     */
    public FeatureTypeBuilder setSuperTypes(final DefaultFeatureType... parents) {
        ensureNonNull("parents", parents);
        final List<DefaultFeatureType> asList = Arrays.asList(parents);
        if (!superTypes.equals(asList)) {
            superTypes.clear();
            superTypes.addAll(asList);
            for (int i=superTypes.size(); --i >= 0;) {
                if (superTypes.get(i) == null) {
                    superTypes.remove(i);
                }
            }
            clearCache();
        }
        return this;
    }

    /**
     * Returns the namespace of the names created by {@code setName(CharSequence...)} method calls.
     * A {@code null} value means that the names are in the
     * {@linkplain org.apache.sis.util.iso.DefaultNameSpace#isGlobal() global namespace}.
     *
     * @return the namespace to use when {@link #setName(CharSequence)} is invoked, or {@code null} if none.
     */
    public CharSequence getNameSpace() {
        return (namespace != null) ? namespace.name().toString() : null;
    }

    /**
     * Sets the namespace of the next names to be created by {@code setName(CharSequence...)} method calls.
     * This method applies only to the next calls to {@link #setName(CharSequence)} or
     * {@link #setName(CharSequence...)} methods; the result of all previous calls stay unmodified.
     * Example:
     *
     * {@preformat java
     *     FeatureTypeBuilder builder = new FeatureTypeBuilder().setNameSpace("MyNameSpace").setName("City");
     *     FeatureType city = builder.build();
     *
     *     System.out.println(city.getName());                              // Prints "City"
     *     System.out.println(city.getName().toFullyQualifiedName());       // Prints "MyNameSpace:City"
     * }
     *
     * There is different conventions about the use of name spaces. ISO 19109 suggests that the namespace of all
     * {@code AttributeType} names is the name of the enclosing {@code FeatureType}, but this is not mandatory.
     * Users who want to apply this convention can invoke {@code setNameSpace(featureName)} after
     * <code>{@linkplain #setName(CharSequence) FeatureTypeBuilder.setName}(featureName)</code> but before
     * <code>{@linkplain AttributeTypeBuilder#setName(CharSequence) AttributeTypeBuilder.setName}(attributeName)</code>.
     *
     * @param  ns  the new namespace, or {@code null} if none.
     * @return {@code this} for allowing method calls chaining.
     */
    public FeatureTypeBuilder setNameSpace(final CharSequence ns) {
        if (ns != null && ns.length() != 0) {
            namespace = nameFactory.createNameSpace(nameFactory.createLocalName(null, ns), null);
        } else {
            namespace = null;
        }
        // No need to clear the cache because this change affects
        // only the next names to be created, not the existing ones.
        return this;
    }

    /**
     * Sets the {@code FeatureType} name as a generic name.
     * If another name was defined before this method call, that previous value will be discarded.
     *
     * <div class="note"><b>Note for subclasses:</b>
     * all {@code setName(…)} convenience methods in this builder delegate to this method.
     * Consequently this method can be used as a central place where to control the creation of all names.</div>
     *
     * @return {@code this} for allowing method calls chaining.
     */
    @Override
    public FeatureTypeBuilder setName(final GenericName name) {
        super.setName(name);
        return this;
    }

    /**
     * Sets the {@code FeatureType} name as a simple string.
     * The namespace will be the value specified by the last call to {@link #setNameSpace(CharSequence)},
     * but that namespace will not be visible in the {@linkplain org.apache.sis.util.iso.DefaultLocalName#toString()
     * string representation} unless the {@linkplain org.apache.sis.util.iso.DefaultLocalName#toFullyQualifiedName()
     * fully qualified name} is requested.
     *
     * <p>This convenience method creates a {@link org.opengis.util.LocalName} instance from
     * the given {@code CharSequence}, then delegates to {@link #setName(GenericName)}.</p>
     *
     * @return {@code this} for allowing method calls chaining.
     */
    @Override
    public FeatureTypeBuilder setName(final CharSequence localPart) {
        super.setName(localPart);
        return this;
    }

    /**
     * Sets the {@code FeatureType} name as a string in the given scope.
     * The {@code components} array must contain at least one element.
     * In addition to the path specified by the {@code components} array, the name may also contain
     * a namespace specified by the last call to {@link #setNameSpace(CharSequence)}.
     * But contrarily to the specified components, the namespace will not be visible in the name
     * {@linkplain org.apache.sis.util.iso.DefaultScopedName#toString() string representation} unless the
     * {@linkplain org.apache.sis.util.iso.DefaultScopedName#toFullyQualifiedName() fully qualified name} is requested.
     *
     * <p>This convenience method creates a {@link org.opengis.util.LocalName} or {@link org.opengis.util.ScopedName}
     * instance depending on whether the {@code names} array contains exactly 1 element or more than 1 element, then
     * delegates to {@link #setName(GenericName)}.</p>
     *
     * @return {@code this} for allowing method calls chaining.
     */
    @Override
    public FeatureTypeBuilder setName(final CharSequence... components) {
        super.setName(components);
        return this;
    }

    /**
     * Creates a local name in the {@linkplain #setNameSpace feature namespace}.
     */
    @Override
    final GenericName createLocalName(final CharSequence name) {
        return nameFactory.createLocalName(namespace, name);
    }

    /**
     * Creates a generic name in the {@linkplain #setNameSpace feature namespace}.
     */
    @Override
    final GenericName createGenericName(final CharSequence... names) {
        return nameFactory.createGenericName(namespace, names);
    }

    /**
     * @deprecated Renamed {@link #setDefaultMultiplicity(int, int)}. A cardinality is the actual number of elements
     * in a set, while multiplicity is the range of cardinality that a set can have.
     */
    @Deprecated
    public FeatureTypeBuilder setDefaultCardinality(final int minimumOccurs, final int maximumOccurs) {
        return setDefaultMultiplicity(minimumOccurs, maximumOccurs);
    }

    /**
     * Sets the default minimum and maximum number of next attributes and associations to add.
     * Those defaults will applied to newly created attributes or associations,
     * for example in next calls to {@link #addAttribute(Class)}.
     * Attributes and associations added before this method call are not modified.
     *
     * <p>If this method is not invoked, then the default multiplicity is [1 … 1].</p>
     *
     * @param  minimumOccurs  new default minimum number of property values.
     * @param  maximumOccurs  new default maximum number of property values.
     * @return {@code this} for allowing method calls chaining.
     *
     * @see PropertyTypeBuilder#setMinimumOccurs(int)
     * @see PropertyTypeBuilder#setMaximumOccurs(int)
     *
     * @since 1.0
     */
    public FeatureTypeBuilder setDefaultMultiplicity(final int minimumOccurs, final int maximumOccurs) {
        if (minimumOccurs < 0 || maximumOccurs < minimumOccurs) {
            throw new IllegalArgumentException(errors().getString(Errors.Keys.IllegalRange_2, minimumOccurs, maximumOccurs));
        }
        defaultMinimumOccurs = minimumOccurs;
        defaultMaximumOccurs = maximumOccurs;
        /*
         * No need to clear the cache because this change affects only
         * the next properties to be created, not the existing ones.
         */
        return this;
    }

    /**
     * Sets the prefix, suffix and delimiter to use when formatting a compound identifier made of two or more attributes.
     * The delimiter will be used only if at least two attributes have the {@linkplain AttributeRole#IDENTIFIER_COMPONENT
     * identifier component role}.
     *
     * <p>If this method is not invoked, then the default values are the {@code ":"} delimiter and no prefix or suffix.</p>
     *
     * @param  delimiter  the characters to use as delimiter between each single property value.
     * @param  prefix     characters to use at the beginning of the concatenated string, or {@code null} if none.
     * @param  suffix     characters to use at the end of the concatenated string, or {@code null} if none.
     * @return {@code this} for allowing method calls chaining.
     *
     * @see AttributeRole#IDENTIFIER_COMPONENT
     */
    public FeatureTypeBuilder setIdentifierDelimiters(final String delimiter, final String prefix, final String suffix) {
        ensureNonEmpty("delimiter", delimiter);
        if (!delimiter.equals(idDelimiter) || !Objects.equals(prefix, idPrefix) || !Objects.equals(suffix, idSuffix)) {
            idDelimiter = delimiter;
            idPrefix    = prefix;
            idSuffix    = suffix;
            clearCache();
        }
        return this;
    }

    /**
     * Returns a view of all attributes and associations added to the {@code FeatureType} to build.
     * This list contains only properties declared explicitely to this builder;
     * it does not include properties inherited from {@linkplain #getSuperTypes() super-types}.
     * The returned list is <cite>live</cite>: changes in this builder are reflected in that list and conversely.
     * However the returned list allows only {@linkplain List#remove(Object) remove} operations;
     * new attributes or associations can be added only by calls to one of the {@code addAttribute(…)}
     * or {@code addAssociation(…)} methods. Removal operations never affect the super-types.
     *
     * @return a live list over the properties declared to this builder.
     *
     * @see #getProperty(String)
     * @see #addAttribute(Class)
     * @see #addAttribute(DefaultAttributeType)
     * @see #addAssociation(DefaultFeatureType)
     * @see #addAssociation(GenericName)
     * @see #addAssociation(DefaultAssociationRole)
     */
    public List<PropertyTypeBuilder> properties() {
        return new RemoveOnlyList<>(properties);
    }

    /**
     * Returns {@code true} if a property of the given name is defined or if the given name is ambiguous.
     * Invoking this method is equivalent to testing if {@code getProperty(name) != null} except that this
     * method does not throw exception if the given name is ambiguous.
     *
     * @param  name  the name to test.
     * @return {@code true} if the given name is used by another property or is ambiguous.
     *
     * @since 1.0
     */
    public boolean isNameUsed(final String name) {
        return forName(properties, name, false) != null;
    }

    /**
     * Returns the builder for the property of the given name. The given name does not need to contains all elements
     * of a {@link org.opengis.util.ScopedName}; it is okay to specify only the tip (for example {@code "myName"}
     * instead of {@code "myScope:myName"}) provided that ignoring the name head does not create ambiguity.
     *
     * @param  name   name of the property to search.
     * @return property of the given name, or {@code null} if none.
     * @throws IllegalArgumentException if the given name is ambiguous.
     */
    public PropertyTypeBuilder getProperty(final String name) {
        return forName(properties, name, true);
    }

    /**
     * Creates a new {@code AttributeType} builder for values of the given class.
     * The default attribute name is the name of the given type, but callers should invoke one
     * of the {@code AttributeTypeBuilder.setName(…)} methods on the returned instance with a better name.
     *
     * <p>Usage example:</p>
     * {@preformat java
     *     builder.addAttribute(String.class).setName("City").setDefaultValue("Metropolis");
     * }
     *
     * The value class can not be {@code Feature.class} since features shall be handled
     * as {@linkplain #addAssociation(DefaultFeatureType) associations} instead than attributes.
     *
     * @param  <V>         the compile-time value of {@code valueClass} argument.
     * @param  valueClass  the class of attribute values (can not be {@code Feature.class}).
     * @return a builder for an {@code AttributeType}.
     *
     * @see #properties()
     */
    public <V> AttributeTypeBuilder<V> addAttribute(final Class<V> valueClass) {
        ensureNonNull("valueClass", valueClass);
        if (AbstractFeature.class.isAssignableFrom(valueClass)) {
            // We disallow Feature.class because that type shall be handled as association instead than attribute.
            throw new IllegalArgumentException(errors().getString(Errors.Keys.IllegalArgumentValue_2, "valueClass", valueClass));
        }
        final AttributeTypeBuilder<V> property = new AttributeTypeBuilder<>(this, valueClass);
        properties.add(property);
        clearCache();
        return property;
    }

    /**
     * Creates a new {@code AttributeType} builder initialized to the same characteristics than the given template.
     *
     * <div class="warning"><b>Warning:</b>
     * The {@code template} argument type will be changed to {@code AttributeType} if and when such interface
     * will be defined in GeoAPI.</div>
     *
     * @param  <V>       the compile-time type of values in the {@code template} argument.
     * @param  template  an existing attribute type to use as a template.
     * @return a builder for an {@code AttributeType}, initialized with the values of the given template.
     *
     * @see #properties()
     */
    public <V> AttributeTypeBuilder<V> addAttribute(final DefaultAttributeType<V> template) {
        ensureNonNull("template", template);
        final AttributeTypeBuilder<V> property = new AttributeTypeBuilder<>(this, template);
        properties.add(property);
        clearCache();
        return property;
    }

    /**
     * Creates a new attribute for geometries of the given type. This method delegates to {@link #addAttribute(Class)}
     * with a {@code valueClass} argument inferred from the combination of the {@link GeometryType} argument given to
     * this method with the {@link GeometryLibrary} argument given at {@linkplain #FeatureTypeBuilder(NameFactory,
     * GeometryLibrary, Locale) builder creation time}.
     * The geometry type can be:
     *
     * <ul>
     *   <li>{@link GeometryType#POINT}  for {@code Point} or {@code Point2D} type.</li>
     *   <li>{@link GeometryType#LINEAR} for {@code Polyline} or {@code LineString} type.</li>
     *   <li>{@link GeometryType#AREAL}  for {@code Polygon} type.</li>
     * </ul>
     *
     * Geometric objects outside the above list can still be used by declaring their type explicitely.
     * However in this case there is no isolation level between the geometry types and the library that implement them.
     *
     * <div class="note"><b>Example:</b>
     * the following code creates an attribute named "MyPoint" with values of class
     * {@link java.awt.geom.Point2D} if the library in use is {@linkplain GeometryLibrary#JAVA2D Java2D}.
     * The Coordinate Reference System (CRS) uses (<var>longitude</var>, <var>latitude</var>) axes on the WGS 84 datum.
     * Finally that new attribute is declared the feature <em>default</em> geometry:
     *
     * {@preformat java
     *   builder.addAttribute(GeometryType.POINT).setName("MyPoint")
     *          .setCRS(CommonCRS.WGS84.normalizedGeographic())
     *          .addRole(AttributeRole.DEFAULT_GEOMETRY);
     * }
     *
     * If the library in use is JTS or ESRI instead than Java2D,
     * then the {@code Point} class of those libraries will be used instead of {@code Point2D}.
     * The fully-qualified class names are given in the {@link GeometryLibrary} javadoc.</div>
     *
     * @param  type  kind of geometric object (point, polyline or polygon).
     * @return a builder for an {@code AttributeType}.
     */
    public AttributeTypeBuilder<?> addAttribute(final GeometryType type) {
        ensureNonNull("type", type);
        final Class<?> c;
        if (type.equals(GeometryType.POINT)) {
            c = geometries.pointClass;
        } else if (type.equals(GeometryType.LINEAR)) {
            c = geometries.polylineClass;
        } else if (type.equals(GeometryType.AREAL)) {
            c = geometries.polygonClass;
        } else {
            throw new IllegalArgumentException(errors().getString(Errors.Keys.UnsupportedArgumentValue_1, type));
        }
        return addAttribute(c);
    }

    /**
     * Creates a new {@code FeatureAssociationRole} builder for features of the given type.
     * The default association name is the name of the given type, but callers should invoke one
     * of the {@code AssociationRoleBuilder.setName(…)} methods on the returned instance with a better name.
     *
     * <div class="warning"><b>Warning:</b>
     * The {@code type} argument type will be changed to {@code FeatureType} if and when such interface
     * will be defined in GeoAPI.</div>
     *
     * @param  type  the type of feature values.
     * @return a builder for a {@code FeatureAssociationRole}.
     *
     * @see #properties()
     */
    public AssociationRoleBuilder addAssociation(final DefaultFeatureType type) {
        ensureNonNull("type", type);
        final AssociationRoleBuilder property = new AssociationRoleBuilder(this, type, type.getName());
        properties.add(property);
        clearCache();
        return property;
    }

    /**
     * Creates a new {@code FeatureAssociationRole} builder for features of a type of the given name.
     * This method can be invoked as an alternative to {@code addAssociation(FeatureType)} when the
     * {@code FeatureType} instance is not yet available because of cyclic dependency.
     *
     * @param  type  the name of the type of feature values.
     * @return a builder for a {@code FeatureAssociationRole}.
     *
     * @see #properties()
     */
    public AssociationRoleBuilder addAssociation(final GenericName type) {
        ensureNonNull("type", type);
        final AssociationRoleBuilder property = new AssociationRoleBuilder(this, null, type);
        properties.add(property);
        clearCache();
        return property;
    }

    /**
     * Creates a new {@code FeatureAssociationRole} builder initialized to the same characteristics
     * than the given template.
     *
     * <div class="warning"><b>Warning:</b>
     * The {@code template} argument type will be changed to {@code FeatureAssociationRole} if and when such interface
     * will be defined in GeoAPI.</div>
     *
     * @param  template  an existing feature association to use as a template.
     * @return a builder for an {@code FeatureAssociationRole}, initialized with the values of the given template.
     *
     * @see #properties()
     */
    public AssociationRoleBuilder addAssociation(final DefaultAssociationRole template) {
        ensureNonNull("template", template);
        final AssociationRoleBuilder property = new AssociationRoleBuilder(this, template);
        properties.add(property);
        clearCache();
        return property;
    }

    /**
     * Adds the given property in the feature type properties.
     * The given property shall be an instance of one of the following types:
     * <ul>
     *   <li>{@code AttributeType}, in which case this method delegate to {@code addAttribute(AttributeType)}.</li>
     *   <li>{@code FeatureAssociationRole}, in which case this method delegate to {@code addAssociation(FeatureAssociationRole)}.</li>
     *   <li>{@code Operation}, in which case the given operation object will be added verbatim in the {@code FeatureType};
     *       this builder does not create new operations.</li>
     * </ul>
     *
     * <div class="warning"><b>Warning:</b> In a future SIS version, the argument type may be changed to the
     * {@code org.opengis.feature.PropertyType} interface. This change is pending GeoAPI revision.</div>
     *
     * @param  template  the property to add to the feature type.
     * @return a builder initialized to the given builder.
     *         In the {@code Operation} case, the builder is a read-only accessor on the operation properties.
     *
     * @see #properties()
     * @see #getProperty(String)
     */
    public PropertyTypeBuilder addProperty(final AbstractIdentifiedType template) {
        ensureNonNull("template", template);
        if (template instanceof DefaultAttributeType<?>) {
            return addAttribute((DefaultAttributeType<?>) template);
        } else if (template instanceof DefaultAssociationRole) {
            return addAssociation((DefaultAssociationRole) template);
        } else {
            final PropertyTypeBuilder property = new OperationWrapper(this, template);
            properties.add(property);
            clearCache();
            return property;
        }
    }

    /**
     * {@inheritDoc}
     */
    @Override
    public FeatureTypeBuilder setDefinition(final CharSequence definition) {
        super.setDefinition(definition);
        return this;
    }

    /**
     * {@inheritDoc}
     */
    @Override
    public FeatureTypeBuilder setDesignation(final CharSequence designation) {
        super.setDesignation(designation);
        return this;
    }

    /**
     * {@inheritDoc}
     */
    @Override
    public FeatureTypeBuilder setDescription(final CharSequence description) {
        super.setDescription(description);
        return this;
    }

    /**
     * {@inheritDoc}
     */
    @Override
    public FeatureTypeBuilder setDeprecated(final boolean deprecated) {
        super.setDeprecated(deprecated);
        return this;
    }

    /**
     * Builds the feature type from the information and properties specified to this builder.
     * One of the {@code setName(…)} methods must have been invoked before this {@code build()} method (mandatory).
     * All other methods are optional, but some calls to a {@code add} method are usually needed.
     *
     * <div class="warning"><b>Warning:</b> In a future SIS version, the return type may be changed to the
     * {@code org.opengis.feature.FeatureType} interface. This change is pending GeoAPI revision.</div>
     *
     * <p>If a feature type has already been built and this builder state has not changed since the
     * feature type creation, then the previously created {@code FeatureType} instance is returned.</p>
     *
     * @return the feature type.
     * @throws IllegalStateException if the builder contains inconsistent information.
     *
     * @see #clear()
     */
    @Override
    public DefaultFeatureType build() throws IllegalStateException {
        if (feature == null) {
            /*
             * Creates an initial array of property types with up to 3 slots reserved for sis:identifier, sis:geometry
             * and sis:envelope operations. At first we presume that there is always an identifier. The identifier slot
             * will be removed later if there is none.
             */
            final int numSpecified = properties.size();     // Number of explicitely specified properties.
            int numSynthetic;                               // Number of synthetic properties that may be generated.
            int envelopeIndex = -1;
            int geometryIndex = -1;
            final AbstractIdentifiedType[] identifierTypes;
            if (identifierCount == 0) {
                numSynthetic    = 0;
                identifierTypes = null;
            } else {
                numSynthetic    = 1;
                identifierTypes = new AbstractIdentifiedType[identifierCount];
            }
            if (defaultGeometry != null) {
                envelopeIndex = numSynthetic++;
                if (!AttributeConvention.GEOMETRY_PROPERTY.equals(defaultGeometry.getName())) {
                    geometryIndex = numSynthetic++;
                }
            }
            final AbstractIdentifiedType[] propertyTypes = new AbstractIdentifiedType[numSynthetic + numSpecified];
            int propertyCursor = numSynthetic;
            int identifierCursor = 0;
            for (int i=0; i<numSpecified; i++) {
                final PropertyTypeBuilder builder = properties.get(i);
                final AbstractIdentifiedType instance = builder.build();
                propertyTypes[propertyCursor] = instance;
                /*
                 * Collect the attributes to use as identifier components while we loop over all properties.
                 * A NullPointerException or an ArrayIndexOutOfBoundsException in this block would mean that
                 * identifierCount field has not been updated correctly by an addRole(AttributeRole) method.
                 */
                if (builder.isIdentifier()) {
                    identifierTypes[identifierCursor++] = instance;
                }
                /*
                 * If there is a default geometry, add a link named "sis:geometry" to that geometry.
                 * It may happen that the property created by the user is already named "sis:geometry",
                 * in which case we will avoid to duplicate the property.
                 */
                if (builder == defaultGeometry && geometryIndex >= 0) {
                    if (propertyTypes[geometryIndex] != null) {
                        /*
                         * Assuming that there is no bug in our implementation, this error could happen if the user
                         * has modified this FeatureTypeBuilder in another thread during this build() execution.
                         */
                        throw new CorruptedObjectException();
                    }
                    propertyTypes[geometryIndex] = FeatureOperations.link(name(AttributeConvention.GEOMETRY_PROPERTY), instance);
                }
                propertyCursor++;
            }
            /*
             * Create the "envelope" operation only after we created all other properties.
             * Actually it is okay if the 'propertyTypes' array still contains null elements not needed for envelope calculation
             * like "sis:identifier", since FeatureOperations.envelope(…) constructor ignores any property which is not for a value.
             */
            if (envelopeIndex >= 0) try {
                propertyTypes[envelopeIndex] = FeatureOperations.envelope(name(AttributeConvention.ENVELOPE_PROPERTY), null, propertyTypes);
            } catch (FactoryException e) {
                throw new IllegalStateException(e);
            }
            /*
             * If a synthetic identifier need to be created, create it now as the first property.
             * It may happen that the user provided a single identifier component already named
             * "sis:identifier", in which case we avoid to duplicate the property.
             */
            if (identifierTypes != null) {
                if (identifierCursor != identifierTypes.length) {
                    /*
                     * Assuming that there is no bug in our implementation, this error could happen if the user
                     * has modified this FeatureTypeBuilder in another thread during this build() execution.
                     */
                    throw new CorruptedObjectException();
                }
                if (AttributeConvention.IDENTIFIER_PROPERTY.equals(identifierTypes[0].getName())) {
                    if (identifierCursor > 1) {
                        throw new IllegalStateException(Resources.format(Resources.Keys.PropertyAlreadyExists_2,
                                getDisplayName(), AttributeConvention.IDENTIFIER_PROPERTY));
                    }
                    System.arraycopy(propertyTypes, 1, propertyTypes, 0, --propertyCursor);
                } else {
                    propertyTypes[0] = FeatureOperations.compound(name(AttributeConvention.IDENTIFIER_PROPERTY),
                            idDelimiter, idPrefix, idSuffix, identifierTypes);
                }
            }
            feature = new DefaultFeatureType(identification(), isAbstract(),
                    superTypes.toArray(new DefaultFeatureType[superTypes.size()]),
                    ArraysExt.resize(propertyTypes, propertyCursor));
        }
        return feature;
    }

    /**
     * Helper method for creating identification info of synthetic attributes.
     */
    private static Map<String,?> name(final GenericName name) {
        return Collections.singletonMap(AbstractOperation.NAME_KEY, name);
    }

    /**
     * Replaces the given builder instance by a new instance, or delete the old instance.
     * This builder should contain exactly one instance of the given {@code old} builder.
     *
     * @param old          the instance to replace.
     * @param replacement  the replacement, or {@code null} for deleting the old instance.
     */
    final void replace(final PropertyTypeBuilder old, final PropertyTypeBuilder replacement) {
        final int index = properties.lastIndexOf(old);
        if (index < 0 || (replacement != null ? properties.set(index, replacement) : properties.remove(index)) != old) {
            /*
             * Assuming that there is no bug in our algorithm, this exception should never happen
             * unless builder state has been changed in another thread before this method completed.
             */
            throw new CorruptedObjectException();
        }
        if (old == defaultGeometry) {
            defaultGeometry = (AttributeTypeBuilder<?>) replacement;
        }
        clearCache();
    }

    /**
     * Formats a string representation of this builder for debugging purpose.
     */
    @Override
    final void toStringInternal(final StringBuilder buffer) {
        if (isAbstract()) {
            buffer.insert(buffer.indexOf("[") + 1, "abstract ");
        }
        String separator = " : ";
        for (final DefaultFeatureType parent : superTypes) {
            buffer.append(separator).append('“').append(parent.getName()).append('”');
            separator = ", ";
        }
        buffer.append(" {");
        separator = System.lineSeparator();
        for (final PropertyTypeBuilder p : properties) {
            p.appendStringTo(buffer.append(separator).append("    ").append(p.getClass().getSimpleName()));
        }
        buffer.append(separator).append('}');
    }
}<|MERGE_RESOLUTION|>--- conflicted
+++ resolved
@@ -63,13 +63,8 @@
  *   <li>Methods for optionally specifying the feature type hierarchy: its {@linkplain #setSuperTypes super types}
  *       and whether the feature type is {@linkplain #setAbstract abstract}.</li>
  *   <li>Convenience methods for setting the {@linkplain #setNameSpace name space} and the
-<<<<<<< HEAD
- *       {@linkplain #setDefaultCardinality default cardinality} of properties to be added to the feature type.</li>
+ *       {@linkplain #setDefaultMultiplicity default multiplicity} of properties to be added to the feature type.</li>
  *   <li>Methods for {@linkplain #addAttribute(Class) adding an attribute}, {@linkplain #addAssociation(DefaultFeatureType)
-=======
- *       {@linkplain #setDefaultMultiplicity default multiplicity} of properties to be added to the feature type.</li>
- *   <li>Methods for {@linkplain #addAttribute(Class) adding an attribute}, {@linkplain #addAssociation(FeatureType)
->>>>>>> eaaec692
  *       an association} or {@linkplain #addProperty an operation}.</li>
  *   <li>Method for listing the previously added {@linkplain #properties() properties}.</li>
  *   <li>A {@link #build()} method for creating the {@code FeatureType} instance from all previous information.</li>
