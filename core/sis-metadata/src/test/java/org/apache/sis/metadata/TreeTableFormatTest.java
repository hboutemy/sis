/*
 * Licensed to the Apache Software Foundation (ASF) under one or more
 * contributor license agreements.  See the NOTICE file distributed with
 * this work for additional information regarding copyright ownership.
 * The ASF licenses this file to You under the Apache License, Version 2.0
 * (the "License"); you may not use this file except in compliance with
 * the License.  You may obtain a copy of the License at
 *
 *     http://www.apache.org/licenses/LICENSE-2.0
 *
 * Unless required by applicable law or agreed to in writing, software
 * distributed under the License is distributed on an "AS IS" BASIS,
 * WITHOUT WARRANTIES OR CONDITIONS OF ANY KIND, either express or implied.
 * See the License for the specific language governing permissions and
 * limitations under the License.
 */
package org.apache.sis.metadata;

import java.util.Arrays;
import org.opengis.metadata.citation.Role;
import org.opengis.metadata.citation.PresentationForm;
import org.apache.sis.util.collection.TableColumn;
import org.apache.sis.util.collection.TreeTableFormat;
import org.apache.sis.util.SimpleInternationalString;
import org.apache.sis.metadata.iso.content.DefaultBand;
import org.apache.sis.metadata.iso.content.DefaultImageDescription;
import org.apache.sis.metadata.iso.citation.DefaultCitation;
import org.apache.sis.metadata.iso.citation.DefaultCitationTest;
import org.apache.sis.metadata.iso.citation.DefaultResponsibleParty;
import org.apache.sis.metadata.iso.content.DefaultAttributeGroup;
import org.apache.sis.metadata.iso.identification.DefaultDataIdentification;
import org.apache.sis.metadata.iso.lineage.DefaultProcessing;
import org.apache.sis.measure.Units;
import org.apache.sis.test.DependsOn;
import org.apache.sis.test.TestCase;
import org.junit.Test;

import static java.util.Arrays.asList;
import static java.util.Collections.singleton;
import static org.apache.sis.test.Assert.*;


/**
 * Tests the {@link TreeTableFormat} applied to the formatting of metadata tree.
 *
 * @author  Martin Desruisseaux (Geomatys)
 * @version 1.0
 * @since   0.3
 * @module
 */
@DependsOn(TreeTableViewTest.class)
public final strictfp class TreeTableFormatTest extends TestCase {
    /**
     * The formatter to use.
     */
    private final TreeTableFormat format;

    /**
     * Creates a new test case.
     */
    public TreeTableFormatTest() {
        format = new TreeTableFormat(null, null);
        format.setColumns(TableColumn.NAME, TableColumn.VALUE);
    }

    /**
     * Creates a band for the given minimum and maximum wavelengths, in centimetres.
     */
    private static DefaultBand createBand(final double min, final double max) {
        final DefaultBand band = new DefaultBand();
        band.setMinValue(min);
        band.setMaxValue(max);
        band.setUnits(Units.CENTIMETRE);
        return band;
    }

    /**
     * Tests the formatting of a {@link DefaultCitation} object.
     *
     * @see <a href="https://issues.apache.org/jira/browse/SIS-298">SIS-298</a>
     */
    @Test
    public void testCitation() {
        final DefaultCitation citation = DefaultCitationTest.create();
        final String text = format.format(citation.asTreeTable());
        assertMultilinesEquals(
            "Citation……………………………………………………………………………… Undercurrent\n" +
            "  ├─Alternate title………………………………………………… Andākarento\n" +
            "  ├─Cited responsible party (1 of 2)\n" +
            "  │   ├─Role…………………………………………………………………… Author\n" +
            "  │   └─Party………………………………………………………………… Testsuya Toyoda\n" +
            "  ├─Cited responsible party (2 of 2)\n" +
            "  │   ├─Role…………………………………………………………………… EDITOR\n" +
            "  │   ├─Extent……………………………………………………………… World\n" +
            "  │   │   └─Geographic element\n" +
            "  │   │       ├─West bound longitude…… 180°W\n" +
            "  │   │       ├─East bound longitude…… 180°E\n" +
            "  │   │       ├─South bound latitude…… 90°S\n" +
            "  │   │       ├─North bound latitude…… 90°N\n" +
<<<<<<< HEAD
            "  │   │       └─Extent type code……………… true\n" +
            "  │   └─Party………………………………………………………………… Kōdansha\n" +
=======
            "  │   │       └─Extent type code……………… True\n" +
            "  │   ├─Organisation……………………………………………… Kōdansha\n" +
            "  │   └─Role…………………………………………………………………… Editor\n" +
>>>>>>> c6991bf2
            "  ├─Presentation form (1 of 2)…………………… Document digital\n" +
            "  ├─Presentation form (2 of 2)…………………… Document hardcopy\n" +
            "  └─ISBN……………………………………………………………………………… 9782505004509\n", text);
    }

    /**
     * Tests the formatting of a {@link DefaultProcessing} object.
     */
    @Test
    public void testProcessing() {
        final DefaultCitation   titled = new DefaultCitation("Some specification");
        final DefaultCitation    coded = new DefaultCitation();
        final DefaultCitation untitled = new DefaultCitation();
        titled  .setPresentationForms(singleton(PresentationForm.DOCUMENT_HARDCOPY));
        coded   .setPresentationForms(singleton(PresentationForm.IMAGE_HARDCOPY));
        untitled.setCitedResponsibleParties(singleton(new DefaultResponsibleParty(Role.AUTHOR)));
        final DefaultProcessing processing = new DefaultProcessing();
        processing.setDocumentations(asList(titled, coded, untitled));
        final String text = format.format(processing.asTreeTable());
        assertMultilinesEquals(
            "Processing\n" +
            "  ├─Documentation (1 of 3)…………… Some specification\n" +
            "  │   └─Presentation form……………… Document hardcopy\n" +
            "  ├─Documentation (2 of 3)\n" +
            "  │   └─Presentation form……………… Image hardcopy\n" +
            "  └─Documentation (3 of 3)\n" +
            "      └─Cited responsible party\n" +
            "          └─Role……………………………………… Author\n", text);
    }

    /**
     * Tests the formatting of a {@link DefaultImageDescription} object.
     */
    @Test
    public void testImageDescription() {
        final DefaultImageDescription image = new DefaultImageDescription();
        image.setAttributeGroups(Arrays.asList(
            new DefaultAttributeGroup(null, createBand(0.25, 0.26)),
            new DefaultAttributeGroup(null, createBand(0.28, 0.29))
        ));
        final String text = format.format(image.asTreeTable());
        assertMultilinesEquals(
            "Image description\n" +
            "  ├─Attribute group (1 of 2)\n" +
            "  │   └─Attribute\n" +
            "  │       ├─Max value………………… 0.26\n" +
            "  │       ├─Min value………………… 0.25\n" +
            "  │       └─Units…………………………… centimetre\n" +
            "  └─Attribute group (2 of 2)\n" +
            "      └─Attribute\n" +
            "          ├─Max value………………… 0.29\n" +
            "          ├─Min value………………… 0.28\n" +
            "          └─Units…………………………… centimetre\n", text);
    }

    /**
     * Tests the formatting of a {@link DefaultDataIdentification} object with custom code list elements
     */
    @Test
    public void testTreeWithCustomElements() {
        final DefaultCitation citation = new DefaultCitation();
        citation.setAlternateTitles(Arrays.asList(
                new SimpleInternationalString("Apple"),
                new SimpleInternationalString("Orange"),
                new SimpleInternationalString("Kiwi")));

        citation.setPresentationForms(Arrays.asList(
                PresentationForm.IMAGE_DIGITAL,
                PresentationForm.valueOf("AUDIO_DIGITAL"),  // Existing form
                PresentationForm.valueOf("test")));         // Custom form

        final String text = format.format(citation.asTreeTable());
        assertMultilinesEquals(
            "Citation\n" +
            "  ├─Alternate title (1 of 3)………… Apple\n" +
            "  ├─Alternate title (2 of 3)………… Orange\n" +
            "  ├─Alternate title (3 of 3)………… Kiwi\n" +
            "  ├─Presentation form (1 of 3)…… Image digital\n" +
            "  ├─Presentation form (2 of 3)…… AUDIO-DIGITAL\n" + // Missing localization resource for that one.
            "  └─Presentation form (3 of 3)…… Test\n",
            text);
    }
}<|MERGE_RESOLUTION|>--- conflicted
+++ resolved
@@ -97,14 +97,8 @@
             "  │   │       ├─East bound longitude…… 180°E\n" +
             "  │   │       ├─South bound latitude…… 90°S\n" +
             "  │   │       ├─North bound latitude…… 90°N\n" +
-<<<<<<< HEAD
-            "  │   │       └─Extent type code……………… true\n" +
+            "  │   │       └─Extent type code……………… True\n" +
             "  │   └─Party………………………………………………………………… Kōdansha\n" +
-=======
-            "  │   │       └─Extent type code……………… True\n" +
-            "  │   ├─Organisation……………………………………………… Kōdansha\n" +
-            "  │   └─Role…………………………………………………………………… Editor\n" +
->>>>>>> c6991bf2
             "  ├─Presentation form (1 of 2)…………………… Document digital\n" +
             "  ├─Presentation form (2 of 2)…………………… Document hardcopy\n" +
             "  └─ISBN……………………………………………………………………………… 9782505004509\n", text);
