--- conflicted
+++ resolved
@@ -18,11 +18,7 @@
 
 import javax.xml.bind.JAXBException;
 import org.opengis.util.MemberName;
-<<<<<<< HEAD
-=======
-import org.opengis.metadata.Identifier;
-import org.opengis.parameter.ParameterDirection;
->>>>>>> 86bb5bbf
+import org.opengis.referencing.ReferenceIdentifier;
 import org.apache.sis.xml.Namespaces;
 import org.apache.sis.util.iso.Names;
 import org.apache.sis.test.xml.TestCase;
@@ -61,7 +57,7 @@
     @Test
     public void testGetName() {
         final ServiceParameter param = create();
-        final Identifier name = param.getName();
+        final ReferenceIdentifier name = param.getName();
         assertEquals("codeSpace", "TestSpace", name.getCodeSpace());
         assertEquals("code", "My service parameter", name.getCode());
         assertEquals("name", "TestSpace:My service parameter", String.valueOf(name));
