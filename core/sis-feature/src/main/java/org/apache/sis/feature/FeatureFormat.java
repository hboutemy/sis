/*
 * Licensed to the Apache Software Foundation (ASF) under one or more
 * contributor license agreements.  See the NOTICE file distributed with
 * this work for additional information regarding copyright ownership.
 * The ASF licenses this file to You under the Apache License, Version 2.0
 * (the "License"); you may not use this file except in compliance with
 * the License.  You may obtain a copy of the License at
 *
 *     http://www.apache.org/licenses/LICENSE-2.0
 *
 * Unless required by applicable law or agreed to in writing, software
 * distributed under the License is distributed on an "AS IS" BASIS,
 * WITHOUT WARRANTIES OR CONDITIONS OF ANY KIND, either express or implied.
 * See the License for the specific language governing permissions and
 * limitations under the License.
 */
package org.apache.sis.feature;

import java.util.List;
import java.util.ArrayList;
import java.util.Set;
import java.util.EnumSet;
import java.util.Iterator;
import java.util.Collection;
import java.util.Locale;
import java.util.TimeZone;
import java.io.IOException;
import java.io.UncheckedIOException;
import java.text.Format;
import java.text.FieldPosition;
import java.text.ParsePosition;
import java.text.ParseException;
import java.util.concurrent.atomic.AtomicReference;
import org.opengis.referencing.IdentifiedObject;
import org.opengis.util.InternationalString;
import org.opengis.util.GenericName;
import org.apache.sis.io.TableAppender;
import org.apache.sis.io.TabularFormat;
import org.apache.sis.util.Deprecable;
import org.apache.sis.util.Characters;
import org.apache.sis.util.CharSequences;
import org.apache.sis.util.ArgumentChecks;
import org.apache.sis.util.logging.Logging;
import org.apache.sis.util.resources.Errors;
import org.apache.sis.util.resources.Vocabulary;
import org.apache.sis.internal.util.CollectionsExt;
import org.apache.sis.internal.feature.Geometries;
import org.apache.sis.internal.system.Modules;
import org.apache.sis.referencing.IdentifiedObjects;
import org.apache.sis.math.MathFunctions;

// Branch-dependent imports


/**
 * Formats {@linkplain AbstractFeature features} or {@linkplain DefaultFeatureType feature types} in a tabular format.
 * This format assumes a monospaced font and an encoding supporting drawing box characters (e.g. UTF-8).
 *
 * <div class="note"><b>Example:</b> a feature named “City” and containing 3 properties (“name”, “population” and
 * “twin town”) may be formatted like below. The two first properties are {@linkplain AbstractAttribute attributes}
 * while the last property is an {@linkplain AbstractAssociation association} to an other feature.
 *
 * {@preformat text
 *   City
 *   ┌────────────┬─────────┬──────────────┬───────────┐
 *   │ Name       │ Type    │ Multiplicity │ Value     │
 *   ├────────────┼─────────┼──────────────┼───────────┤
 *   │ name       │ String  │ [1 … 1]      │ Paderborn │
 *   │ population │ Integer │ [1 … 1]      │ 143,174   │
 *   │ twin town  │ City    │ [0 … ∞]      │ Le Mans   │
 *   └────────────┴─────────┴──────────────┴───────────┘
 * }</div>
 *
 * <p><b>Limitations:</b></p>
 * <ul>
 *   <li>The current implementation can only format features — parsing is not yet implemented.</li>
 *   <li>{@code FeatureFormat}, like most {@code java.text.Format} subclasses, is not thread-safe.</li>
 * </ul>
 *
 * @author  Martin Desruisseaux (Geomatys)
 * @version 1.0
 * @since   0.5
 * @module
 */
public class FeatureFormat extends TabularFormat<Object> {
    /**
     * For cross-version compatibility.
     */
    private static final long serialVersionUID = -5792086817264884947L;

    /**
     * The separator to use in comma-separated lists.
     */
    private static final String SEPARATOR = ", ";

    /**
     * An instance created when first needed and potentially shared.
     */
    private static final AtomicReference<FeatureFormat> INSTANCE = new AtomicReference<>();

    /**
     * The locale for international strings.
     */
    private final Locale displayLocale;

    /**
     * The columns to include in the table formatted by this {@code FeatureFormat}.
     * By default, all columns having at least one value are included.
     */
    private final EnumSet<Column> columns = EnumSet.allOf(Column.class);

    /**
     * Maximal length of attribute values, in number of characters.
     * If a value is longer than this length, it will be truncated.
     *
     * <p>This is defined as a static final variable for now because its value is approximative:
     * it is a number of characters instead than a number of code points, and that length may be
     * exceeded by a few characters if the overflow happen while appending the list separator.</p>
     */
    private static final int MAXIMAL_VALUE_LENGTH = 40;

    /**
     * The bit patterns of the last {@link Float#NaN} value for which {@link MathFunctions#toNanOrdinal(float)} could
     * not get the ordinal value. We use this information for avoiding flooding the logger with the same message.
     */
    private transient int illegalNaN;

    /**
     * Creates a new formatter for the default locale and timezone.
     */
    public FeatureFormat() {
        super(Locale.getDefault(Locale.Category.FORMAT), TimeZone.getDefault());
        displayLocale = Locale.getDefault(Locale.Category.DISPLAY);
        columnSeparator = " │ ";
    }

    /**
     * Creates a new formatter for the given locale and timezone.
     *
     * @param  locale    the locale, or {@code null} for {@code Locale.ROOT}.
     * @param  timezone  the timezone, or {@code null} for UTC.
     */
    public FeatureFormat(final Locale locale, final TimeZone timezone) {
        super(locale, timezone);
        displayLocale = (locale != null) ? locale : Locale.ROOT;
        columnSeparator = " │ ";
    }

    /**
     * Returns the type of objects formatted by this class. This method has to return {@code Object.class}
     * since it is the only common parent to {@code Feature} and {@link FeatureType}.
     *
     * @return {@code Object.class}
     */
    @Override
    public final Class<Object> getValueType() {
        return Object.class;
    }

    /**
     * Returns the locale for the given category.
     *
     * <ul>
     *   <li>{@link java.util.Locale.Category#FORMAT} specifies the locale to use for values.</li>
     *   <li>{@link java.util.Locale.Category#DISPLAY} specifies the locale to use for labels.</li>
     * </ul>
     *
     * @param  category  the category for which a locale is desired.
     * @return the locale for the given category (never {@code null}).
     */
    @Override
    public Locale getLocale(final Locale.Category category) {
        return (category == Locale.Category.DISPLAY) ? displayLocale : super.getLocale(category);
    }

    /**
     * Returns all columns that may be shown in the tables to format.
     * The columns included in the set may be shown, but not necessarily;
     * some columns will still be omitted if they are completely empty.
     * However columns <em>not</em> included in the set are guaranteed to be omitted.
     *
     * @return all columns that may be shown in the tables to format.
     *
     * @since 0.8
     */
    public Set<Column> getAllowedColumns() {
        return columns.clone();
    }

    /**
     * Sets all columns that may be shown in the tables to format.
     * Note that the columns specified to this method are not guaranteed to be shown;
     * some columns will still be omitted if they are completely empty.
     *
     * @param inclusion  all columns that may be shown in the tables to format.
     *
     * @since 0.8
     */
    public void setAllowedColumns(final Set<Column> inclusion) {
        ArgumentChecks.ensureNonNull("inclusion", inclusion);
        columns.clear();
        columns.addAll(inclusion);
    }

    /**
     * Identifies the columns to include in the table formatted by {@code FeatureFormat}.
     * By default, all columns having at least one non-null value are shown. But a smaller
     * set of columns can be specified to the {@link FeatureFormat#setAllowedColumns(Set)}
     * method for formatting narrower tables.
     *
     * @see FeatureFormat#setAllowedColumns(Set)
     *
     * @since 0.8
     */
    public enum Column {
        /**
         * Natural language designator for the property.
         * This is the character sequence returned by {@link AbstractIdentifiedType#getDesignation()}.
         * This column is omitted if no property has a designation.
         */
        DESIGNATION(Vocabulary.Keys.Designation),

        /**
         * Name of the property.
         * This is the character sequence returned by {@link AbstractIdentifiedType#getName()}.
         */
        NAME(Vocabulary.Keys.Name),

        /**
         * Type of property values. This is the type returned by {@link DefaultAttributeType#getValueClass()} or
         * {@link DefaultAssociationRole#getValueType()}.
         */
        TYPE(Vocabulary.Keys.Type),

        /**
<<<<<<< HEAD
         * The minimum and maximum occurrences of attribute values. This is made from the numbers returned
         * by {@link DefaultAttributeType#getMinimumOccurs()} and {@link DefaultAttributeType#getMaximumOccurs()}.
=======
         * Cardinality (for attributes) or multiplicity (for attribute types).
         * The cardinality is the actual number of attribute values.
         * The multiplicity is the minimum and maximum occurrences of attribute values.
         * The multiplicity is made from the numbers returned by {@link AttributeType#getMinimumOccurs()}
         * and {@link AttributeType#getMaximumOccurs()}.
>>>>>>> eaaec692
         */
        CARDINALITY(Vocabulary.Keys.Cardinality),

        /**
         * Property value (for properties) or default value (for property types).
         * This is the value returned by {@link AbstractAttribute#getValue()}, {@link AbstractAssociation#getValue()}
         * or {@link DefaultAttributeType#getDefaultValue()}.
         */
        VALUE(Vocabulary.Keys.Value),

        /**
         * Other attributes that describes the attribute.
         * This is made from the map returned by {@link AbstractAttribute#characteristics()}.
         * This column is omitted if no property has characteristics.
         */
        CHARACTERISTICS(Vocabulary.Keys.Characteristics),

        /**
         * Whether a property is deprecated, or other remarks.
         * This column is omitted if no property has remarks.
         */
        REMARKS(Vocabulary.Keys.Remarks);

        /**
         * The {@link Vocabulary} key to use for formatting the header of this column.
         */
        final short resourceKey;

        /**
         * Creates a new column enumeration constant.
         */
        private Column(final short key) {
            resourceKey = key;
        }
    }

    /**
     * Invoked when the formatter needs to move to the next column.
     */
    private void nextColumn(final TableAppender table) {
        table.append(beforeFill);
        table.nextColumn(fillCharacter);
    }

    /**
     * Formats the given object to the given stream of buffer.
     * The object may be an instance of any of the following types:
     *
     * <ul>
     *   <li>{@code Feature}</li>
     *   <li>{@code FeatureType}</li>
     * </ul>
     *
     * @throws IOException if an error occurred while writing to the given appendable.
     */
    @Override
    public void format(final Object object, final Appendable toAppendTo) throws IOException {
        ArgumentChecks.ensureNonNull("object",     object);
        ArgumentChecks.ensureNonNull("toAppendTo", toAppendTo);
        /*
         * Separate the Feature (optional) and the FeatureType (mandatory) instances.
         */
        final DefaultFeatureType featureType;
        final AbstractFeature feature;
        if (object instanceof AbstractFeature) {
            feature     = (AbstractFeature) object;
            featureType = feature.getType();
        } else if (object instanceof DefaultFeatureType) {
            featureType = (DefaultFeatureType) object;
            feature     = null;
        } else {
            throw new IllegalArgumentException(Errors.getResources(displayLocale)
                    .getString(Errors.Keys.UnsupportedType_1, object.getClass()));
        }
        /*
         * Computes the columns to show. We start with the set of columns specified by setAllowedColumns(Set),
         * then we check if some of those columns are empty. For example in many cases there is no attribute
         * with characteritic, in which case we will ommit the whole "characteristics" column. We perform such
         * check only for optional information, not for mandatory information like property names.
         */
        final EnumSet<Column> visibleColumns = columns.clone();
        {
            boolean hasDesignation     = false;
            boolean hasCharacteristics = false;
            boolean hasDeprecatedTypes = false;
            for (final AbstractIdentifiedType propertyType : featureType.getProperties(true)) {
                if (!hasDesignation) {
                    hasDesignation = propertyType.getDesignation() != null;
                }
                if (!hasCharacteristics && propertyType instanceof DefaultAttributeType<?>) {
                    hasCharacteristics = !((DefaultAttributeType<?>) propertyType).characteristics().isEmpty();
                }
                if (!hasDeprecatedTypes && propertyType instanceof Deprecable) {
                    hasDeprecatedTypes = ((Deprecable) propertyType).isDeprecated();
                }
            }
            if (!hasDesignation)     visibleColumns.remove(Column.DESIGNATION);
            if (!hasCharacteristics) visibleColumns.remove(Column.CHARACTERISTICS);
            if (!hasDeprecatedTypes) visibleColumns.remove(Column.REMARKS);
        }
        /*
         * Format the feature type name. In the case of feature type, format also the names of super-type
         * after the UML symbol for inheritance (an arrow with white head). We do not use the " : " ASCII
         * character for avoiding confusion with the ":" separator in namespaces. After the feature (type)
         * name, format the column header: property name, type, cardinality and (default) value.
         */
        toAppendTo.append(toString(featureType.getName()));
        if (feature == null) {
            String separator = " ⇾ ";                                       // UML symbol for inheritance.
            for (final FeatureType parent : featureType.getSuperTypes()) {
                toAppendTo.append(separator).append(toString(parent.getName()));
                separator = SEPARATOR;
            }
            final InternationalString definition = featureType.getDefinition();
            if (definition != null) {
                String text = definition.toString(displayLocale);
                if (text != null && !(text = text.trim()).isEmpty()) {
                    toAppendTo.append(getLineSeparator()).append(text);
                }
            }
        }
        toAppendTo.append(getLineSeparator());
        /*
         * Create a table and format the header. Columns will be shown in Column enumeration order.
         */
        final Vocabulary resources = Vocabulary.getResources(displayLocale);
        final TableAppender table = new TableAppender(toAppendTo, columnSeparator);
        table.setMultiLinesCells(true);
        table.nextLine('─');
        boolean isFirstColumn = true;
        for (final Column column : visibleColumns) {
            short key = column.resourceKey;
            if (feature == null) {
                if (key == Vocabulary.Keys.Cardinality) key = Vocabulary.Keys.Multiplicity;
                if (key == Vocabulary.Keys.Value)       key = Vocabulary.Keys.DefaultValue;
            }
            if (!isFirstColumn) nextColumn(table);
            table.append(resources.getString(key));
            isFirstColumn = false;
        }
        table.nextLine();
        table.nextLine('─');
        /*
         * Done writing the header. Now write all property rows.  For each row, the first part in the loop
         * extracts all information needed without formatting anything yet. If we detect in that part that
         * a row has no value, it will be skipped if and only if that row is optional (minimum occurrence
         * of zero).
         */
        final StringBuffer  buffer  = new StringBuffer();
        final FieldPosition dummyFP = new FieldPosition(-1);
        final List<String>  remarks = new ArrayList<>();
        for (final AbstractIdentifiedType propertyType : featureType.getProperties(true)) {
            Object value = null;
            int cardinality = -1;
            if (feature != null) {
                if (!(propertyType instanceof DefaultAttributeType<?>) &&
                    !(propertyType instanceof DefaultAssociationRole) &&
                    !DefaultFeatureType.isParameterlessOperation(propertyType))
                {
                    continue;
                }
                value = feature.getPropertyValue(propertyType.getName().toString());
                if (value == null) {
                    if (propertyType instanceof FieldType && ((FieldType) propertyType).getMinimumOccurs() == 0) {
                        continue;                           // If optional and no value, skip the full row.
                    }
                    cardinality = 0;
                } else if (value instanceof Collection<?>) {
                    cardinality = ((Collection<?>) value).size();
                } else {
                    cardinality = 1;
                }
            } else if (propertyType instanceof DefaultAttributeType<?>) {
                value = ((DefaultAttributeType<?>) propertyType).getDefaultValue();
            } else if (propertyType instanceof AbstractOperation) {
                buffer.append(" = ");
                try {
                    ((AbstractOperation) propertyType).formatResultFormula(buffer);
                } catch (IOException e) {
                    throw new UncheckedIOException(e);      // Should never happen since we write in a StringBuffer.
                }
                value = CharSequences.trimWhitespaces(buffer).toString();
                buffer.setLength(0);
            }
            final String   valueType;                       // The value to write in the type column.
            final Class<?> valueClass;                      // AttributeType.getValueClass() if applicable.
            final int minimumOccurs, maximumOccurs;         // Negative values mean no cardinality.
            final AbstractIdentifiedType resultType;        // Result of operation if applicable.
            if (propertyType instanceof AbstractOperation) {
                resultType = ((AbstractOperation) propertyType).getResult();        // May be null
            } else {
                resultType = propertyType;
            }
            if (resultType instanceof DefaultAttributeType<?>) {
                final DefaultAttributeType<?> pt = (DefaultAttributeType<?>) resultType;
                minimumOccurs = pt.getMinimumOccurs();
                maximumOccurs = pt.getMaximumOccurs();
                valueClass    = pt.getValueClass();
                valueType     = getFormat(Class.class).format(valueClass, buffer, dummyFP).toString();
                buffer.setLength(0);
            } else if (resultType instanceof DefaultAssociationRole) {
                final DefaultAssociationRole pt = (DefaultAssociationRole) resultType;
                minimumOccurs = pt.getMinimumOccurs();
                maximumOccurs = pt.getMaximumOccurs();
                valueType     = toString(DefaultAssociationRole.getValueTypeName(pt));
                valueClass    = AbstractFeature.class;
            } else {
                valueType  = (resultType != null) ? toString(resultType.getName()) : "";
                valueClass = null;
                minimumOccurs = -1;
                maximumOccurs = -1;
            }
            /*
             * At this point we determined that the row should not be skipped
             * and we got all information to format.
             */
            isFirstColumn = true;
            for (final Column column : visibleColumns) {
                if (!isFirstColumn) nextColumn(table);
                isFirstColumn = false;
                switch (column) {
                    /*
                     * Human-readable name of the property. May contains any characters (spaces, ideographs, etc).
                     * In many cases, this information is not provided and the whole column is skipped.
                     */
                    case DESIGNATION: {
                        final InternationalString d = propertyType.getDesignation();
                        if (d != null) table.append(d.toString(displayLocale));
                        break;
                    }
                    /*
                     * Machine-readable name of the property (identifier). This information is mandatory.
                     * This name is usually shorter than the designation and should contain only valid
                     * Unicode identifier characters (e.g. no spaces).
                     */
                    case NAME: {
                        table.append(toString(propertyType.getName()));
                        break;
                    }
                    /*
                     * The base class or interface for all values in properties of the same type.
                     * This is typically String, Number, Integer, Geometry or URL.
                     */
                    case TYPE: {
                        table.append(valueType);
                        break;
                    }
                    /*
                     * Minimum and maximum number of occurrences allowed for this property.
                     * If we are formatting a Feature instead than a FeatureType, then the
                     * actual number of values is also formatted. Example: 42 ∈ [0 … ∞]
                     */
                    case CARDINALITY: {
                        table.setCellAlignment(TableAppender.ALIGN_RIGHT);
                        if (cardinality >= 0) {
                            table.append(getFormat(Integer.class).format(cardinality, buffer, dummyFP));
                            buffer.setLength(0);
                        }
                        if (maximumOccurs >= 0) {
                            if (cardinality >= 0) {
                                table.append(' ')
                                     .append((cardinality >= minimumOccurs && cardinality <= maximumOccurs) ? '∈' : '∉')
                                     .append(' ');
                            }
                            final Format format = getFormat(Integer.class);
                            table.append('[').append(format.format(minimumOccurs, buffer, dummyFP)).append(" … ");
                            buffer.setLength(0);
                            if (maximumOccurs != Integer.MAX_VALUE) {
                                table.append(format.format(maximumOccurs, buffer, dummyFP));
                            } else {
                                table.append('∞');
                            }
                            buffer.setLength(0);
                            table.append(']');
                        }
                        break;
                    }
                    /*
                     * If formatting a FeatureType, the default value. If formatting a Feature, the actual value.
                     * A java.text.Format instance dedicated to the value class is used if possible. In addition
                     * to types for which a java.text.Format may be available, we also have to check for other
                     * special cases. If there is more than one value, they are formatted as a coma-separated list.
                     */
                    case VALUE: {
                        table.setCellAlignment(TableAppender.ALIGN_LEFT);
                        final Format format = getFormat(valueClass);                            // Null if valueClass is null.
                        final Iterator<?> it = CollectionsExt.toCollection(value).iterator();
                        String separator = "";
                        int length = 0;
                        while (it.hasNext()) {
                            value = it.next();
                            if (value != null) {
                                if (propertyType instanceof DefaultAssociationRole) {
                                    final String p = DefaultAssociationRole.getTitleProperty((DefaultAssociationRole) propertyType);
                                    if (p != null) {
                                        value = ((AbstractFeature) value).getPropertyValue(p);
                                        if (value == null) continue;
                                    }
                                } else if (format != null && valueClass.isInstance(value)) {    // Null safe because of getFormat(valueClass) contract.
                                    /*
                                     * Convert numbers, dates, angles, etc. to character sequences before to append them in the table.
                                     * Note that DecimalFormat writes Not-a-Number as "NaN" in some locales and as "�" in other locales
                                     * (U+FFFD - Unicode replacement character). The "�" seems to be used mostly for historical reasons;
                                     * as of 2017 the Unicode Common Locale Data Repository (CLDR) seems to define "NaN" for all locales.
                                     * We could configure DecimalFormatSymbols for using "NaN", but (for now) we rather substitute "�" by
                                     * "NaN" here for avoiding to change the DecimalFormat configuration and for distinguishing the NaNs.
                                     */
                                    final StringBuffer t = format.format(value, buffer, dummyFP);
                                    if (value instanceof Number) {
                                        final float f = ((Number) value).floatValue();
                                        if (Float.isNaN(f)) {
                                            if ("�".contentEquals(t)) {
                                                t.setLength(0);
                                                t.append("NaN");
                                            }
                                            try {
                                                final int n = MathFunctions.toNanOrdinal(f);
                                                if (n > 0) t.append(" #").append(n);
                                            } catch (IllegalArgumentException e) {
                                                // May happen if the NaN is a signaling NaN instead than a quiet NaN.
                                                final int bits = Float.floatToRawIntBits(f);
                                                if (bits != illegalNaN) {
                                                    illegalNaN = bits;
                                                    Logging.recoverableException(Logging.getLogger(Modules.FEATURE), FeatureFormat.class, "format", e);
                                                }
                                            }
                                        }
                                    }
                                    value = t;
                                }
                                /*
                                 * All values: the numbers, dates, angles, etc. formatted above, any other character sequences
                                 * (e.g. InternationalString), or other kind of values - some of them handled in a special way.
                                 */
                                length = formatValue(value, table.append(separator), length);
                                buffer.setLength(0);
                                if (length < 0) break;      // Value is too long, abandon remaining iterations.
                                separator = SEPARATOR;
                                length += SEPARATOR.length();
                            }
                        }
                        break;
                    }
                    /*
                     * Characteristics are optional information attached to some values. For example if a property
                     * value is a temperature measurement, a characteritic of that value may be the unit of measure.
                     * Characteristics are handled as "attributes of attributes".
                     */
                    case CHARACTERISTICS: {
                        if (propertyType instanceof DefaultAttributeType<?>) {
                            int length = 0;
                            String separator = "";
format:                     for (final DefaultAttributeType<?> ct : ((DefaultAttributeType<?>) propertyType).characteristics().values()) {
                                /*
                                 * Format the characteristic name. We will append the value(s) later.
                                 * We keep trace of the text length in order to stop formatting if the
                                 * text become too long.
                                 */
                                final GenericName cn = ct.getName();
                                final String cs = toString(cn);
                                table.append(separator).append(cs);
                                length += separator.length() + cs.length();
                                Collection<?> cv = CollectionsExt.singletonOrEmpty(ct.getDefaultValue());
                                if (feature != null) {
                                    /*
                                     * Usually, the property 'cp' below is null because all features use the same
                                     * characteristic value (for example the same unit of measurement),  which is
                                     * given by the default value 'cv'.  Nevertheless we have to check if current
                                     * feature overrides this characteristic.
                                     */
                                    final Object cp = feature.getProperty(propertyType.getName().toString());
                                    if (cp instanceof AbstractAttribute<?>) {            // Should always be true, but we are paranoiac.
                                        AbstractAttribute<?> ca = ((AbstractAttribute<?>) cp).characteristics().get(cn.toString());
                                        if (ca != null) cv = ca.getValues();
                                    }
                                }
                                /*
                                 * Now format the value, separated from the name with " = ". Example: unit = m/s
                                 * If the value accepts multi-occurrences, we will format the value between {…}.
                                 * We use {…} because we may have more than one characteristic in the same cell,
                                 * so we need a way to distinguish multi-values from multi-characteristics.
                                 */
                                final boolean multi = ct.getMaximumOccurs() > 1;
                                String sep = multi ? " = {" : " = ";
                                for (Object c : cv) {
                                    length = formatValue(c, table.append(sep), length += sep.length());
                                    if (length < 0) break format;   // Value is too long, abandon remaining iterations.
                                    sep = SEPARATOR;
                                }
                                separator = SEPARATOR;
                                if (multi && sep == SEPARATOR) {
                                    table.append('}');
                                }
                            }
                        }
                        break;
                    }
                    case REMARKS: {
                        if (org.apache.sis.feature.Field.isDeprecated(propertyType)) {
                            table.append(resources.getString(Vocabulary.Keys.Deprecated));
                            final InternationalString r = ((Deprecable) propertyType).getRemarks();
                            if (r != null) {
                                remarks.add(r.toString(displayLocale));
                                appendSuperscript(remarks.size(), table);
                            }
                        }
                        break;
                    }
                }
            }
            table.nextLine();
        }
        table.nextLine('─');
        table.flush();
        /*
         * If there is any remarks, write them below the table.
         */
        final int n = remarks.size();
        for (int i=0; i<n; i++) {
            appendSuperscript(i+1, toAppendTo);
            toAppendTo.append(' ').append(remarks.get(i)).append(lineSeparator);
        }
    }

    /**
     * Returns the display name for the given {@code GenericName}.
     */
    private String toString(final GenericName name) {
        if (name == null) {                                             // Should not be null, but let be safe.
            return "";
        }
        final InternationalString i18n = name.toInternationalString();
        if (i18n != null) {                                             // Should not be null, but let be safe.
            final String s = i18n.toString(displayLocale);
            if (s != null) {
                return s;
            }
        }
        return name.toString();
    }

    /**
     * Appends the given attribute value, in a truncated form if it exceed the maximal value length.
     *
     * @param  value   the value to append.
     * @param  table   where to append the value.
     * @param  length  number of characters appended before this method call in the current table cell.
     * @return number of characters appended after this method call in the current table cell, or -1 if
     *         the length exceed the maximal length (in which case the caller should break iteration).
     */
    private int formatValue(final Object value, final TableAppender table, final int length) {
        String text;
        if (value instanceof InternationalString) {
            text = ((InternationalString) value).toString(displayLocale);
        } else if (value instanceof GenericName) {
            text = toString((GenericName) value);
        } else if (value instanceof AbstractIdentifiedType) {
            text = toString(((AbstractIdentifiedType) value).getName());
        } else if (value instanceof IdentifiedObject) {
            text = IdentifiedObjects.getIdentifierOrName((IdentifiedObject) value);
        } else if ((text = Geometries.toString(value)) == null) {
            text = value.toString();
        }
        final int remaining = MAXIMAL_VALUE_LENGTH - length;
        if (remaining >= text.length()) {
            table.append(text);
            return length + text.length();
        } else {
            table.append(text, 0, Math.max(0, remaining - 1)).append('…');
            return -1;
        }
    }

    /**
     * Appends the given number as an superscript if possible, or as an ordinary number otherwise.
     */
    private static void appendSuperscript(final int n, final Appendable toAppendTo) throws IOException {
        if (n >= 0 && n < 10) {
            toAppendTo.append(Characters.toSuperScript((char) ('0' + n)));
        } else {
            toAppendTo.append('(').append(String.valueOf(n)).append(')');
        }
    }

    /**
     * Formats the given object using a shared instance of {@code ParameterFormat}.
     * This is used for {@link DefaultFeatureType#toString()} implementation.
     */
    static String sharedFormat(final Object object) {
        FeatureFormat f = INSTANCE.getAndSet(null);
        if (f == null) {
            f = new FeatureFormat();
        }
        final String s = f.format(object);
        INSTANCE.set(f);
        return s;
    }

    /**
     * Not yet supported.
     *
     * @return currently never return.
     * @throws ParseException currently always thrown.
     */
    @Override
    public Object parse(final CharSequence text, final ParsePosition pos) throws ParseException {
        throw new ParseException(Errors.getResources(displayLocale)
                .getString(Errors.Keys.UnsupportedOperation_1, "parse"), pos.getIndex());
    }

    /**
     * Returns a clone of this format.
     *
     * @return a clone of this format.
     */
    @Override
    public FeatureFormat clone() {
        return (FeatureFormat) super.clone();
    }
}<|MERGE_RESOLUTION|>--- conflicted
+++ resolved
@@ -49,8 +49,6 @@
 import org.apache.sis.referencing.IdentifiedObjects;
 import org.apache.sis.math.MathFunctions;
 
-// Branch-dependent imports
-
 
 /**
  * Formats {@linkplain AbstractFeature features} or {@linkplain DefaultFeatureType feature types} in a tabular format.
@@ -233,16 +231,11 @@
         TYPE(Vocabulary.Keys.Type),
 
         /**
-<<<<<<< HEAD
-         * The minimum and maximum occurrences of attribute values. This is made from the numbers returned
-         * by {@link DefaultAttributeType#getMinimumOccurs()} and {@link DefaultAttributeType#getMaximumOccurs()}.
-=======
          * Cardinality (for attributes) or multiplicity (for attribute types).
          * The cardinality is the actual number of attribute values.
          * The multiplicity is the minimum and maximum occurrences of attribute values.
-         * The multiplicity is made from the numbers returned by {@link AttributeType#getMinimumOccurs()}
-         * and {@link AttributeType#getMaximumOccurs()}.
->>>>>>> eaaec692
+         * The multiplicity is made from the numbers returned by {@link DefaultAttributeType#getMinimumOccurs()}
+         * and {@link DefaultAttributeType#getMaximumOccurs()}.
          */
         CARDINALITY(Vocabulary.Keys.Cardinality),
 
