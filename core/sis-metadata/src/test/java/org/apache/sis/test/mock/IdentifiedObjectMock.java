/*
 * Licensed to the Apache Software Foundation (ASF) under one or more
 * contributor license agreements.  See the NOTICE file distributed with
 * this work for additional information regarding copyright ownership.
 * The ASF licenses this file to You under the Apache License, Version 2.0
 * (the "License"); you may not use this file except in compliance with
 * the License.  You may obtain a copy of the License at
 *
 *     http://www.apache.org/licenses/LICENSE-2.0
 *
 * Unless required by applicable law or agreed to in writing, software
 * distributed under the License is distributed on an "AS IS" BASIS,
 * WITHOUT WARRANTIES OR CONDITIONS OF ANY KIND, either express or implied.
 * See the License for the specific language governing permissions and
 * limitations under the License.
 */
package org.apache.sis.test.mock;

import java.util.Arrays;
import java.util.Collection;
import java.io.Serializable;
import javax.xml.bind.annotation.XmlElement;
import javax.xml.bind.annotation.XmlRootElement;
import javax.xml.bind.annotation.adapters.XmlJavaTypeAdapter;
import org.opengis.util.GenericName;
<<<<<<< HEAD
import org.opengis.util.InternationalString;
import org.opengis.metadata.citation.Citation;
=======
import org.opengis.metadata.Identifier;
>>>>>>> efd75370
import org.opengis.referencing.IdentifiedObject;
import org.opengis.referencing.ReferenceIdentifier;
import org.apache.sis.internal.util.Strings;
import org.apache.sis.internal.util.CollectionsExt;
import org.apache.sis.internal.jaxb.gco.GO_GenericName;


/**
 * A dummy implementation of {@link IdentifiedObject} with minimal XML (un)marshalling capability.
 * This object can also be its own identifier, with a {@linkplain #getCode() code} defined in the
 * {@code "test"} {@linkplain #getCodeSpace() codespace}.
 *
 * @author  Martin Desruisseaux (Geomatys)
 * @version 0.7
 * @since   0.3
 * @module
 */
@SuppressWarnings("serial")
@XmlRootElement(name = "IO_IdentifiedObject")
public strictfp class IdentifiedObjectMock implements IdentifiedObject, ReferenceIdentifier, Serializable {
    /**
     * The object name to be returned by {@link #getCode()}.
     */
    private String code;

    /**
     * The alias to (un)marshal to XML
     */
    @XmlElement
    @XmlJavaTypeAdapter(GO_GenericName.class)
    public GenericName alias;

    /**
     * Returns all properties defined in this object,
     * for the convenience of {@link #equals(Object)} and {@link #hashCode()}.
     *
     * @return the properties to use in hash code computations and in comparisons.
     */
    protected Object[] properties() {
        return new Object[] {code, alias};
    }

    /**
     * Creates an initially empty identified object.
     * This constructor is required by JAXB.
     */
    public IdentifiedObjectMock() {
    }

    /**
     * Creates an identified object of the given name.
     * Callers are free to assign new value to the {@link #alias} field directly.
     *
     * @param  code  the initial {@link #getCode()} value, or {@code null} if none.
     */
    public IdentifiedObjectMock(final String code) {
        this.code = code;
    }

    /**
     * Creates an identified object of the given alias.
     * Callers are free to assign new value to the {@link #alias} field directly.
     *
     * @param code   the initial {@link #getCode()} value, or {@code null} if none.
     * @param alias  the initial {@link #alias} value, or {@code null} if none.
     */
    public IdentifiedObjectMock(final String code, final GenericName alias) {
        this.code  = code;
        this.alias = alias;
    }

    /**
     * Returns the object name, or {@code null} if none.
     *
     * @return the name of this object, or {@code null} if none.
     */
    @Override
    public final ReferenceIdentifier getName() {
        return (code != null) ? this : null;
    }

    /**
     * Returns the code supplied at construction time, or {@code null} if none.
     *
     * @return the object code, or {@code null}.
     */
    @Override
    public final String getCode() {
        return code;
    }

    /**
     * Returns the codespace, which is fixed to {@code "test"}.
     *
     * @return {@code "test"}.
     */
    @Override
    public final String getCodeSpace() {
        return "test";
    }

    /**
     * Returns {@link #alias} in an unmodifiable collection, or an empty collection if the alias is null.
     *
     * @return {@link #alias} singleton or an empty collection.
     */
    @Override
    public final Collection<GenericName> getAlias() {
        return CollectionsExt.singletonOrEmpty(alias);
    }

    /**
<<<<<<< HEAD
     * Returns the identifiers (currently null).
     *
     * @return the identifiers of this object.
     */
    @Override
    public final Set<ReferenceIdentifier> getIdentifiers() {
        return null;
    }

    /**
     * Returns the description (currently null).
     *
     * @return the description associated to this object.
     *
     * @since 0.5
     */
    @Override
    public InternationalString getDescription() {
        return null;
    }

    /**
     * Returns the remarks (currently null).
     *
     * @return the remarks associated to this object.
     */
    @Override
    public final InternationalString getRemarks() {
        return null;
    }

    /**
     * Returns the WKT representation (currently none).
     *
     * @return the WKT representation of this object.
     * @throws UnsupportedOperationException if there is no WKT representation.
     */
    @Override
    public final String toWKT() throws UnsupportedOperationException {
        throw new UnsupportedOperationException();
    }

    /**
=======
>>>>>>> efd75370
     * Returns a string representation for debugging purpose.
     */
    @Override
    public final String toString() {
        return Strings.bracket(getClass(), code);
    }

    /**
     * Returns a hash code value for this object.
     *
     * @return a hash code value.
     */
    @Override
    public final int hashCode() {
        return Arrays.hashCode(properties());
    }

    /**
     * Compares this object with the given object for equality.
     *
     * @param  object  the other object, or {@code null}.
     * @return {@code true} if both objects are equal.
     */
    @Override
    public final boolean equals(final Object object) {
        if (object != null && object.getClass() == getClass()) {
            return Arrays.equals(properties(), ((IdentifiedObjectMock) object).properties());
        }
        return false;
    }
}<|MERGE_RESOLUTION|>--- conflicted
+++ resolved
@@ -23,12 +23,6 @@
 import javax.xml.bind.annotation.XmlRootElement;
 import javax.xml.bind.annotation.adapters.XmlJavaTypeAdapter;
 import org.opengis.util.GenericName;
-<<<<<<< HEAD
-import org.opengis.util.InternationalString;
-import org.opengis.metadata.citation.Citation;
-=======
-import org.opengis.metadata.Identifier;
->>>>>>> efd75370
 import org.opengis.referencing.IdentifiedObject;
 import org.opengis.referencing.ReferenceIdentifier;
 import org.apache.sis.internal.util.Strings;
@@ -141,52 +135,6 @@
     }
 
     /**
-<<<<<<< HEAD
-     * Returns the identifiers (currently null).
-     *
-     * @return the identifiers of this object.
-     */
-    @Override
-    public final Set<ReferenceIdentifier> getIdentifiers() {
-        return null;
-    }
-
-    /**
-     * Returns the description (currently null).
-     *
-     * @return the description associated to this object.
-     *
-     * @since 0.5
-     */
-    @Override
-    public InternationalString getDescription() {
-        return null;
-    }
-
-    /**
-     * Returns the remarks (currently null).
-     *
-     * @return the remarks associated to this object.
-     */
-    @Override
-    public final InternationalString getRemarks() {
-        return null;
-    }
-
-    /**
-     * Returns the WKT representation (currently none).
-     *
-     * @return the WKT representation of this object.
-     * @throws UnsupportedOperationException if there is no WKT representation.
-     */
-    @Override
-    public final String toWKT() throws UnsupportedOperationException {
-        throw new UnsupportedOperationException();
-    }
-
-    /**
-=======
->>>>>>> efd75370
      * Returns a string representation for debugging purpose.
      */
     @Override
