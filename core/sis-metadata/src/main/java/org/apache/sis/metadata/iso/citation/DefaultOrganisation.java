--- conflicted
+++ resolved
@@ -77,12 +77,8 @@
     /**
      * Individuals in the named organization.
      */
-<<<<<<< HEAD
+    @SuppressWarnings("serial")
     private Collection<DefaultIndividual> individual;
-=======
-    @SuppressWarnings("serial")
-    private Collection<Individual> individual;
->>>>>>> e8bfb5ea
 
     /**
      * Constructs an initially empty organization.
