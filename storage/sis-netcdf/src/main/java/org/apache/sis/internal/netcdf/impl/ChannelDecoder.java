/*
 * Licensed to the Apache Software Foundation (ASF) under one or more
 * contributor license agreements.  See the NOTICE file distributed with
 * this work for additional information regarding copyright ownership.
 * The ASF licenses this file to You under the Apache License, Version 2.0
 * (the "License"); you may not use this file except in compliance with
 * the License.  You may obtain a copy of the License at
 *
 *     http://www.apache.org/licenses/LICENSE-2.0
 *
 * Unless required by applicable law or agreed to in writing, software
 * distributed under the License is distributed on an "AS IS" BASIS,
 * WITHOUT WARRANTIES OR CONDITIONS OF ANY KIND, either express or implied.
 * See the License for the specific language governing permissions and
 * limitations under the License.
 */
package org.apache.sis.internal.netcdf.impl;

import java.util.Set;
import java.util.Map;
import java.util.LinkedHashSet;
import java.util.LinkedHashMap;
import java.util.IdentityHashMap;
import java.util.List;
import java.util.Arrays;
import java.util.Date;
import java.util.Locale;
import java.util.regex.Pattern;
import java.io.IOException;
import java.nio.ByteBuffer;
import java.nio.channels.ReadableByteChannel;
import java.lang.reflect.Array;
import javax.measure.converter.UnitConverter;
import javax.measure.converter.ConversionException;
import org.opengis.parameter.InvalidParameterCardinalityException;
import org.apache.sis.internal.netcdf.Decoder;
import org.apache.sis.internal.netcdf.Variable;
import org.apache.sis.internal.netcdf.GridGeometry;
import org.apache.sis.internal.storage.ChannelDataInput;
import org.apache.sis.internal.util.CollectionsExt;
import org.apache.sis.internal.util.StandardDateFormat;
import org.apache.sis.storage.DataStoreException;
import org.apache.sis.storage.DataStoreContentException;
import org.apache.sis.util.iso.DefaultNameSpace;
import org.apache.sis.util.resources.Errors;
import org.apache.sis.util.resources.Vocabulary;
import org.apache.sis.util.logging.WarningListeners;
import org.apache.sis.util.ArraysExt;
import org.apache.sis.util.Debug;
import org.apache.sis.measure.Units;

// Branch-dependent imports
<<<<<<< HEAD
import org.apache.sis.internal.jdk8.JDK8;
import org.apache.sis.internal.jdk8.Function;
=======
import java.util.function.Function;
import java.time.DateTimeException;
>>>>>>> c7fb6159


/**
 * Provides NetCDF decoding services as a standalone library.
 * The javadoc in this class uses the "file" word for the source of data, but
 * this implementation actually works with arbitrary {@link ReadableByteChannel}.
 *
 * @author  Johann Sorel (Geomatys)
 * @author  Martin Desruisseaux (Geomatys)
 * @since   0.3
 * @version 0.8
 * @module
 *
 * @see <a href="http://portal.opengeospatial.org/files/?artifact_id=43734">NetCDF Classic and 64-bit Offset Format (1.0)</a>
 */
public final class ChannelDecoder extends Decoder {
    /**
     * The NetCDF magic number expected in the first integer of the stream.
     * The comparison shall ignore the 8 lowest bits, as in the following example:
     *
     * {@preformat java
     *     int header = ...; // The first integer in the stream.
     *     boolean isNetCDF = (header & 0xFFFFFF00) == MAGIC_NUMBER;
     * }
     */
    public static final int MAGIC_NUMBER = ('C' << 24) | ('D' << 16) | ('F' <<  8);

    /**
     * The maximal version number supported by this implementation.
     */
    public static final int MAX_VERSION = 2;

    /**
     * The encoding of dimension, variable and attribute names. This is fixed to {@value} by the
     * NetCDF specification. Note however that the encoding of attribute values may be different.
     *
     * @see #encoding
     * @see #readName()
     */
    private static final String NAME_ENCODING = "UTF-8";

    /**
     * The locale of dimension, variable and attribute names. This is used for the conversion to
     * lower-cases before case-insensitive searches.
     *
     * @see #findAttribute(String)
     */
    private static final Locale NAME_LOCALE = Locale.US;

    /**
     * The pattern to use for separating the component of a time unit.
     * An example of time unit is <cite>"days since 1970-01-01T00:00:00Z"</cite>.
     *
     * @see #numberToDate(String, Number[])
     */
    private static final Pattern TIME_UNIT_PATTERN = Pattern.compile("\\s+since\\s+", Pattern.CASE_INSENSITIVE);

    /*
     * NOTE: the names of the static constants below this point match the names used in the Backus-Naur Form (BNF)
     *       definitions in the NetCDF Classic and 64-bit Offset Format (1.0) specification (link in class javdoc),
     *       with NC_ prefix omitted. The types of those constants match the expected type in the file.
     */

    /**
     * A {@link #numrecs} value indicating indeterminate record count.
     * This value allows streaming data.
     *
     * @see #numrecs
     */
    private static final int STREAMING = -1;

    /**
     * Tag for lists of dimensions, variables or attributes, as 32 bits value to be followed
     * by a 32 bits integer given the number of elements in the list ({@code nelems}).
     * A 64-bits zero means that there is no list (identified as {@code ABSENT} in the BNF).
     *
     * @see #tagName(int)
     */
    private static final int DIMENSION = 0x0A, VARIABLE = 0x0B, ATTRIBUTE = 0x0C;

    /**
     * The {@link ReadableByteChannel} together with a {@link ByteBuffer} for reading the data.
     */
    private final ChannelDataInput input;

    /**
     * {@code false} if the file is the classic format, or
     * {@code true} if it is the 64-bits offset format.
     */
    private final boolean is64bits;

    /**
     * Number of records as an unsigned integer, or {@value #STREAMING} if undetermined.
     */
    private final int numrecs;

    /**
     * The character encoding of attribute values. This encoding does <strong>not</strong> apply to
     * dimension, variable and attribute names, which are fixed to UTF-8 as of NetCDF specification.
     *
     * The specification said: "Although the characters used in netCDF names must be encoded as UTF-8,
     * character data may use other encodings. The variable attribute “_Encoding” is reserved for this
     * purpose in future implementations."
     *
     * @todo Fixed to ISO-LATIN-1 for now, needs to be determined in a better way.
     *
     * @see #NAME_ENCODING
     * @see #readString(String)
     */
    private final String encoding = "ISO-8859-1";

    /**
     * The variables found in the NetCDF file.
     *
     * @see #getVariables()
     */
    private final VariableInfo[] variables;

    /**
     * The attributes found in the NetCDF file.
     *
     * @see #findAttribute(String)
     */
    private final Map<String,Attribute> attributeMap;

    /**
     * The grid geometries, created when first needed.
     *
     * @see #getGridGeometries()
     */
    private transient GridGeometry[] gridGeometries;

    /**
     * Creates a new decoder for the given file.
     * This constructor parses immediately the header.
     *
     * @param  listeners  where to send the warnings.
     * @param  input      the channel and the buffer from where data are read.
     * @throws IOException if an error occurred while reading the channel.
     * @throws DataStoreException if the content of the given channel is not a NetCDF file.
     */
    public ChannelDecoder(final WarningListeners<?> listeners, final ChannelDataInput input)
            throws IOException, DataStoreException
    {
        super(listeners);
        this.input = input;
        /*
         * Check the magic number, which is expected to be exactly 3 bytes forming the "CDF" string.
         * The 4th byte is the version number, which we opportunistically use after the magic number check.
         */
        int version = input.readInt();
        if ((version & 0xFFFFFF00) != MAGIC_NUMBER) {
            throw new DataStoreContentException(errors().getString(Errors.Keys.UnexpectedFileFormat_2, "NetCDF", input.filename));
        }
        /*
         * Check the version number.
         */
        version &= 0xFF;
        switch (version) {
            case 1:  is64bits = false; break;
            case 2:  is64bits = true;  break;
            default: throw new DataStoreContentException(errors().getString(Errors.Keys.UnsupportedVersion_1, version));
            // If more cases are added, remember to increment the MAX_VERSION constant.
        }
        numrecs = input.readInt();
        /*
         * Read the dimension, attribute and variable declarations. We expect exactly 3 lists,
         * where any of them can be flagged as absent by a long (64 bits) 0.
         */
        Dimension[]    dimensions = null;
        VariableInfo[] variables  = null;
        Attribute[]    attributes = null;
        for (int i=0; i<3; i++) {
            final long tn = input.readLong(); // Combination of tag and nelems
            if (tn != 0) {
                final int tag = (int) (tn >>> Integer.SIZE);
                final int nelems = (int) tn;
                ensureNonNegative(nelems, tag);
                switch (tag) {
                    case DIMENSION: dimensions = readDimensions(nelems); break;
                    case VARIABLE:  variables  = readVariables (nelems, dimensions); break;
                    case ATTRIBUTE: attributes = readAttributes(nelems); break;
                    default:        throw malformedHeader();
                }
            }
        }
        attributeMap = toMap(attributes, Attribute.NAME_FUNCTION);
        this.variables = variables;
    }

    /**
     * Return the localized name of the given tag.
     *
     * @param  tag  one of {@link #DIMENSION}, {@link #VARIABLE} or {@link #ATTRIBUTE} constants.
     * @return the localized name of the given tag, or its hexadecimal number if the given value
     *         is not one of the expected constants.
     */
    private static String tagName(final int tag) {
        final short key;
        switch (tag) {
            case DIMENSION: key = Vocabulary.Keys.Dimensions; break;
            case VARIABLE:  key = Vocabulary.Keys.Variables;  break;
            case ATTRIBUTE: key = Vocabulary.Keys.Attributes; break;
            default:        return Integer.toHexString(tag);
        }
        return Vocabulary.format(key);
    }

    /**
     * Returns the localized error resource bundle for the locale given by {@link #getLocale()}.
     *
     * @return the localized error resource bundle.
     */
    private Errors errors() {
        return Errors.getResources(listeners.getLocale());
    }

    /**
     * Returns an exception for a malformed header. This is used only after we have determined
     * that the file should be a NetCDF one, but we found some inconsistency or unknown tags.
     */
    private DataStoreException malformedHeader() {
        return new DataStoreContentException(errors().getString(Errors.Keys.CanNotParseFile_2, "NetCDF", input.filename));
    }

    /**
     * Ensures that {@code nelems} is not a negative value.
     */
    private void ensureNonNegative(final int nelems, final int tag) throws DataStoreException {
        if (nelems < 0) {
            throw new DataStoreContentException(errors().getString(Errors.Keys.NegativeArrayLength_1,
                    input.filename + DefaultNameSpace.DEFAULT_SEPARATOR + tagName(tag)));
        }
    }

    /**
     * Makes sure that the buffer contains at least <var>n</var> remaining elements of the given size.
     * If the buffer does not have enough bytes available, more bytes will be read from the channel.
     * If the buffer capacity is not sufficient for reading the given amount of data, an exception
     * is thrown.
     *
     * <p>The NetCDF format add padding after bytes, characters and short integers in order to align
     * the data on multiple of 4 bytes. This method adds such padding to the number of bytes to read.</p>
     *
     * @param  n         the number of elements to read.
     * @param  dataSize  the size of each element, in bytes.
     * @param  name      the name of the element to read, used only in case of error for formatting the message.
     * @return the number of bytes to read, rounded to the next multiple of 4.
     */
    private int ensureBufferContains(final int n, final int dataSize, String name) throws IOException, DataStoreException {
        // (n+3) & ~3  is a trick for rounding 'n' to the next multiple of 4.
        final long size = ((n & 0xFFFFFFFFL) * dataSize + 3) & ~3;
        if (size > input.buffer.capacity()) {
            name = input.filename + DefaultNameSpace.DEFAULT_SEPARATOR + name;
            final Errors errors = errors();
            throw new DataStoreContentException(n < 0 ?
                    errors.getString(Errors.Keys.NegativeArrayLength_1, name) :
                    errors.getString(Errors.Keys.ExcessiveListSize_2, name, n));
        }
        input.ensureBufferContains((int) size);
        return (int) size;
    }

    /**
     * Reads the next offset, which may be encoded on 32 or 64 bits depending on the file format.
     */
    private long readOffset() throws IOException {
        return is64bits ? input.readLong() : input.readUnsignedInt();
    }

    /**
     * Reads a string from the buffer in the {@value #NAME_ENCODING}. This is suitable for the dimension,
     * variable and attribute names in the header. Note that attribute value may have a different encoding.
     */
    private String readName() throws IOException, DataStoreException {
        final int length = input.readInt();
        if (length < 0) {
            throw malformedHeader();
        }
        final int size = ensureBufferContains(length, 1, "<name>");
        final String text = input.readString(length, NAME_ENCODING);
        input.buffer.position(input.buffer.position() + (size - length));
        return text;
    }

    /**
     * Returns the values of the given type. In the given type is {@code CHAR}, then this method returns the values
     * as a {@link String}. Otherwise this method returns the value as an array of the corresponding primitive type
     * and the given length.
     *
     * <p>If the value is a {@code String}, then leading and trailing spaces and control characters have been trimmed
     * by {@link String#trim()}.</p>
     *
     * @return the value, or {@code null} if it was an empty string or an empty array.
     */
    private Object readValues(final String name, final int type, final int length) throws IOException, DataStoreException {
        if (length == 0) {
            return null;
        }
        final ByteBuffer buffer = input.buffer;
        final int size = ensureBufferContains(length, VariableInfo.sizeOf(type), name);
        final int position = buffer.position(); // Must be after 'ensureBufferContains'
        final Object result;
        switch (type) {
            case VariableInfo.CHAR: {
                final String text = input.readString(length, encoding).trim();
                result = text.isEmpty() ? null : text;
                break;
            }
            case VariableInfo.BYTE: {
                final byte[] array = new byte[length];
                buffer.get(array);
                result = array;
                break;
            }
            case VariableInfo.SHORT: {
                final short[] array = new short[length];
                buffer.asShortBuffer().get(array);
                result = array;
                break;
            }
            case VariableInfo.INT: {
                final int[] array = new int[length];
                buffer.asIntBuffer().get(array);
                result = array;
                break;
            }
            case VariableInfo.FLOAT: {
                final float[] array = new float[length];
                buffer.asFloatBuffer().get(array);
                result = array;
                break;
            }
            case VariableInfo.DOUBLE: {
                final double[] array = new double[length];
                buffer.asDoubleBuffer().get(array);
                result = array;
                break;
            }
            default: {
                throw malformedHeader();
            }
        }
        buffer.position(position + size);
        return result;
    }

    /**
     * Reads dimensions from the NetCDF file header. The record structure is:
     *
     * <ul>
     *   <li>The dimension name     (use {@link #readName()})</li>
     *   <li>The dimension length   (use {@link #readInt()})</li>
     * </ul>
     *
     * @param  nelems  the number of dimensions to read.
     * @return the dimensions in the order they are declared in the NetCDF file.
     */
    private Dimension[] readDimensions(final int nelems) throws IOException, DataStoreException {
        final Dimension[] dimensions = new Dimension[nelems];
        for (int i=0; i<nelems; i++) {
            final String name = readName();
            int length = input.readInt();
            if (length == 0) {
                length = numrecs;
                if (length == STREAMING) {
                    throw new DataStoreContentException(errors().getString(Errors.Keys.MissingValueForProperty_1, "numrecs"));
                }
            }
            dimensions[i] = new Dimension(name, length);
        }
        return dimensions;
    }

    /**
     * Reads attribute values from the NetCDF file header. Current implementation has no restriction on
     * the location in the header where the NetCDF attribute can be declared. The record structure is:
     *
     * <ul>
     *   <li>The attribute name                             (use {@link #readName()})</li>
     *   <li>The attribute type (BYTE, SHORT, …)            (use {@link #readInt()})</li>
     *   <li>The number of values of the above type         (use {@link #readInt()})</li>
     *   <li>The actual values as a variable length list    (use {@link #readValues(String,int,int)})</li>
     * </ul>
     *
     * If the value is a {@code String}, then leading and trailing spaces and control characters
     * have been trimmed by {@link String#trim()}.
     *
     * @param  nelems  the number of attributes to read.
     */
    private Attribute[] readAttributes(final int nelems) throws IOException, DataStoreException {
        final Attribute[] attributes = new Attribute[nelems];
        int count = 0;
        for (int i=0; i<nelems; i++) {
            final String name = readName();
            final Object value = readValues(name, input.readInt(), input.readInt());
            if (value != null) {
                attributes[count++] = new Attribute(name, value);
            }
        }
        return ArraysExt.resize(attributes, count);
    }

    /**
     * Reads information (not data) about all variables from the NetCDF file header.
     * The current implementation requires the dimensions to be read before the variables.
     * The record structure is:
     *
     * <ul>
     *   <li>The variable name          (use {@link #readName()})</li>
     *   <li>The number of dimensions   (use {@link #readInt()})</li>
     *   <li>Index of all dimensions    (use {@link #readInt()} <var>n</var> time)</li>
     *   <li>The {@link #ATTRIBUTE} tag (use {@link #readInt()} - actually combined as a long with next item)</li>
     *   <li>Number of attributes       (use {@link #readInt()} - actually combined as a long with above item)</li>
     *   <li>The attribute values       (use {@link #readAttributes(int)})</li>
     *   <li>The data type (BYTE, …)    (use {@link #readInt()})</li>
     *   <li>The variable size          (use {@link #readInt()})</li>
     *   <li>Offset where data begins   (use {@link #readOffset()})</li>
     * </ul>
     *
     * @param  nelems      the number of variables to read.
     * @param  dimensions  the dimensions previously read by {@link #readDimensions(int)}.
     */
    private VariableInfo[] readVariables(final int nelems, final Dimension[] dimensions)
            throws IOException, DataStoreException
    {
        if (dimensions == null) {
            throw malformedHeader();
        }
        final VariableInfo[] variables = new VariableInfo[nelems];
        for (int j=0; j<nelems; j++) {
            final String name = readName();
            final int n = input.readInt();
            final Dimension[] varDims = new Dimension[n];
            try {
                for (int i=0; i<n; i++) {
                    varDims[i] = dimensions[input.readInt()];
                }
            } catch (IndexOutOfBoundsException cause) {
                final DataStoreException e = malformedHeader();
                e.initCause(cause);
                throw e;
            }
            /*
             * Following block is almost a copy-and-paste of similar block in the contructor,
             * but with less cases in the "switch" statements.
             */
            Attribute[] attributes = null;
            final long tn = input.readLong();
            if (tn != 0) {
                final int tag = (int) (tn >>> Integer.SIZE);
                final int na  = (int) tn;
                ensureNonNegative(na, tag);
                switch (tag) {
                    // More cases may be added later if they appear to exist.
                    case ATTRIBUTE: attributes = readAttributes(na); break;
                    default:        throw malformedHeader();
                }
            }
            variables[j] = new VariableInfo(input, name, varDims, dimensions,
                    toMap(attributes, Attribute.NAME_FUNCTION), input.readInt(), input.readInt(), readOffset());
        }
        return variables;
    }

    /**
     * Creates a (<cite>name</cite>, <cite>element</cite>) mapping for the given array of elements.
     * If the name of an element is not all lower cases, then this method also adds an entry for the
     * lower cases version of that name in order to allow case-insensitive searches.
     *
     * <p>Code searching in the returned map shall ask for the original (non lower-case) name
     * <strong>before</strong> to ask for the lower-cases version of that name.</p>
     *
     * @param  <E>           the type of elements.
     * @param  elements      the elements to store in the map, or {@code null} if none.
     * @param  nameFunction  the function for computing a name from an element.
     * @return a (<cite>name</cite>, <cite>element</cite>) mapping with lower cases entries where possible.
     * @throws DataStoreException if the same name is used for more than one element.
     *
     * @see #findAttribute(String)
     */
    private <E> Map<String,E> toMap(final E[] elements, final Function<E,String> nameFunction) throws DataStoreException {
        try {
            return CollectionsExt.toCaseInsensitiveNameMap(Arrays.asList(elements), nameFunction, NAME_LOCALE);
        } catch (InvalidParameterCardinalityException e) {
            throw new DataStoreContentException(errors().getString(Errors.Keys.ValueAlreadyDefined_1, e.getParameterName()));
        }
    }



    // --------------------------------------------------------------------------------------------
    //  Decoder API begins below this point. Above code was specific to parsing of NetCDF header.
    // --------------------------------------------------------------------------------------------

    /**
     * Defines the groups where to search for named attributes, in preference order.
     * The {@code null} group name stands for the global attributes.
     *
     * <p>Current implementation does nothing, since the NetCDF binary files that {@code ChannelDecoder}
     * can read do not have groups anyway. Future SIS implementations may honor the given group names if
     * groups support is added.</p>
     *
     * @throws IOException {@inheritDoc}
     */
    @Override
    public void setSearchPath(final String... groupNames) throws IOException {
    }

    /**
     * Returns the path which is currently set. The array returned by this method may be only
     * a subset of the array given to {@link #setSearchPath(String[])} since only the name of
     * groups which have been found in the NetCDF file are returned by this method.
     *
     * @return {@inheritDoc}
     * @throws IOException {@inheritDoc}
     */
    @Override
    public String[] getSearchPath() throws IOException {
        return new String[1];
    }

    /**
     * Returns the NetCDF attribute of the given name, or {@code null} if none.
     * The {@code name} argument is typically (but is not restricted too) one of
     * the constants defined in the {@link AttributeNames} class.
     *
     * @param  name  the name of the attribute to search, or {@code null}.
     * @return the attribute, or {@code null} if none.
     */
    private Attribute findAttribute(final String name) {
        Attribute attribute = attributeMap.get(name);
        if (attribute == null && name != null) {
            final String lower = name.toLowerCase(NAME_LOCALE);
            if (lower != name) { // Identity comparison is ok since this check is only an optimization for a common case.
                attribute = attributeMap.get(lower);
            }
        }
        return attribute;
    }

    /**
     * Returns the value for the attribute of the given name, or {@code null} if none.
     *
     * @param  name  the name of the attribute to search, or {@code null}.
     * @return the attribute value, or {@code null} if none or empty or if the given name was null.
     * @throws IOException {@inheritDoc}
     */
    @Override
    public String stringValue(final String name) throws IOException {
        final Attribute attribute = findAttribute(name);
        if (attribute != null) {
            return attribute.value.toString();
        }
        return null;
    }

    /**
     * Returns the value of the attribute of the given name as a number, or {@code null} if none.
     * If there is more than one numeric value, only the first one is returned.
     *
     * @return {@inheritDoc}
     * @throws IOException {@inheritDoc}
     */
    @Override
    public Number numericValue(final String name) throws IOException {
        final Attribute attribute = findAttribute(name);
        if (attribute != null && attribute.value != null) {
            if (attribute.value instanceof String) {
                return parseNumber((String) attribute.value);
            }
            return (Number) Array.get(attribute.value, 0);
        }
        return null;
    }

    /**
     * Returns the value of the attribute of the given name as a date, or {@code null} if none.
     * If there is more than one numeric value, only the first one is returned.
     *
     * @return {@inheritDoc}
     * @throws IOException {@inheritDoc}
     */
    @Override
    public Date dateValue(final String name) throws IOException {
        final Attribute attribute = findAttribute(name);
        if (attribute != null) {
<<<<<<< HEAD
            if (attribute.value instanceof String) try {
                return JDK8.parseDateTime(Attribute.dateToISO((String) attribute.value));
            } catch (IllegalArgumentException e) {
=======
            if (attribute.value instanceof CharSequence) try {
                return StandardDateFormat.toDate(StandardDateFormat.FORMAT.parse((CharSequence) attribute.value));
            } catch (DateTimeException | ArithmeticException e) {
>>>>>>> c7fb6159
                listeners.warning(null, e);
            }
        }
        return null;
    }

    /**
     * Converts the given numerical values to date, using the information provided in the given unit symbol.
     * The unit symbol is typically a string like <cite>"days since 1970-01-01T00:00:00Z"</cite>.
     *
     * @param  values  the values to convert. May contain {@code null} elements.
     * @return the converted values. May contain {@code null} elements.
     * @throws IOException {@inheritDoc}
     */
    @Override
    public Date[] numberToDate(final String symbol, final Number... values) throws IOException {
        final Date[] dates = new Date[values.length];
        final String[] parts = TIME_UNIT_PATTERN.split(symbol);
        if (parts.length == 2) try {
            final UnitConverter converter = Units.valueOf(parts[0]).getConverterToAny(Units.MILLISECOND);
<<<<<<< HEAD
            final long epoch = JDK8.parseDateTime(Attribute.dateToISO(parts[1])).getTime();
=======
            final long epoch = StandardDateFormat.toDate(StandardDateFormat.FORMAT.parse(parts[1])).getTime();
>>>>>>> c7fb6159
            for (int i=0; i<values.length; i++) {
                final Number value = values[i];
                if (value != null) {
                    dates[i] = new Date(epoch + Math.round(converter.convert(value.doubleValue())));
                }
            }
        } catch (ConversionException | DateTimeException | ArithmeticException e) {
            listeners.warning(null, e);
        }
        return dates;
    }

    /**
     * Returns all variables found in the NetCDF file.
     * This method returns a direct reference to an internal array - do not modify.
     *
     * @return {@inheritDoc}
     * @throws IOException {@inheritDoc}
     */
    @Override
    @SuppressWarnings("ReturnOfCollectionOrArrayField")
    public Variable[] getVariables() throws IOException {
        return variables;
    }

    /**
     * Returns all grid geometries found in the NetCDF file.
     * This method returns a direct reference to an internal array - do not modify.
     *
     * @return {@inheritDoc}
     * @throws IOException {@inheritDoc}
     */
    @Override
    @SuppressWarnings("ReturnOfCollectionOrArrayField")
    public GridGeometry[] getGridGeometries() throws IOException {
        if (gridGeometries == null) {
            /*
             * First, find all variables which are used as coordinate system axis. The keys are the
             * grid dimensions which are the domain of the variable (i.e. the sources of the conversion
             * from grid coordinates to CRS coordinates).
             */
            final Map<Dimension, List<VariableInfo>> dimToAxes = new IdentityHashMap<>();
            for (final VariableInfo variable : variables) {
                if (variable.isCoordinateSystemAxis()) {
                    for (final Dimension dimension : variable.dimensions) {
                        CollectionsExt.addToMultiValuesMap(dimToAxes, dimension, variable);
                    }
                }
            }
            /*
             * For each variables, gets the list of all axes associated to their dimensions. The association
             * is given by the above 'dimToVars' map. More than one variable may have the same dimensions,
             * and consequently the same axes, so we will remember the previously created instances in order
             * to share them.
             */
            final Set<VariableInfo> axes = new LinkedHashSet<>(4);
            final Map<List<Dimension>, GridGeometryInfo> dimsToGG = new LinkedHashMap<>();
nextVar:    for (final VariableInfo variable : variables) {
                if (variable.isCoordinateSystemAxis()) {
                    continue;
                }
                final List<Dimension> dimensions = Arrays.asList(variable.dimensions);
                GridGeometryInfo gridGeometry = dimsToGG.get(dimensions);
                if (gridGeometry == null) {
                    /*
                     * Found a new list of dimensions for which no axes have been created yet.
                     * If and only if we can find all axes, then create the GridGeometryInfo.
                     * This is a "all or nothing" operation.
                     */
                    for (final Dimension dimension : variable.dimensions) {
                        final List<VariableInfo> axis = dimToAxes.get(dimension);
                        if (axis == null) {
                            axes.clear();
                            continue nextVar;
                        }
                        axes.addAll(axis);
                    }
                    gridGeometry = new GridGeometryInfo(variable.dimensions, axes.toArray(new VariableInfo[axes.size()]));
                    dimsToGG.put(dimensions, gridGeometry);
                    axes.clear();
                }
                variable.gridGeometry = gridGeometry;
            }
            gridGeometries = dimsToGG.values().toArray(new GridGeometry[dimsToGG.size()]);
        }
        return gridGeometries;
    }

    /**
     * Closes the channel.
     *
     * @throws IOException if an error occurred while closing the channel.
     */
    @Override
    public void close() throws IOException {
        input.channel.close();
    }

    /**
     * Returns a string representation to be inserted in {@link org.apache.sis.storage.netcdf.NetcdfStore#toString()}
     * result. This is for debugging purpose only any may change in any future SIS version.
     *
     * @return {@inheritDoc}
     */
    @Debug
    @Override
    public String toString() {
        final StringBuilder buffer = new StringBuilder();
        buffer.append("SIS driver: “").append(input.filename).append('”');
        if (!input.channel.isOpen()) {
            buffer.append(" (closed)");
        }
        return buffer.toString();
    }
}<|MERGE_RESOLUTION|>--- conflicted
+++ resolved
@@ -50,13 +50,9 @@
 import org.apache.sis.measure.Units;
 
 // Branch-dependent imports
-<<<<<<< HEAD
 import org.apache.sis.internal.jdk8.JDK8;
 import org.apache.sis.internal.jdk8.Function;
-=======
-import java.util.function.Function;
-import java.time.DateTimeException;
->>>>>>> c7fb6159
+import org.apache.sis.internal.jdk8.DateTimeException;
 
 
 /**
@@ -644,15 +640,9 @@
     public Date dateValue(final String name) throws IOException {
         final Attribute attribute = findAttribute(name);
         if (attribute != null) {
-<<<<<<< HEAD
-            if (attribute.value instanceof String) try {
-                return JDK8.parseDateTime(Attribute.dateToISO((String) attribute.value));
+            if (attribute.value instanceof CharSequence) try {
+                return JDK8.parseDateTime(StandardDateFormat.dateToISO((CharSequence) attribute.value, 0, false));
             } catch (IllegalArgumentException e) {
-=======
-            if (attribute.value instanceof CharSequence) try {
-                return StandardDateFormat.toDate(StandardDateFormat.FORMAT.parse((CharSequence) attribute.value));
-            } catch (DateTimeException | ArithmeticException e) {
->>>>>>> c7fb6159
                 listeners.warning(null, e);
             }
         }
@@ -673,11 +663,7 @@
         final String[] parts = TIME_UNIT_PATTERN.split(symbol);
         if (parts.length == 2) try {
             final UnitConverter converter = Units.valueOf(parts[0]).getConverterToAny(Units.MILLISECOND);
-<<<<<<< HEAD
-            final long epoch = JDK8.parseDateTime(Attribute.dateToISO(parts[1])).getTime();
-=======
-            final long epoch = StandardDateFormat.toDate(StandardDateFormat.FORMAT.parse(parts[1])).getTime();
->>>>>>> c7fb6159
+            final long epoch = JDK8.parseDateTime(StandardDateFormat.dateToISO(parts[1], 0, false)).getTime();
             for (int i=0; i<values.length; i++) {
                 final Number value = values[i];
                 if (value != null) {
