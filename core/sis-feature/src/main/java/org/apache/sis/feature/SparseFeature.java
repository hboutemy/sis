/*
 * Licensed to the Apache Software Foundation (ASF) under one or more
 * contributor license agreements.  See the NOTICE file distributed with
 * this work for additional information regarding copyright ownership.
 * The ASF licenses this file to You under the Apache License, Version 2.0
 * (the "License"); you may not use this file except in compliance with
 * the License.  You may obtain a copy of the License at
 *
 *     http://www.apache.org/licenses/LICENSE-2.0
 *
 * Unless required by applicable law or agreed to in writing, software
 * distributed under the License is distributed on an "AS IS" BASIS,
 * WITHOUT WARRANTIES OR CONDITIONS OF ANY KIND, either express or implied.
 * See the License for the specific language governing permissions and
 * limitations under the License.
 */
package org.apache.sis.feature;

import java.util.Map;
import java.util.HashMap;
import java.util.ConcurrentModificationException;
import org.opengis.metadata.maintenance.ScopeCode;
import org.opengis.metadata.quality.DataQuality;
import org.apache.sis.internal.util.Cloner;
import org.apache.sis.util.ArgumentChecks;
import org.apache.sis.util.CorruptedObjectException;


/**
 * A feature in which only a small fraction of properties are expected to be provided. This implementation uses
 * a {@link Map} for its internal storage of properties. This consumes less memory than a plain array when we
 * know that the array may be long and likely to be full of {@code null} values.
 *
 * @author  Travis L. Pinney
 * @author  Johann Sorel (Geomatys)
 * @author  Martin Desruisseaux (Geomatys)
 * @since   0.5
 * @version 0.5
 * @module
 *
 * @see DenseFeature
 * @see DefaultFeatureType
 */
final class SparseFeature extends AbstractFeature implements Cloneable {
    /**
     * For cross-version compatibility.
     */
    private static final long serialVersionUID = -4486200659005766093L;

    /**
     * A {@link #valuesKind} flag meaning that the {@link #properties} map contains raw values.
     */
    private static final byte VALUES = 0; // Must be zero, because we want it to be 'valuesKind' default value.

    /**
     * A {@link #valuesKind} flag meaning that the {@link #properties} map contains {@link Property} instances.
     */
    private static final byte PROPERTIES = 1;

    /**
     * A {@link #valuesKind} flag meaning that the {@link #properties} map is invalid.
     */
    private static final byte CORRUPTED = 2;

    /**
     * The properties (attributes, operations, feature associations) of this feature.
     *
     * Conceptually, values in this map are {@link Property} instances. However at first we will store
     * only the property <em>values</em>, and build the full {@code Property} objects only if they are
     * requested. The intend is to reduce the amount of allocated objects as much as possible, because
     * typical SIS applications may create a very large amount of features.
     *
     * @see #valuesKind
     */
    private HashMap<String, Object> properties;

    /**
     * {@link #PROPERTIES} if the values in the {@link #properties} map are {@link Property} instances,
     * or {@link #VALUES} if the map contains only the "raw" property values.
     *
     * <p>This field is initially {@code VALUES}, and will be set to {@code PROPERTIES} only if at least
     * one {@code Property} instance has been requested. In such case, all property values will have been
     * wrapped into their appropriate {@code Property} instance.</p>
     */
    private byte valuesKind;

    /**
     * Creates a new feature of the given type.
     *
     * @param type Information about the feature (name, characteristics, <i>etc.</i>).
     */
    public SparseFeature(final DefaultFeatureType type) {
        super(type);
        properties = new HashMap<String, Object>();
    }

    /**
     * Ensures that the {@link #properties} map contains {@link Property} instances instead than
     * property values. The conversion, if needed, will be performed at most once per feature.
     */
    private void ensurePropertyMap() {
        if (valuesKind != PROPERTIES) {
            if (!properties.isEmpty()) { // The map is typically empty when this method is first invoked.
                if (valuesKind != VALUES) {
                    throw new CorruptedObjectException(String.valueOf(getName()));
                }
                valuesKind = CORRUPTED;
                for (final Map.Entry<String, Object> entry : properties.entrySet()) {
                    final String key   = entry.getKey();
                    final Object value = entry.getValue();
                    if (entry.setValue(createProperty(key, value)) != value) {
                        throw new ConcurrentModificationException(key);
                    }
                }
            }
            valuesKind = PROPERTIES; // Set only on success.
        }
    }

    /**
     * Returns the property (attribute, operation or association) of the given name.
     *
     * @param  name The property name.
     * @return The property of the given name.
     * @throws IllegalArgumentException If the given argument is not a property name of this feature.
     */
    @Override
    public Object getProperty(final String name) throws IllegalArgumentException {
        ArgumentChecks.ensureNonNull("name", name);
        ensurePropertyMap();
        return getPropertyInstance(name);
    }

    /**
     * Implementation of {@link #getProperty(String)} invoked when we know that the {@link #properties}
     * map contains {@code Property} instances (as opposed to their value).
     */
    private Property getPropertyInstance(final String name) throws IllegalArgumentException {
        assert valuesKind == PROPERTIES : valuesKind;
        Property property = (Property) properties.get(name);
        if (property == null) {
            property = createProperty(name);
            replace(name, null, property);
        }
        return property;
    }

    /**
     * Sets the property (attribute, operation or association).
     *
     * @param  property The property to set.
     * @throws IllegalArgumentException if the type of the given property is not one of the types
     *         known to this feature.
     */
    @Override
    public void setProperty(final Object property) throws IllegalArgumentException {
        ArgumentChecks.ensureNonNull("property", property);
        final String name = ((Property) property).getName().toString();
        verifyPropertyType(name, (Property) property);
        ensurePropertyMap();
        properties.put(name, property);
    }

    /**
     * Returns the value for the property of the given name.
     *
     * @param  name The property name.
     * @return The value for the given property, or {@code null} if none.
     * @throws IllegalArgumentException If the given argument is not an attribute or association name of this feature.
     */
    @Override
    public Object getPropertyValue(final String name) throws IllegalArgumentException {
        ArgumentChecks.ensureNonNull("name", name);
        final Object element = properties.get(name);
        if (element != null) {
            if (valuesKind == VALUES) {
                return element; // Most common case.
            } else if (element instanceof AbstractAttribute<?>) {
                return getAttributeValue((AbstractAttribute<?>) element);
            } else if (element instanceof AbstractAssociation) {
                return getAssociationValue((AbstractAssociation) element);
            } else if (valuesKind == PROPERTIES) {
                throw unsupportedPropertyType(((Property) element).getName());
            } else {
                throw new CorruptedObjectException(String.valueOf(getName()));
            }
        } else if (properties.containsKey(name)) {
            return null; // Null has been explicitely set.
        } else {
            return getDefaultValue(name);
        }
    }

    /**
     * Sets the value for the property of the given name.
     *
     * @param  name  The attribute name.
     * @param  value The new value for the given attribute (may be {@code null}).
     * @throws ClassCastException If the value is not assignable to the expected value class.
     * @throws IllegalArgumentException If the given value can not be assigned for an other reason.
     */
    @Override
    public void setPropertyValue(final String name, final Object value) throws IllegalArgumentException {
        ArgumentChecks.ensureNonNull("name", name);
        if (valuesKind == VALUES) {
            final Object previous = properties.put(name, value);
            /*
             * Slight optimization:  if we replaced a previous value of the same class, then we can skip the
             * checks for name and type validity since those checks have been done previously. But if we add
             * a new value or a value of a different type, then we need to check the name and type validity.
             */
            if (!canSkipVerification(previous, value)) {
                Object toStore = previous; // This initial value will restore the previous value if the check fail.
                try {
                    toStore = verifyPropertyValue(name, value);
                } finally {
                    if (toStore != value) {
                        replace(name, value, toStore);
                    }
                }
            }
        } else if (valuesKind == PROPERTIES) {
            setPropertyValue(getPropertyInstance(name), value);
        } else {
            throw new CorruptedObjectException(String.valueOf(getName()));
        }
    }

    /**
     * Sets a value in the {@link #properties} map.
     *
     * @param name     The name of the property to set.
     * @param oldValue The old value, used for verification purpose.
     * @param newValue The new value.
     */
    private void replace(final String name, final Object oldValue, final Object newValue) {
        if (properties.put(name, newValue) != oldValue) {
            throw new ConcurrentModificationException(name);
        }
    }

    /**
     * Verifies if all current properties met the constraints defined by the feature type. This method returns
     * {@linkplain org.apache.sis.metadata.iso.quality.DefaultDataQuality#getReports() reports} for all invalid
     * properties, if any.
     */
    @Override
    public DataQuality quality() {
        if (valuesKind == VALUES) {
            final Validator v = new Validator(ScopeCode.FEATURE);
            for (final String name : type.indices().keySet()) {
                v.validateAny(getPropertyType(name), properties.get(name));
            }
            return v.quality;
        }
        /*
         * Slower path when there is a possibility that user overridden the Property.quality() methods.
         */
        return super.quality();
    }

    /**
     * Returns a copy of this feature
     * This method clones also all {@linkplain Cloneable cloneable} property instances in this feature,
     * but not necessarily property values. Whether the property values are cloned or not (i.e. whether
     * the clone operation is <cite>deep</cite> or <cite>shallow</cite>) depends on the behavior or
     * property {@code clone()} methods.
     *
     * @return A clone of this attribute.
     * @throws CloneNotSupportedException if this feature can not be cloned, typically because
     *         {@code clone()} on a property instance failed.
     */
    @Override
    @SuppressWarnings("unchecked")
    public SparseFeature clone() throws CloneNotSupportedException {
        final SparseFeature clone = (SparseFeature) super.clone();
<<<<<<< HEAD
        try {
            final Field field = SparseFeature.class.getDeclaredField("properties");
            field.setAccessible(true);
            field.set(clone, clone.properties.clone());
        } catch (Exception e) { // ReflectiveOperationException on the JDK7 branch.
            throw new AssertionError(e);
        }
=======
        clone.properties = (HashMap<String,Object>) clone.properties.clone();
>>>>>>> 46438f1e
        switch (clone.valuesKind) {
            default:        throw new AssertionError(clone.valuesKind);
            case CORRUPTED: throw new CorruptedObjectException(clone.getName());
            case VALUES:    break; // Nothing to do.
            case PROPERTIES: {
                final Cloner cloner = new Cloner();
                for (final Map.Entry<String,Object> entry : clone.properties.entrySet()) {
                    final Property property = (Property) entry.getValue();
                    if (property instanceof Cloneable) {
                        entry.setValue(cloner.clone(property));
                    }
                }
                break;
            }
        }
        return clone;
    }

    /**
     * Returns a hash code value for this feature.
     *
     * @return A hash code value.
     */
    @Override
    public int hashCode() {
        return type.hashCode() + 37 * properties.hashCode();
    }

    /**
     * Compares this feature with the given object for equality.
     *
     * @return {@code true} if both objects are equal.
     */
    @Override
    public boolean equals(final Object obj) {
        if (obj == this) {
            return true;
        }
        if (obj instanceof SparseFeature) {
            final SparseFeature that = (SparseFeature) obj;
            return type.equals(that.type) && properties.equals(that.properties);
        }
        return false;
    }
}<|MERGE_RESOLUTION|>--- conflicted
+++ resolved
@@ -274,17 +274,7 @@
     @SuppressWarnings("unchecked")
     public SparseFeature clone() throws CloneNotSupportedException {
         final SparseFeature clone = (SparseFeature) super.clone();
-<<<<<<< HEAD
-        try {
-            final Field field = SparseFeature.class.getDeclaredField("properties");
-            field.setAccessible(true);
-            field.set(clone, clone.properties.clone());
-        } catch (Exception e) { // ReflectiveOperationException on the JDK7 branch.
-            throw new AssertionError(e);
-        }
-=======
         clone.properties = (HashMap<String,Object>) clone.properties.clone();
->>>>>>> 46438f1e
         switch (clone.valuesKind) {
             default:        throw new AssertionError(clone.valuesKind);
             case CORRUPTED: throw new CorruptedObjectException(clone.getName());
