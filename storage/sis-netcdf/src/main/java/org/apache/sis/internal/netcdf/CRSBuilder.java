--- conflicted
+++ resolved
@@ -37,7 +37,6 @@
 import org.opengis.referencing.crs.GeocentricCRS;
 import org.opengis.referencing.crs.CoordinateReferenceSystem;
 import org.opengis.referencing.NoSuchAuthorityCodeException;
-import org.opengis.referencing.operation.CoordinateOperationFactory;
 import org.opengis.referencing.operation.OperationMethod;
 import org.opengis.referencing.operation.Conversion;
 import org.opengis.referencing.operation.Matrix;
@@ -50,7 +49,6 @@
 import org.apache.sis.referencing.crs.DefaultGeographicCRS;
 import org.apache.sis.referencing.crs.DefaultGeocentricCRS;
 import org.apache.sis.referencing.factory.InvalidGeodeticParameterException;
-import org.apache.sis.referencing.operation.DefaultCoordinateOperationFactory;
 import org.apache.sis.internal.referencing.provider.Equirectangular;
 import org.apache.sis.internal.metadata.TemporalUtilities;
 import org.apache.sis.storage.DataStoreContentException;
@@ -794,12 +792,7 @@
          */
         private static final Conversion UNKNOWN_PROJECTION;
         static {
-<<<<<<< HEAD
-            final DefaultCoordinateOperationFactory factory = DefaultFactories.forBuildin(
-                    CoordinateOperationFactory.class, DefaultCoordinateOperationFactory.class);
-=======
-            final CoordinateOperationFactory factory = DefaultCoordinateOperationFactory.provider();
->>>>>>> 4afa8fd5
+            final DefaultCoordinateOperationFactory factory = DefaultCoordinateOperationFactory.provider();
             try {
                 final OperationMethod method = factory.getOperationMethod(Equirectangular.NAME);
                 UNKNOWN_PROJECTION = factory.createDefiningConversion(
