--- conflicted
+++ resolved
@@ -22,7 +22,6 @@
 import java.awt.geom.PathIterator;
 import java.awt.geom.Point2D;
 import java.awt.geom.Rectangle2D;
-<<<<<<< HEAD
 import java.util.Arrays;
 import java.util.Iterator;
 import java.util.Spliterator;
@@ -31,9 +30,8 @@
 import java.util.stream.Stream;
 import java.util.stream.StreamSupport;
 
-=======
 import java.awt.geom.RectangularShape;
->>>>>>> adafeb67
+
 import org.apache.sis.geometry.GeneralEnvelope;
 import org.apache.sis.internal.feature.j2d.ShapeProperties;
 import org.apache.sis.internal.referencing.j2d.ShapeUtilities;
@@ -306,18 +304,13 @@
      * Parses the given WKT.
      */
     @Override
-<<<<<<< HEAD
     public Shape parseWKT(final String wkt) {
-        throw unsupported(2);
-=======
-    public Object parseWKT(final String wkt) {
         throw new UnsupportedImplementationException(unsupported("parseWKT"));
->>>>>>> adafeb67
     }
 
     @Override
     public Shape parseWKB(byte[] source) {
-        throw unsupported(2);
+        throw new UnsupportedImplementationException(unsupported("parseWKB"));
     }
 
     /**
