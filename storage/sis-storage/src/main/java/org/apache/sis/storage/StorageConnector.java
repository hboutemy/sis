/*
 * Licensed to the Apache Software Foundation (ASF) under one or more
 * contributor license agreements.  See the NOTICE file distributed with
 * this work for additional information regarding copyright ownership.
 * The ASF licenses this file to You under the Apache License, Version 2.0
 * (the "License"); you may not use this file except in compliance with
 * the License.  You may obtain a copy of the License at
 *
 *     http://www.apache.org/licenses/LICENSE-2.0
 *
 * Unless required by applicable law or agreed to in writing, software
 * distributed under the License is distributed on an "AS IS" BASIS,
 * WITHOUT WARRANTIES OR CONDITIONS OF ANY KIND, either express or implied.
 * See the License for the specific language governing permissions and
 * limitations under the License.
 */
package org.apache.sis.storage;

import java.util.Map;
import java.util.Queue;
import java.util.Iterator;
import java.util.Collections;
import java.util.LinkedList;
import java.util.IdentityHashMap;
import java.util.ConcurrentModificationException;
import java.io.Reader;
import java.io.DataInput;
import java.io.InputStream;
import java.io.IOException;
import java.io.InputStreamReader;
import java.io.Serializable;
import java.nio.ByteBuffer;
import java.nio.charset.Charset;
import java.nio.channels.ReadableByteChannel;
import javax.imageio.ImageIO;
import javax.imageio.stream.ImageInputStream;
import java.sql.Connection;
import javax.sql.DataSource;
import org.apache.sis.util.Debug;
import org.apache.sis.util.Classes;
import org.apache.sis.util.ArgumentChecks;
import org.apache.sis.util.resources.Errors;
import org.apache.sis.internal.storage.IOUtilities;
import org.apache.sis.internal.storage.ChannelDataInput;
import org.apache.sis.internal.storage.ChannelImageInputStream;
import org.apache.sis.setup.OptionKey;

// Related to JDK7
import org.apache.sis.internal.jdk7.JDK7;


/**
 * Information for creating a connection to a {@link DataStore} in read and/or write mode.
 * {@code StorageConnector} wraps an input {@link Object}, which can be any of the following types:
 *
 * <ul>
 *   <li>A {@link java.nio.file.Path} or a {@link java.io.File} for a file or a directory.</li>
 *   <li>A {@link java.net.URI} or a {@link java.net.URL} to a distant resource.</li>
 *   <li>A {@link CharSequence} interpreted as a filename or a URL.</li>
 *   <li>A {@link java.nio.channels.Channel}, {@link DataInput}, {@link InputStream} or {@link Reader}.</li>
 *   <li>A {@link DataSource} or a {@link Connection} to a JDBC database.</li>
 *   <li>Any other {@code DataStore}-specific object, for example {@link ucar.nc2.NetcdfFile}.</li>
 * </ul>
 *
 * The {@link #getStorageAs(Class)} method provides the storage as an object of the given type, opening
 * the input stream if necessary. This class tries to open the stream only once - subsequent invocation
 * of {@code getStorageAs(…)} may return the same input stream.
 *
 * <p>This class is used only for discovery of a {@code DataStore} implementation capable to handle the input.
 * Once a suitable {@code DataStore} has been found, the {@code StorageConnector} instance is typically
 * discarded since each data store implementation will use their own input/output objects.</p>
 *
 * <p>Instances of this class are serializable if the {@code storage} object given at construction time
 * is serializable.</p>
 *
 * @author  Martin Desruisseaux (Geomatys)
 * @since   0.3
 * @version 0.3
 * @module
 */
public class StorageConnector implements Serializable {
    /**
     * For cross-version compatibility.
     */
    private static final long serialVersionUID = 2524083964906593093L;

    /**
     * The default size of the {@link ByteBuffer} to be created.
     * Users can override this value by providing a value for {@link OptionKey#BYTE_BUFFER}.
     */
    static final int DEFAULT_BUFFER_SIZE = 4096;

    /**
     * The minimal size of the {@link ByteBuffer} to be created. This size is used only
     * for temporary buffers that are unlikely to be used for the actual reading process.
     */
    static final int MINIMAL_BUFFER_SIZE = 256;

    /**
     * The input/output object given at construction time.
     *
     * @see #getStorage()
     */
    private final Object storage;

    /**
     * A name for the input/output object, or {@code null} if none.
     * This field is initialized only when first needed.
     */
    private transient String name;

    /**
     * The filename extension, or {@code null} if none.
     * This field is initialized only when first needed.
     */
    private transient String extension;

    /**
     * Views of {@link #storage} as some of the following supported types:
     *
     * <ul>
     *   <li>{@link ByteBuffer}:
     *       A read-only view of the buffer over the first bytes of the stream.</li>
     *
     *   <li>{@link DataInput}:
     *       The input as a data input stream. Unless the {@link #storage} is already an instance of {@link DataInput},
     *       this entry will be given an instance of {@link ChannelImageInputStream} if possible rather than an arbitrary
     *       stream. In particular, we invoke the {@link ImageIO#createImageInputStream(Object)} factory method only in
     *       last resort because some SIS data stores will want to access the channel and buffer directly.</li>
     *
     *   <li>{@link ImageInputStream}:
     *       Same as {@code DataInput} if it can be casted, or {@code null} otherwise.</li>
     *
     *   <li>{@link InputStream}:
     *       If not explicitely provided, this is a wrapper around the above {@link ImageInputStream}.</li>
     *
     *   <li>{@link Reader}:
     *       If not explicitely provided, this is a wrapper around the above {@link InputStream}.</li>
     *
     *   <li>{@link Connection}:
     *       The storage object as a JDBC connection.</li>
     * </ul>
     *
     * A non-existent entry means that the value has not yet been computed. A {@link Void#TYPE} value means the value
     * has been computed and we have determined that {@link #getStorageAs(Class)} shall returns {@code null} for that
     * type.
     *
     * @see #getStorageAs(Class)
     */
    private transient Map<Class<?>, Object> views;

    /**
     * Objects which will need to be closed by the {@link #closeAllExcept(Object)} method.
     * For each (<var>key</var>, <var>value</var>) entry, if the object to close (the key)
     * is a wrapper around an other object (e.g. an {@link InputStreamReader} wrapping an
     * {@link InputStream}), then the value is the other object.
     *
     * @see #addViewToClose(Object, Object)
     * @see #closeAllExcept(Object)
     */
    private transient Map<Object, Object> viewsToClose;

    /**
     * The options, created only when first needed.
     *
     * @see #getOption(OptionKey)
     * @see #setOption(OptionKey, Object)
     */
    private transient Map<OptionKey<?>, Object> options;

    /**
     * Creates a new data store connection wrapping the given input/output object.
     * The object can be of any type, but the class javadoc lists the most typical ones.
     *
     * @param storage The input/output object as a URL, file, image input stream, <i>etc.</i>.
     */
    public StorageConnector(final Object storage) {
        ArgumentChecks.ensureNonNull("storage", storage);
        this.storage = storage;
    }

    /**
     * Returns the option value for the given key, or {@code null} if none.
     *
     * @param  <T> The type of option value.
     * @param  key The option for which to get the value.
     * @return The current value for the given option, or {@code null} if none.
     */
    public <T> T getOption(final OptionKey<T> key) {
        ArgumentChecks.ensureNonNull("key", key);
        return key.getValueFrom(options);
    }

    /**
     * Sets the option value for the given key. The default implementation recognizes the following options:
     *
     * <ul>
     *   <li>{@link OptionKey#ENCODING}     for decoding characters in an input stream, if needed.</li>
     *   <li>{@link OptionKey#URL_ENCODING} for converting URL to URI or filename, if needed.</li>
     *   <li>{@link OptionKey#OPEN_OPTIONS} for specifying whether the data store shall be read only or read/write.</li>
     *   <li>{@link OptionKey#BYTE_BUFFER}  for allowing users to control the byte buffer to be created.</li>
     * </ul>
     *
     * @param <T>   The type of option value.
     * @param key   The option for which to set the value.
     * @param value The new value for the given option, or {@code null} for removing the value.
     */
    public <T> void setOption(final OptionKey<T> key, final T value) {
        ArgumentChecks.ensureNonNull("key", key);
        options = key.setValueInto(options, value);
    }

    /**
     * Returns the input/output object given at construction time.
     * The object can be of any type, but the class javadoc lists the most typical ones.
     *
     * @return The input/output object as a URL, file, image input stream, <i>etc.</i>.
     *
     * @see #getStorageAs(Class)
     */
    public Object getStorage() {
        return storage;
    }

    /**
     * Returns a short name of the input/output object. The default implementation performs
     * the following choices based on the type of the {@linkplain #getStorage() storage} object:
     *
     * <ul>
     *   <li>For {@link java.nio.file.Path}, {@link java.io.File}, {@link java.net.URI} or {@link java.net.URL}
     *       instances, this method uses dedicated API like {@link java.nio.file.Path#getFileName()}.</li>
     *   <li>For {@link CharSequence} instances, this method gets a string representation of the storage object
     *       and returns the part after the last {@code '/'} character or platform-dependent name separator.</li>
     *   <li>For instances of unknown type, this method builds a string representation using the class name.
     *       Note that the string representation of unknown types may change in any future SIS version.</li>
     * </ul>
     *
     * @return A short name of the storage object.
     */
    public String getStorageName() {
        if (name == null) {
            name = IOUtilities.filename(storage);
            if (name == null) {
                name = Classes.getShortClassName(storage);
            }
        }
        return name;
    }

    /**
     * Returns the filename extension of the input/output object. The default implementation performs
     * the following choices based on the type of the {@linkplain #getStorage() storage} object:
     *
     * <ul>
     *   <li>For {@link java.nio.file.Path}, {@link java.io.File}, {@link java.net.URI}, {@link java.net.URL} or
     *       {@link CharSequence} instances, this method returns the string after the last {@code '.'} character
     *       in the filename, provided that the {@code '.'} is not the first filename character. This may be an
     *       empty string if the filename has no extension, but never {@code null}.</li>
     *   <li>For instances of unknown type, this method returns {@code null}.</li>
     * </ul>
     *
     * @return The filename extension, or an empty string if none, or {@code null} if the storage
     *         is an object of unknown type.
     */
    public String getFileExtension() {
        if (extension == null) {
            extension = IOUtilities.extension(storage);
        }
        return extension;
    }

    /**
     * Returns the storage as a view of the given type if possible, or {@code null} otherwise.
     * The default implementation accepts the following types:
     *
     * <ul>
     *   <li>{@link String}:
     *     <ul>
     *       <li>If the {@linkplain #getStorage() storage} object is an instance of the {@link java.nio.file.Path},
     *           {@link java.io.File}, {@link java.net.URL}, {@link java.net.URI} or {@link CharSequence} types,
     *           returns the string representation of their path.</li>
     *
     *       <li>Otherwise this method returns {@code null}.</li>
     *     </ul>
     *   </li>
     *   <li>{@link ByteBuffer}:
     *     <ul>
     *       <li>If the {@linkplain #getStorage() storage} object can be obtained as described in bullet 2 of the
     *           {@code DataInput} section below, then this method returns the associated byte buffer.</li>
     *
     *       <li>Otherwise this method returns {@code null}.</li>
     *     </ul>
     *   </li>
     *   <li>{@link DataInput}:
     *     <ul>
     *       <li>If the {@linkplain #getStorage() storage} object is already an instance of {@code DataInput}
     *           (including the {@link ImageInputStream} and {@link javax.imageio.stream.ImageOutputStream} types),
     *           then it is returned unchanged.</li>
     *
     *       <li>Otherwise if the input is an instance of {@link java.nio.file.Path}, {@link java.io.File},
     *           {@link java.net.URI}, {@link java.net.URL}, {@link CharSequence}, {@link InputStream} or
     *           {@link java.nio.channels.ReadableByteChannel}, then an {@link ImageInputStream} backed by a
     *           {@link ByteBuffer} is created when first needed and returned.</li>
     *
     *       <li>Otherwise if {@link ImageIO#createImageInputStream(Object)} returns a non-null value,
     *           then this value is cached and returned.</li>
     *
     *       <li>Otherwise this method returns {@code null}.</li>
     *     </ul>
     *   </li>
     *   <li>{@link ImageInputStream}:
     *     <ul>
     *       <li>If the above {@code DataInput} can be created and casted to {@code ImageInputStream}, returns it.</li>
     *
     *       <li>Otherwise this method returns {@code null}.</li>
     *     </ul>
     *   </li>
     *   <li>{@link InputStream}:
     *     <ul>
     *       <li>If the {@linkplain #getStorage() storage} object is already an instance of {@link InputStream},
     *           then it is returned unchanged.</li>
     *
     *       <li>Otherwise if the above {@code ImageInputStream} can be created,
     *           returns a wrapper around that stream.</li>
     *
     *       <li>Otherwise this method returns {@code null}.</li>
     *     </ul>
     *   </li>
     *   <li>{@link Reader}:
     *     <ul>
     *       <li>If the {@linkplain #getStorage() storage} object is already an instance of {@link Reader},
     *           then it is returned unchanged.</li>
     *
     *       <li>Otherwise if the above {@code InputStream} can be created, returns an {@link InputStreamReader}
     *           using the encoding specified by {@link OptionKey#ENCODING} if any, or using the system default
     *           encoding otherwise.</li>
     *
     *       <li>Otherwise this method returns {@code null}.</li>
     *     </ul>
     *   </li>
     *   <li>{@link Connection}:
     *     <ul>
     *       <li>If the {@linkplain #getStorage() storage} object is already an instance of {@link Connection},
     *           then it is returned unchanged.</li>
     *
     *       <li>Otherwise if the storage is an instance of {@link DataSource}, then a connection is obtained
     *           when first needed and returned.</li>
     *
     *       <li>Otherwise this method returns {@code null}.</li>
     *     </ul>
     *   </li>
     * </ul>
     *
     * Multiple invocations of this method on the same {@code StorageConnector} instance will try
     * to return the same instance on a <cite>best effort</cite> basis. Consequently, implementations of
     * {@link DataStoreProvider#canOpen(StorageConnector)} methods shall not close the stream or
     * database connection returned by this method. In addition, those {@code canOpen(StorageConnector)}
     * methods are responsible for restoring the stream or byte buffer to its original position on return.
     *
     * @param  <T>  The compile-time type of the {@code type} argument.
     * @param  type The desired type as one of {@code ByteBuffer}, {@code DataInput}, {@code Connection}
     *         class or other type supported by {@code StorageConnector} subclasses.
     * @return The storage as a view of the given type, or {@code null} if no view can be created for the given type.
     * @throws IllegalArgumentException If the given {@code type} argument is not a known type.
     * @throws DataStoreException If an error occurred while opening a stream or database connection.
     *
     * @see #getStorage()
     * @see #closeAllExcept(Object)
     */
    public <T> T getStorageAs(final Class<T> type) throws IllegalArgumentException, DataStoreException {
        ArgumentChecks.ensureNonNull("type", type);
        if (views != null) {
            final Object view = views.get(type);
            if (view != null) {
                return (view != Void.TYPE) ? type.cast(view) : null;
            }
        } else {
            views = new IdentityHashMap<Class<?>, Object>();
        }
        /*
         * Special case for DataInput and ByteBuffer, because those values are created together.
         * In addition, ImageInputStream creation assigns a value to the 'streamOrigin' field.
         * The ChannelDataInput case is an undocumented (SIS internal) type for avoiding the
         * potential call to ImageIO.createImageInputStream(…) when we do not need it.
         */
        boolean done = false;
        try {
            if (type == ByteBuffer.class) {
                createByteBuffer();
                done = true;
            } else if (type == DataInput.class) {
                createDataInput();
                done = true;
            } else if (type == ChannelDataInput.class) { // Undocumented case (SIS internal)
                createChannelDataInput(false);
                done = true;
            }
        } catch (IOException e) {
            throw new DataStoreException(Errors.format(Errors.Keys.CanNotOpen_1, getStorageName()), e);
        }
        if (done) {
            // Want to exit this method even if the value is null.
            return getView(type);
        }
        /*
         * All other cases.
         */
        final Object value;
        try {
            value = createView(type);
        } catch (RuntimeException e) {
            throw e;
        } catch (Exception e) {
            throw new DataStoreException(Errors.format(Errors.Keys.CanNotOpen_1, getStorageName()), e);
        }
        final T view = type.cast(value);
        addView(type, view);
        return view;
    }

    /**
     * Creates a view for the input as a {@link ChannelDataInput} if possible.
     * If the view can not be created, remember that fact in order to avoid new attempts.
     *
     * @param  asImageInputStream If the {@code ChannelDataInput} needs to be {@link ChannelImageInputStream} subclass.
     * @throws IOException If an error occurred while opening a channel for the input.
     */
    private void createChannelDataInput(final boolean asImageInputStream) throws IOException {
        final ReadableByteChannel channel = IOUtilities.open(storage,
                getOption(OptionKey.URL_ENCODING), getOption(OptionKey.OPEN_OPTIONS));
        ChannelDataInput asDataInput = null;
        if (channel != null) {
            addViewToClose(channel, storage);
            ByteBuffer buffer = getOption(OptionKey.BYTE_BUFFER);
            if (buffer == null) {
                buffer = ByteBuffer.allocate(DEFAULT_BUFFER_SIZE);
                // TODO: we do not create direct buffer yet, but this is something
                // we may want to consider in a future SIS version.
            }
            final String name = getStorageName();
            if (asImageInputStream) {
                asDataInput = new ChannelImageInputStream(name, channel, buffer, false);
            } else {
                asDataInput = new ChannelDataInput(name, channel, buffer, false);
            }
            addViewToClose(asDataInput, channel);
        }
        addView(ChannelDataInput.class, asDataInput);
    }

    /**
     * Creates a view for the input as a {@link DataInput} if possible. This method performs the choice
     * documented in the {@link #getStorageAs(Class)} method for the {@code DataInput} case. Opening the
     * data input may imply creating a {@link ByteBuffer}, in which case the buffer will be stored under
     * the {@code ByteBuffer.class} key together with the {@code DataInput.class} case.
     *
     * @throws IOException If an error occurred while opening a stream for the input.
     */
    private void createDataInput() throws IOException {
        final DataInput asDataInput;
        if (storage instanceof DataInput) {
            asDataInput = (DataInput) storage;
        } else {
            /*
             * Creates a ChannelImageInputStream instance. We really need that specific type because some
             * SIS data stores will want to access directly the channel and the buffer. We will fallback
             * on the ImageIO.createImageInputStream(Object) method only in last resort.
             */
            if (!views.containsKey(ChannelDataInput.class)) {
                createChannelDataInput(true);
            }
            final ChannelDataInput c = getView(ChannelDataInput.class);
            if (c == null) {
                asDataInput = ImageIO.createImageInputStream(storage);
                addViewToClose(asDataInput, storage);
            } else if (c instanceof DataInput) {
                asDataInput = (DataInput) c;
                // No call to 'addViewToClose' because the instance already exists.
            } else {
                asDataInput = new ChannelImageInputStream(c);
                if (views.put(ChannelDataInput.class, asDataInput) != c) { // Replace the previous instance.
                    throw new ConcurrentModificationException();
                }
                addViewToClose(asDataInput, c.channel);
            }
        }
        addView(DataInput.class, asDataInput);
    }

    /**
     * Creates a {@link ByteBuffer} from the {@link ChannelDataInput} if possible, or from the
     * {@link ImageInputStream} otherwise. The buffer will be initialized with an arbitrary amount
     * of bytes read from the input. This amount is not sufficient, it can be increased by a call
     * to {@link #prefetch()}.
     *
     * @throws IOException If an error occurred while opening a stream for the input.
     */
    private void createByteBuffer() throws IOException, DataStoreException {
        /*
         * First, try to create the ChannelDataInput if it does not already exists.
         * If successful, this will create a ByteBuffer companion as a side effect.
         */
        if (!views.containsKey(ChannelDataInput.class)) {
            createChannelDataInput(false);
        }
        ByteBuffer asByteBuffer = null;
        final ChannelDataInput c = getView(ChannelDataInput.class);
        if (c != null) {
            asByteBuffer = c.buffer.asReadOnlyBuffer();
        } else {
            /*
             * If no ChannelDataInput has been create by the above code, get the input as an ImageInputStream and
             * read an arbitrary amount of bytes. Read only a small amount of bytes because, at the contrary of the
             * buffer created in createChannelDataInput(boolean), the buffer created here is unlikely to be used for
             * the reading process after the recognition of the file format.
             */
            final ImageInputStream in = getStorageAs(ImageInputStream.class);
            if (in != null) {
                in.mark();
                final byte[] buffer = new byte[MINIMAL_BUFFER_SIZE];
                final int n = in.read(buffer);
                in.reset();
                if (n >= 1) {
                    asByteBuffer = ByteBuffer.wrap(buffer).order(in.getByteOrder());
                    asByteBuffer.limit(n);
                    // Can't invoke asReadOnly() because 'prefetch()' need to be able to write in it.
                }
            }
        }
        addView(ByteBuffer.class, asByteBuffer);
    }

    /**
     * Transfers more bytes from the {@link DataInput} to the {@link ByteBuffer}, if possible.
     * This method returns {@code true} on success, or {@code false} if input is not a readable
     * channel or stream, we have reached the end of stream, or the buffer is full.
     *
     * <p>This method is invoked when the amount of bytes in the buffer appears to be insufficient
     * for {@link DataStoreProvider#canOpen(StorageConnector)} purpose.</p>
     *
     * @return {@code true} on success.
     * @throws DataStoreException If an error occurred while reading more bytes.
     */
    final boolean prefetch() throws DataStoreException {
        try {
            final ChannelDataInput c = getView(ChannelDataInput.class);
            if (c != null) {
                return c.prefetch() >= 0;
            }
            /*
             * The above code is the usual case. The code below this point is the fallback used when only
             * an ImageInputStream was available. In such case, the ByteBuffer can only be the one created
             * by the above createByteBuffer() method, which is known to be backed by a writable array.
             */
            final ImageInputStream input = getView(ImageInputStream.class);
            if (input != null) {
                final ByteBuffer buffer = getView(ByteBuffer.class);
                if (buffer != null) {
                    final int p = buffer.limit();
                    final int n = input.read(buffer.array(), p, buffer.capacity() - p);
                    if (n >= 0) {
                        buffer.limit(p + n);
                        return true;
                    }
                }
            }
        } catch (IOException e) {
            throw new DataStoreException(Errors.format(Errors.Keys.CanNotRead_1, getStorageName()), e);
        }
        return false;
    }

    /**
     * Creates a storage view of the given type if possible, or returns {@code null} otherwise.
     * This method is invoked by {@link #getStorageAs(Class)} when first needed, and the result is cached.
     *
     * @param  <T>  The compile-time type of the {@code type} argument.
     * @param  type The type of the view to create.
     * @return The storage as a view of the given type, or {@code null} if no view can be created for the given type.
     * @throws IllegalArgumentException If the given {@code type} argument is not a known type.
     * @throws Exception If an error occurred while opening a stream or database connection.
     */
    private Object createView(final Class<?> type) throws IllegalArgumentException, Exception {
        if (type == String.class) {
            return IOUtilities.toString(storage);
        }
        if (type == Connection.class) {
            if (storage instanceof Connection) {
                return storage;
            }
            if (storage instanceof DataSource) {
                final Connection c = ((DataSource) storage).getConnection();
                addViewToClose(c, storage);
                return c;
            }
            return null;
        }
        if (type == ImageInputStream.class) {
            final DataInput input = getStorageAs(DataInput.class);
            return (input instanceof ImageInputStream) ? input : null;
        }
        if (type == InputStream.class) {
            if (storage instanceof InputStream) {
                return storage;
            }
            final DataInput input = getStorageAs(DataInput.class);
            if (input instanceof InputStream) {
                return (InputStream) input;
            }
            if (input instanceof ImageInputStream) {
                final InputStream c = new InputStreamAdapter((ImageInputStream) input);
                addViewToClose(c, input);
                return c;
            }
            return null;
        }
        if (type == Reader.class) {
            if (storage instanceof Reader) {
                return storage;
            }
            final InputStream input = getStorageAs(InputStream.class);
            if (input != null) {
                final Charset encoding = getOption(OptionKey.ENCODING);
                final Reader c = (encoding != null) ? new InputStreamReader(input, encoding)
                                                    : new InputStreamReader(input);
                addViewToClose(c, input);
                return c;
            }
            return null;
        }
        throw new IllegalArgumentException(Errors.format(Errors.Keys.UnknownType_1, type));
    }

    /**
     * Adds the given view in the cache.
     *
     * @param <T>   The compile-time type of the {@code type} argument.
     * @param type  The view type.
     * @param view  The view, or {@code null} if none.
     */
    private <T> void addView(final Class<T> type, final T view) {
        if (views.put(type, (view != null) ? view : Void.TYPE) != null) {
            throw new ConcurrentModificationException();
        }
    }

    /**
     * Returns the view for the given type from the cache.
     *
     * @param <T>   The compile-time type of the {@code type} argument.
     * @param type  The view type.
     * @return      The view, or {@code null} if none.
     */
    private <T> T getView(final Class<T> type) {
        final Object view = views.get(type);
        return (view != Void.TYPE) ? type.cast(view) : null;
    }

    /**
     * Declares that the given {@code input} will need to be closed by the {@link #closeAllExcept(Object)} method.
     * The {@code input} argument is always a new instance wrapping, directly or indirectly, the {@link #storage}.
     * Callers must specify the wrapped object in the {@code delegate} argument.
     *
     * @param input    The newly created object which will need to be closed.
     * @param delegate The object wrapped by the given {@code input}.
     */
    private void addViewToClose(final Object input, final Object delegate) {
        if (viewsToClose == null) {
            viewsToClose = new IdentityHashMap<>(4);
        }
        if (viewsToClose.put(input, delegate) != null) {
            throw new AssertionError(input);
        }
    }

    /**
     * Closes all streams and connections created by this {@code StorageConnector} except the given view.
     * This method closes all objects created by the {@link #getStorageAs(Class)} method except the given {@code view}.
     * If {@code view} is {@code null}, then this method closes everything including the {@linkplain #getStorage()
     * storage} if it is closeable.
     *
     * <p>This method is invoked when a suitable {@link DataStore} has been found - in which case the view used
     * by the data store is given in argument to this method - or when no suitable {@code DataStore} has been
     * found - in which case the {@code view} argument is null.</p>
     *
     * <p>This {@code StorageConnector} instance shall not be used anymore after invocation of this method.</p>
     *
     * @param  view The view to leave open, or {@code null} if none.
     * @throws DataStoreException If an error occurred while closing the stream or database connection.
     *
     * @see #getStorageAs(Class)
     * @see DataStoreProvider#open(StorageConnector)
     */
    public void closeAllExcept(final Object view) throws DataStoreException {
        final Map<Object,Object> toClose = viewsToClose;
        viewsToClose = Collections.emptyMap();
        views        = Collections.emptyMap();
        if (toClose == null) {
            if (storage != view && storage instanceof AutoCloseable) try {
                ((AutoCloseable) storage).close();
            } catch (Exception e) {
                throw new DataStoreException(e);
            }
            return;
        }
        /*
         * The "AutoCloseable.close() is not indempotent" problem
         * ------------------------------------------------------
         * We will need a set of objects to close without duplicated values. For example the values associated to the
         * 'ImageInputStream.class' and 'DataInput.class' keys are often the same instance.  We must avoid duplicated
         * values because 'ImageInputStream.close()' is not indempotent,  i.e.  invoking their 'close()' method twice
         * will thrown an IOException.
         *
         * Generally speaking, all AutoCloseable instances are not guaranteed to be indempotent because this is not
         * required by the interface contract. Consequently we must be careful to not invoke the close() method on
         * the same instance twice (indirectly or indirectly).
         *
         * The set of objects to close will be the keys of the 'viewsToClose' map. It can not be the values of the
         * 'views' map.
         */
<<<<<<< HEAD
        final Map<Object,Object> toClose = new IdentityHashMap<Object,Object>(4);
        for (final Object value : views.values()) {
            if (JDK7.isAutoCloseable(value)) {
                toClose.put(value, null);
            }
        }
        toClose.remove(view);
        toClose.remove(storage);
        try {
            if (!toClose.isEmpty()) {
                for (final Object value : toClose.keySet()) {
                    JDK7.close(value);
                }
            } else if (view == null && JDK7.isAutoCloseable(storage)) {
                /*
                 * Close only if we didn't closed a view because closing an input stream view
                 * automatically close the 'storage' if the former is a wrapper for the later.
                 * Since AutoCloseable.close() is not guaranteed to be indempotent, we should
                 * avoid to call it (indirectly) twice.
                 */
                JDK7.close(storage);
=======
        toClose.put(storage, null);
        if (view != null) {
            /*
             * If there is a view to not close, search for all views that are wrapper for the given view.
             * Those wrappers shall not be closed. For example if the caller does not want to close the
             * InputStream view, then we shall not close the InputStreamReader wrapper neither.
             */
            final Queue<Object> deferred = new LinkedList<>();
            Object doNotClose = view;
            do {
                final Iterator<Map.Entry<Object,Object>> it = toClose.entrySet().iterator();
                while (it.hasNext()) {
                    final Map.Entry<Object,Object> entry = it.next();
                    if (entry.getValue() == doNotClose) {
                        deferred.add(entry.getKey());
                        it.remove();
                    }
                }
                doNotClose = deferred.poll();
            } while (doNotClose != null);
        }
        /*
         * Remove the view to not close. If that view is a wrapper for an other object, do not close the
         * wrapped object neither. Proceed the dependency chain up to the original 'storage' object.
         */
        for (Object doNotClose = view; doNotClose != null;) {
            doNotClose = toClose.remove(doNotClose);
        }
        /*
         * Remove all wrapped objects. After this loop, only the "top level" objects should remain
         * (typically only one object). This block is needed because of the "AutoCloseable.close()
         * is not idempotent" issue, otherwise we could have omitted it.
         */
        for (final Object delegate : toClose.values().toArray()) { // 'toArray()' is for avoiding ConcurrentModificationException.
            toClose.remove(delegate);
        }
        /*
         * Now close all remaining items. If an exception occurs, we will propagate it only after we are
         * done closing all items.
         */
        DataStoreException failure = null;
        for (final Object c : toClose.keySet()) {
            if (c instanceof AutoCloseable) try {
                ((AutoCloseable) c).close();
            } catch (Exception e) {
                if (failure == null) {
                    failure = new DataStoreException(e);
                } else {
                    failure.addSuppressed(e);
                }
>>>>>>> 4eeaef23
            }
        }
        if (failure != null) {
            throw failure;
        }
    }

    /**
     * Returns a string representation of this {@code StorageConnector} for debugging purpose.
     */
    @Debug
    @Override
    public String toString() {
        final StringBuilder buffer = new StringBuilder(40);
        buffer.append(Classes.getShortClassName(this)).append("[“").append(getStorageName()).append('”');
        if (options != null) {
            buffer.append(", options=").append(options);
        }
        return buffer.append(']').toString();
    }
}<|MERGE_RESOLUTION|>--- conflicted
+++ resolved
@@ -666,7 +666,7 @@
      */
     private void addViewToClose(final Object input, final Object delegate) {
         if (viewsToClose == null) {
-            viewsToClose = new IdentityHashMap<>(4);
+            viewsToClose = new IdentityHashMap<Object,Object>(4);
         }
         if (viewsToClose.put(input, delegate) != null) {
             throw new AssertionError(input);
@@ -696,8 +696,8 @@
         viewsToClose = Collections.emptyMap();
         views        = Collections.emptyMap();
         if (toClose == null) {
-            if (storage != view && storage instanceof AutoCloseable) try {
-                ((AutoCloseable) storage).close();
+            if (storage != view && JDK7.isAutoCloseable(storage)) try {
+                JDK7.close(storage);
             } catch (Exception e) {
                 throw new DataStoreException(e);
             }
@@ -718,29 +718,6 @@
          * The set of objects to close will be the keys of the 'viewsToClose' map. It can not be the values of the
          * 'views' map.
          */
-<<<<<<< HEAD
-        final Map<Object,Object> toClose = new IdentityHashMap<Object,Object>(4);
-        for (final Object value : views.values()) {
-            if (JDK7.isAutoCloseable(value)) {
-                toClose.put(value, null);
-            }
-        }
-        toClose.remove(view);
-        toClose.remove(storage);
-        try {
-            if (!toClose.isEmpty()) {
-                for (final Object value : toClose.keySet()) {
-                    JDK7.close(value);
-                }
-            } else if (view == null && JDK7.isAutoCloseable(storage)) {
-                /*
-                 * Close only if we didn't closed a view because closing an input stream view
-                 * automatically close the 'storage' if the former is a wrapper for the later.
-                 * Since AutoCloseable.close() is not guaranteed to be indempotent, we should
-                 * avoid to call it (indirectly) twice.
-                 */
-                JDK7.close(storage);
-=======
         toClose.put(storage, null);
         if (view != null) {
             /*
@@ -748,7 +725,7 @@
              * Those wrappers shall not be closed. For example if the caller does not want to close the
              * InputStream view, then we shall not close the InputStreamReader wrapper neither.
              */
-            final Queue<Object> deferred = new LinkedList<>();
+            final Queue<Object> deferred = new LinkedList<Object>();
             Object doNotClose = view;
             do {
                 final Iterator<Map.Entry<Object,Object>> it = toClose.entrySet().iterator();
@@ -783,15 +760,14 @@
          */
         DataStoreException failure = null;
         for (final Object c : toClose.keySet()) {
-            if (c instanceof AutoCloseable) try {
-                ((AutoCloseable) c).close();
+            if (JDK7.isAutoCloseable(c)) try {
+                JDK7.close(c);
             } catch (Exception e) {
                 if (failure == null) {
                     failure = new DataStoreException(e);
                 } else {
-                    failure.addSuppressed(e);
+                    // failure.addSuppressed(e) on the JDK7 branch.
                 }
->>>>>>> 4eeaef23
             }
         }
         if (failure != null) {
