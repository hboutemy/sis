/*
 * Licensed to the Apache Software Foundation (ASF) under one or more
 * contributor license agreements.  See the NOTICE file distributed with
 * this work for additional information regarding copyright ownership.
 * The ASF licenses this file to You under the Apache License, Version 2.0
 * (the "License"); you may not use this file except in compliance with
 * the License.  You may obtain a copy of the License at
 *
 *     http://www.apache.org/licenses/LICENSE-2.0
 *
 * Unless required by applicable law or agreed to in writing, software
 * distributed under the License is distributed on an "AS IS" BASIS,
 * WITHOUT WARRANTIES OR CONDITIONS OF ANY KIND, either express or implied.
 * See the License for the specific language governing permissions and
 * limitations under the License.
 */
package org.apache.sis.referencing;

import java.util.Map;
import java.util.Set;
import java.util.LinkedHashSet;
import java.util.Iterator;
import java.util.Collection;

import org.opengis.util.NameSpace;
import org.opengis.util.GenericName;
import org.opengis.metadata.Identifier;
import org.opengis.metadata.citation.Citation;
import org.opengis.referencing.IdentifiedObject;
import org.opengis.referencing.ReferenceIdentifier;
import org.opengis.referencing.operation.CoordinateOperation;

import org.apache.sis.util.Static;
import org.apache.sis.util.CharSequences;
import org.apache.sis.util.iso.DefaultNameSpace;
import org.apache.sis.metadata.iso.citation.Citations; // For javadoc.

import static org.apache.sis.util.ArgumentChecks.ensureNonNull;
import static org.apache.sis.util.Characters.Filter.LETTERS_AND_DIGITS;
import static org.apache.sis.internal.util.Citations.iterator;
import static org.apache.sis.internal.util.Citations.identifierMatches;


/**
 * Utility methods working on arbitrary implementations of the {@link IdentifiedObject} interface.
 *
 * @author  Martin Desruisseaux (IRD, Geomatys)
 * @author  Guilhem Legal (Geomatys)
 * @since   0.4 (derived from geotk-1.2)
 * @version 0.4
 * @module
 *
 * @see CRS
 * @see org.apache.sis.geometry.Envelopes
 */
public final class IdentifiedObjects extends Static {
    /**
     * Do not allows instantiation of this class.
     */
    private IdentifiedObjects() {
    }

    /**
     * Returns the information provided in the specified identified object as a map of properties.
     * The returned map contains the following entries for each key not contained in the {@code excludes} list
     * and for which the corresponding method returns a non-null and non-empty value.
     *
     * <table class="sis">
     *   <tr><th>Key</th> <th>Value</th></tr>
     *   <tr><td>{@value org.opengis.referencing.IdentifiedObject#NAME_KEY}</td>
     *       <td>{@link IdentifiedObject#getName()}</td></tr>
     *   <tr><td>{@value org.opengis.referencing.IdentifiedObject#ALIAS_KEY}</td>
     *       <td>{@link IdentifiedObject#getAlias()}</td></tr>
     *   <tr><td>{@value org.opengis.referencing.IdentifiedObject#IDENTIFIERS_KEY}</td>
     *       <td>{@link IdentifiedObject#getIdentifiers()}</td></tr>
     *   <tr><td>{@value org.opengis.referencing.IdentifiedObject#REMARKS_KEY}</td>
     *       <td>{@link IdentifiedObject#getRemarks()}</td></tr>
     *   <tr><td>{@value org.opengis.referencing.operation.CoordinateOperation#SCOPE_KEY}</td>
     *       <td>{@link CoordinateOperation#getScope()} (also in datum and reference systems)</td></tr>
     *   <tr><td>{@value org.opengis.referencing.operation.CoordinateOperation#DOMAIN_OF_VALIDITY_KEY}</td>
     *       <td>{@link CoordinateOperation#getDomainOfValidity()} (also in datum and reference systems)</td></tr>
     *   <tr><td>{@value org.opengis.referencing.operation.CoordinateOperation#OPERATION_VERSION_KEY}</td>
     *       <td>{@link CoordinateOperation#getOperationVersion()}</td></tr>
     *   <tr><td>{@value org.opengis.referencing.operation.CoordinateOperation#COORDINATE_OPERATION_ACCURACY_KEY}</td>
     *       <td>{@link CoordinateOperation#getCoordinateOperationAccuracy()}</td></tr>
     * </table>
     *
     * @param  object The identified object to view as a properties map.
     * @param  excludes The keys of properties to exclude from the map.
     * @return An view of the identified object as an immutable map.
     */
    public static Map<String,?> getProperties(final IdentifiedObject object, final String... excludes) {
        ensureNonNull("object", object);
        ensureNonNull("excludes", excludes);
        return new Properties(object, excludes);
    }

    /**
     * Returns every object names and aliases according the given authority. This method performs
     * the same work than {@link #getName(IdentifiedObject, Citation)}, except that it does not
     * stop at the first match. This method is useful in the rare cases where the same authority
     * declares more than one name, and all those names are of interest.
     *
     * @param  object The object to get the names and aliases from, or {@code null}.
     * @param  authority The authority for the names to return, or {@code null} for any authority.
     * @return The object's names and aliases, or an empty set if no name or alias matching the
     *         specified authority has been found.
     */
    public static Set<String> getNames(final IdentifiedObject object, final Citation authority) {
<<<<<<< HEAD
        final Set<String> names = new LinkedHashSet<String>(8);
        name(object, authority, names);
=======
        final Set<String> names = new LinkedHashSet<>(8);
        getName(object, authority, names);
>>>>>>> 43e23923
        return names;
    }

    /**
     * Returns an object name according the given authority.
     * This method checks first the {@linkplain AbstractIdentifiedObject#getName() primary name},
     * then all {@linkplain AbstractIdentifiedObject#getAlias() aliases} in their iteration order.
     *
     * <ul>
     *   <li><p>If the name or alias implements the {@link ReferenceIdentifier} interface,
     *       then this method compares the {@linkplain ReferenceIdentifier#getAuthority()
     *       identifier authority} against the specified citation using the
     *       {@link Citations#identifierMatches(Citation, Citation)} method.
     *       If a matching is found, then this method returns the
     *       {@linkplain ReferenceIdentifier#getCode() identifier code} of that object.</p></li>
     *
     *   <li><p>Otherwise, if the alias implements the {@link GenericName} interface, then this method
     *       compares the {@linkplain GenericName#scope() name scope} against the specified citation
     *       using the {@link Citations#identifierMatches(Citation, String)} method.
     *       If a matching is found, then this method returns the
     *       {@linkplain GenericName#tip() name tip} of that object.</p></li>
     * </ul>
     *
     * Note that alias may implement both the {@link ReferenceIdentifier} and {@link GenericName}
     * interfaces (for example {@link NamedIdentifier}). In such cases, the identifier view has
     * precedence.
     *
     * @param  object The object to get the name from, or {@code null}.
     * @param  authority The authority for the name to return, or {@code null} for any authority.
     * @return The object's name (either an {@linkplain ReferenceIdentifier#getCode() identifier code}
     *         or a {@linkplain GenericName#tip() name tip}), or {@code null} if no name matching the
     *         specified authority has been found.
     *
     * @see AbstractIdentifiedObject#getName()
     */
    public static String getName(final IdentifiedObject object, final Citation authority) {
        return getName(object, authority, null);
    }

    /**
     * Returns an object name according the given authority. This method is {@code null}-safe:
     * every properties are checked for null values, even the properties that are supposed to
     * be mandatory (not all implementation defines all mandatory values).
     *
     * @param  object    The object to get the name from, or {@code null}.
     * @param  authority The authority for the name to return, or {@code null} for any authority.
     * @param  addTo     If non-null, the collection where to add all names found.
     * @return The object's name (either an {@linkplain ReferenceIdentifier#getCode() identifier code}
     *         or a {@linkplain GenericName#tip() name tip}), or {@code null} if no name matching the
     *         specified authority has been found.
     */
    private static String getName(final IdentifiedObject object, final Citation authority, final Collection<String> addTo) {
        if (object != null) {
            Identifier identifier = object.getName();
            if (authority == null) {
                if (identifier != null) {
                    final String name = identifier.getCode();
                    if (name != null) {
                        if (addTo == null) {
                            return name;
                        }
                        addTo.add(name);
                    }
                }
                final Iterator<GenericName> it = iterator(object.getAlias());
                if (it != null) while (it.hasNext()) {
                    final GenericName alias = it.next();
                    if (alias != null) {
                        final String name = (alias instanceof Identifier) ?
                                ((Identifier) alias).getCode() : alias.toString();
                        if (name != null) {
                            if (addTo == null) {
                                return name;
                            }
                            addTo.add(name);
                        }
                    }
                }
            } else {
                if (identifier != null) {
                    if (identifierMatches(authority, identifier.getAuthority())) {
                        final String name = identifier.getCode();
                        if (name != null) {
                            if (addTo == null) {
                                return name;
                            }
                            addTo.add(name);
                        }
                    }
                }
                final Iterator<GenericName> it = iterator(object.getAlias());
                if (it != null) while (it.hasNext()) {
                    final GenericName alias = it.next();
                    if (alias != null) {
                        if (alias instanceof Identifier) {
                            identifier = (Identifier) alias;
                            if (identifierMatches(authority, identifier.getAuthority())) {
                                final String name = identifier.getCode();
                                if (name != null) {
                                    if (addTo == null) {
                                        return name;
                                    }
                                    addTo.add(name);
                                }
                            }
                        } else {
                            final NameSpace ns = alias.scope();
                            if (ns != null) {
                                final GenericName scope = ns.name();
                                if (scope != null) {
                                    if (identifierMatches(authority, scope.toString())) {
                                        final String name = alias.toString();
                                        if (name != null) {
                                            if (addTo == null) {
                                                return name;
                                            }
                                            addTo.add(name);
                                        }
                                    }
                                }
                            }
                        }
                    }
                }
            }
        }
        return null;
    }

    /**
     * Returns an identifier for the given object according the given authority.
     * This method checks all {@linkplain AbstractIdentifiedObject#getIdentifiers() identifiers} in their iteration
     * order and returns the first identifier with an {@linkplain NamedIdentifier#getAuthority() authority} citation
     * {@linkplain Citations#identifierMatches(Citation, Citation) matching} the specified authority.
     *
     * @param  object The object to get the identifier from, or {@code null}.
     * @param  authority The authority for the identifier to return, or {@code null} for
     *         the first identifier regardless its authority.
     * @return The object's identifier, or {@code null} if no identifier matching the specified authority
     *         has been found.
     *
     * @see AbstractIdentifiedObject#getIdentifier()
     */
    public static ReferenceIdentifier getIdentifier(final IdentifiedObject object, final Citation authority) {
        if (object != null) {
            final Iterator<ReferenceIdentifier> it = iterator(object.getIdentifiers());
            if (it != null) while (it.hasNext()) {
                final ReferenceIdentifier identifier = it.next();
                if (identifier != null) { // Paranoiac check.
                    if (authority == null || identifierMatches(authority, identifier.getAuthority())) {
                        return identifier;
                    }
                }
            }
        }
        return null;
    }

    /**
     * Returns the string representation of the first identifier, or the object name if there is no identifier.
     * This method searches for the first non-null element in
     * <code>object.{@linkplain AbstractIdentifiedObject#getIdentifiers() getIdentifiers()}</code>. If there is none,
     * then this method fallback on <code>object.{@linkplain AbstractIdentifiedObject#getName() getName()}</code>.
     * The first element found is formatted by {@link #toString(Identifier)}.
     *
     * {@section Recommanded alternatives}
     * <ul>
     *   <li>If the code of a specific authority is wanted (typically EPSG), then consider
     *       using {@link #getIdentifier(IdentifiedObject, Citation)} instead.</li>
     *   <li>In many cases, the identifier is not specified. For an exhaustive scan of the EPSG
     *       database looking for a match, use one of the search methods defined below.</li>
     * </ul>
     *
     * @param  object The identified object, or {@code null}.
     * @return A string representation of the first identifier or name, or {@code null} if none.
     *
     * @see #getIdentifier(IdentifiedObject, Citation)
     * @see #searchIdentifierCode(IdentifiedObject, boolean)
     */
    public static String getIdentifierOrName(final IdentifiedObject object) {
        if (object != null) {
            final Iterator<ReferenceIdentifier> it = iterator(object.getIdentifiers());
            if (it != null) while (it.hasNext()) {
                final String code = toString(it.next());
                if (code != null) { // Paranoiac check.
                    return code;
                }
            }
            final String name = toString(object.getName());
            if (name != null) { // Paranoiac check.
                return name;
            }
        }
        return null;
    }

    /**
     * Returns the first name, alias or identifier which is a
     * {@linkplain CharSequences#isUnicodeIdentifier(CharSequence) valid Unicode identifier}.
     * This method performs the search in the following order:
     *
     * <ul>
     *   <li><code>object.{@linkplain AbstractIdentifiedObject#getName() getName()}</code></li>
     *   <li><code>object.{@linkplain AbstractIdentifiedObject#getAlias() getAlias()}</code> in iteration order</li>
     *   <li><code>object.{@linkplain AbstractIdentifiedObject#getIdentifiers() getIdentifiers()}</code> in iteration order</li>
     * </ul>
     *
     * @param  object The identified object, or {@code null}.
     * @return The first name, alias or identifier which is a valid Unicode identifier, or {@code null} if none.
     */
    public static String getUnicodeIdentifier(final IdentifiedObject object) {
        if (object != null) {
            ReferenceIdentifier identifier = object.getName();
            if (identifier != null) { // Paranoiac check.
                final String code = identifier.getCode();
                if (CharSequences.isUnicodeIdentifier(code)) {
                    return code;
                }
            }
            final Iterator<GenericName> it = iterator(object.getAlias());
            if (it != null) while (it.hasNext()) {
                GenericName alias = it.next();
                if (alias != null && (alias = alias.tip()) != null) {
                    final String code = alias.toString();
                    if (CharSequences.isUnicodeIdentifier(code)) {
                        return code;
                    }
                }
            }
            final Iterator<ReferenceIdentifier> id = iterator(object.getIdentifiers());
            if (id != null) while (id.hasNext()) {
                identifier = id.next();
                if (identifier != null) { // Paranoiac check.
                    final String code = identifier.getCode();
                    if (CharSequences.isUnicodeIdentifier(code)) {
                        return code;
                    }
                }
            }
        }
        return null;
    }

    /**
     * Returns {@code true} if either the {@linkplain AbstractIdentifiedObject#getName() primary name} or at least
     * one {@linkplain AbstractIdentifiedObject#getAlias() alias} matches the given string according heuristic rules.
     * If the given object is an instance of {@link AbstractIdentifiedObject}, then this method delegates to its
     * {@link AbstractIdentifiedObject#isHeuristicMatchForName(String) isHeuristicMatchForName(String)} method
     * in order to leverage the additional rules implemented by sub-classes.
     * Otherwise the fallback implementation returns {@code true} if the given {@code name} is equal,
     * ignoring aspects documented below, to one of the following names:
     *
     * <ul>
     *   <li>The {@linkplain AbstractIdentifiedObject#getName() primary name}'s {@linkplain NamedIdentifier#getCode() code}
     *       (without {@linkplain NamedIdentifier#getCodeSpace() codespace}).</li>
     *   <li>Any {@linkplain AbstractIdentifiedObject#getAlias() alias}'s {@linkplain NamedIdentifier#tip() tip}
     *       (without {@linkplain NamedIdentifier#scope() scope} and namespace).</li>
     * </ul>
     *
     * The comparison ignores the following aspects:
     * <ul>
     *   <li>Lower/upper cases.</li>
     *   <li>Some Latin diacritical signs (e.g. {@code "Réunion"} and {@code "Reunion"} are considered equal).</li>
     *   <li>All characters that are not {@linkplain Character#isLetterOrDigit(int) letters or digits}
     *       (e.g. {@code "Mercator (1SP)"} and {@code "Mercator_1SP"} are considered equal).</li>
     *   <li>Namespaces or scopes, because this method is typically invoked with either the value of an other
     *       <code>IdentifiedObject.getName().getCode()</code> or with the <cite>Well Known Text</cite> (WKT)
     *       projection or parameter name.</li>
     * </ul>
     *
     * @param  object The object for which to check the name or alias.
     * @param  name The name to compare with the object name or aliases.
     * @return {@code true} if the primary name of at least one alias matches the specified {@code name}.
     *
     * @see AbstractIdentifiedObject#isHeuristicMatchForName(String)
     */
    public static boolean isHeuristicMatchForName(final IdentifiedObject object, final String name) {
        if (object instanceof AbstractIdentifiedObject) {
            // DefaultCoordinateSystemAxis overrides this method.
            // We really need to delegate to the overridden method.
            return ((AbstractIdentifiedObject) object).isHeuristicMatchForName(name);
        } else {
            ensureNonNull("object", object);
            return isHeuristicMatchForName(object, object.getAlias(), name);
        }
    }

    /**
     * Returns {@code true} if the {@linkplain AbstractIdentifiedObject#getName() primary name} of the given object
     * or one of the given alias matches the given name. The comparison ignores case, some Latin diacritical signs
     * and any characters that are not letters or digits.
     *
     * @param  object  The object to check.
     * @param  aliases The list of alias in {@code object} (may be {@code null}).
     *                 This method will never modify this list. Consequently, the
     *                 given list can be a direct reference to an internal list.
     * @param  name    The name for which to check for equality.
     * @return {@code true} if the primary name or at least one alias matches the given {@code name}.
     */
    static boolean isHeuristicMatchForName(final IdentifiedObject object, final Collection<GenericName> aliases,
            CharSequence name)
    {
        name = CharSequences.toASCII(name);
        final ReferenceIdentifier id = object.getName();
        if (id != null) { // Paranoiac check.
            final CharSequence code = CharSequences.toASCII(id.getCode());
            if (code != null) { // Paranoiac check.
                if (CharSequences.equalsFiltered(name, code, LETTERS_AND_DIGITS, true)) {
                    return true;
                }
            }
        }
        if (aliases != null) {
            for (final GenericName alias : aliases) {
                if (alias != null) { // Paranoiac check.
                    final CharSequence tip = CharSequences.toASCII(alias.tip().toString());
                    if (CharSequences.equalsFiltered(name, tip, LETTERS_AND_DIGITS, true)) {
                        return true;
                    }
                    /*
                     * Note: a previous version compared also the scoped names. We removed that part,
                     * because experience has shown that this method is used only for the "code" part
                     * of an object name. If we really want to compare scoped name, it would probably
                     * be better to take a GenericName argument instead than String.
                     */
                }
            }
        }
        return false;
    }

    /**
     * Returns a string representation of the given identifier.
     * This method applies the following rules:
     *
     * <ul>
     *   <li>If the given identifier implements the {@link GenericName} interface,
     *       then this method delegates to the {@link GenericName#toString()} method.</li>
     *   <li>Otherwise if the given identifier has a {@linkplain ReferenceIdentifier#getCodeSpace() code space},
     *       then formats the identifier as "{@code codespace:code}".</li>
     *   <li>Otherwise if the given identifier has an {@linkplain Identifier#getAuthority() authority},
     *       then formats the identifier as "{@code authority:code}".</li>
     *   <li>Otherwise returns the {@linkplain Identifier#getCode() identifier code}.</li>
     * </ul>
     *
     * This method is provided because the {@link GenericName#toString()} behavior is specified by its javadoc,
     * while {@link ReferenceIdentifier} has no such contract. For example like most ISO 19115 objects in SIS,
     * the {@link org.apache.sis.metadata.iso.DefaultIdentifier} implementation is formatted as a tree.
     * This static method can be used when a "name-like" representation is needed for any implementation.
     *
     * @param  identifier The identifier, or {@code null}.
     * @return A string representation of the given identifier, or {@code null}.
     *
     * @see org.apache.sis.metadata.iso.ImmutableIdentifier#toString()
     * @see NamedIdentifier#toString()
     */
    public static String toString(final Identifier identifier) {
        if (identifier == null) {
            return null;
        }
        if (identifier instanceof GenericName) {
            // The toString() behavior is specified by the GenericName javadoc.
            return identifier.toString();
        }
        final String code = identifier.getCode();
        final String cs;
        if (identifier instanceof ReferenceIdentifier) {
            cs = ((ReferenceIdentifier) identifier).getCodeSpace();
        } else {
            cs = org.apache.sis.internal.util.Citations.getIdentifier(identifier.getAuthority());
        }
        if (cs != null && !cs.isEmpty()) {
            return cs + DefaultNameSpace.DEFAULT_SEPARATOR + code;
        }
        return code;
    }
}<|MERGE_RESOLUTION|>--- conflicted
+++ resolved
@@ -107,13 +107,8 @@
      *         specified authority has been found.
      */
     public static Set<String> getNames(final IdentifiedObject object, final Citation authority) {
-<<<<<<< HEAD
         final Set<String> names = new LinkedHashSet<String>(8);
-        name(object, authority, names);
-=======
-        final Set<String> names = new LinkedHashSet<>(8);
         getName(object, authority, names);
->>>>>>> 43e23923
         return names;
     }
 
