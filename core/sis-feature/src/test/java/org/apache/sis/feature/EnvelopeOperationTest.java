/*
 * Licensed to the Apache Software Foundation (ASF) under one or more
 * contributor license agreements.  See the NOTICE file distributed with
 * this work for additional information regarding copyright ownership.
 * The ASF licenses this file to You under the Apache License, Version 2.0
 * (the "License"); you may not use this file except in compliance with
 * the License.  You may obtain a copy of the License at
 *
 *     http://www.apache.org/licenses/LICENSE-2.0
 *
 * Unless required by applicable law or agreed to in writing, software
 * distributed under the License is distributed on an "AS IS" BASIS,
 * WITHOUT WARRANTIES OR CONDITIONS OF ANY KIND, either express or implied.
 * See the License for the specific language governing permissions and
 * limitations under the License.
 */
package org.apache.sis.feature;

import com.esri.core.geometry.Point;
import com.esri.core.geometry.Polyline;
import com.esri.core.geometry.Geometry;
import org.opengis.geometry.Envelope;
import org.opengis.referencing.crs.CoordinateReferenceSystem;
import org.apache.sis.internal.feature.AttributeConvention;
import org.apache.sis.referencing.crs.HardCodedCRS;
import org.apache.sis.feature.builder.AttributeRole;
import org.apache.sis.feature.builder.AttributeTypeBuilder;
import org.apache.sis.feature.builder.FeatureTypeBuilder;
import org.apache.sis.geometry.Envelope2D;
import org.apache.sis.internal.feature.Geometries;
import org.apache.sis.internal.feature.GeometryWrapper;

// Test dependencies
import org.apache.sis.test.TestCase;
import org.junit.Test;

import static org.apache.sis.test.ReferencingAssert.*;

<<<<<<< HEAD
=======
// Branch-dependent imports
import org.opengis.feature.Attribute;
import org.opengis.feature.Feature;
import org.opengis.feature.FeatureType;

>>>>>>> 152b383d

/**
 * Tests {@link EnvelopeOperation}.
 * This test uses a feature with two geometric properties, named "g1" and "g2",
 * optionally associated with a default CRS declared in attribute characteristics.
 * This class tests different ways to declare the CRS and tests the case where the
 * CRSs are not the same.
 *
 * @author  Johann Sorel (Geomatys)
 * @author  Alexis Manin (Geomatys)
 * @author  Martin Desruisseaux (Geomatys)
 * @version 1.1
 * @since   0.7
 * @module
 */
public final strictfp class EnvelopeOperationTest extends TestCase {
    /**
     * The description of a feature with two geometric properties. The properties are named "g1" and "g2"
     * and may or may not have default CRS, depending which {@code initialize(…)} method is invoked.
     *
     * @see #initialize()
     * @see #initialize(CoordinateReferenceSystem, boolean, CoordinateReferenceSystem, boolean)
     */
    private FeatureType type;

    /**
     * The feature created by a test method. Saved for allowing additional checks or operations.
     */
    private Feature feature;

    /**
     * Creates the feature type with two geometric properties without default CRS.
     *
     * @see #initialize(CoordinateReferenceSystem, boolean, CoordinateReferenceSystem, boolean)
     */
    private void initialize() {
        initialize(null, false, null, false);
    }

    /**
     * Creates a feature type containing two geometric properties in the specified CRSs, which may be null.
     * They will be specified as default CRS of each property through property type CRS characteristic only
     * if the corresponding {@code declareCRS} flag is true. The first geometry will be the default one.
     *
     * @param defaultCRS1        default CRS of first property (may be {@code null}).
     * @param defaultCRS2        default CRS of second property (may be {@code null}).
     * @param asCharacteristic1  whether to declare CRS 1 as a characteristic of first property.
     * @param asCharacteristic2  whether to declare CRS 2 as a characteristic of second property.
     */
    private void initialize(final CoordinateReferenceSystem defaultCRS1, boolean asCharacteristic1,
                            final CoordinateReferenceSystem defaultCRS2, boolean asCharacteristic2)
    {
        final FeatureTypeBuilder builder = new FeatureTypeBuilder().setName("test");
        final AttributeTypeBuilder<?> g1 = builder.addAttribute(GeometryWrapper.class).setName("g1");
        final AttributeTypeBuilder<?> g2 = builder.addAttribute(GeometryWrapper.class).setName("g2");
        if (asCharacteristic1) g1.setCRS(defaultCRS1);
        if (asCharacteristic2) g2.setCRS(defaultCRS2);
        g1.addRole(AttributeRole.DEFAULT_GEOMETRY);
        type = builder.build();
    }

    /**
     * Sets the two properties to arbitrary geometries in given CRS, then computes the envelope.
     * The CRS are set directly on the geometry objects, not in the attribute characteristics.
     * The two geometries are:
     *
     * <ul>
     *   <li>A point at (4 7)</li>
     *   <li>A polyline in envelope from lower corner (12 15) to upper corner (17 15).
     * </ul>
     *
     * @param  crs1  CRS to associate to the first geometry  (not on property characteristic, but geometry itself).
     * @param  crs2  CRS to associate to the second geometry (not on property characteristic, but geometry itself).
     * @return a non null envelope, result of the envelope operation.
     */
<<<<<<< HEAD
    private static DefaultFeatureType school(final int defaultGeometry) throws FactoryException {
        final DefaultAttributeType<?> standardCRS = new DefaultAttributeType<>(
                name(AttributeConvention.CRS_CHARACTERISTIC), CoordinateReferenceSystem.class, 1, 1, HardCodedCRS.WGS84_φλ);

        final DefaultAttributeType<?> normalizedCRS = new DefaultAttributeType<>(
                name(AttributeConvention.CRS_CHARACTERISTIC), CoordinateReferenceSystem.class, 1, 1, HardCodedCRS.WGS84);

        final AbstractIdentifiedType[] attributes = {
            new DefaultAttributeType<>(name("name"),          String.class,  1, 1, null),
            new DefaultAttributeType<>(name("classes"),       Polygon.class, 1, 1, null, standardCRS),
            new DefaultAttributeType<>(name("climbing wall"), Point.class,   1, 1, null, standardCRS),
            new DefaultAttributeType<>(name("gymnasium"),     Polygon.class, 1, 1, null, normalizedCRS),
            null,
            null
        };
        attributes[4] = FeatureOperations.link(name(AttributeConvention.GEOMETRY_PROPERTY), attributes[defaultGeometry]);
        attributes[5] = FeatureOperations.envelope(name("bounds"), null, attributes);
        return new DefaultFeatureType(name("school"), false, null, attributes);
=======
    private Envelope compute(final CoordinateReferenceSystem crs1,
                             final CoordinateReferenceSystem crs2)
    {
        return compute(crs1, false, crs2, false);
>>>>>>> 152b383d
    }

    /**
     * Sets the two properties to arbitrary geometries in given CRS, then computes the envelope.
     * The CRS are set either on geometry objects or on the attribute characteristics, depending
     * on the {@code asCharacteristic} flags.
     *
     * @param  crs1  CRS to associate to the first geometry  (either directly or indirectly).
     * @param  crs2  CRS to associate to the second geometry (either directly or indirectly).
     * @return a non null envelope, result of the envelope operation.
     */
    private Envelope compute(final CoordinateReferenceSystem crs1, final boolean asCharacteristic1,
                             final CoordinateReferenceSystem crs2, final boolean asCharacteristic2)
    {
        feature = type.newInstance();
        set("g1", crs1, asCharacteristic1, new Point(4, 7));
        set("g2", crs2, asCharacteristic2, new Polyline(new Point(12, 15), new Point(17, 14)));
        final Object result = feature.getPropertyValue("sis:envelope");
        assertInstanceOf("sis:envelope", Envelope.class, result);
        return (Envelope) result;
    }

    /**
     * Sets a geometric property value together with its CRS, either directly or indirectly through
     * attribute characteristic.
     *
     * @param  propertyName      name of the property on which to set the CRS.
     * @param  crs               the CRS to set on the geometry.
     * @param  asCharacteristic  whether to associate the CRS as a characteristic or directly on the geometry.
     * @param  geometry          the ESRI geometry value to store in the property.
     */
    private void set(final String propertyName, final CoordinateReferenceSystem crs,
                     final boolean asCharacteristic, final Geometry geometry)
    {
        final GeometryWrapper<?> wrapper = Geometries.wrap(geometry).orElseThrow(
                    () -> new IllegalStateException("Cannot load ESRI binding"));

        if (asCharacteristic) {
            @SuppressWarnings("unchecked")
            final Attribute<GeometryWrapper<?>> property =
                    (Attribute<GeometryWrapper<?>>) feature.getProperty(propertyName);
            final Attribute<CoordinateReferenceSystem> crsCharacteristic = Features.cast(
                    property.getType().characteristics().get(AttributeConvention.CRS),
                    CoordinateReferenceSystem.class).newInstance();
            crsCharacteristic.setValue(crs);
            property.characteristics().put(AttributeConvention.CRS, crsCharacteristic);
            property.setValue(wrapper);
        } else {
            wrapper.setCoordinateReferenceSystem(crs);
            feature.setPropertyValue(propertyName, wrapper);
        }
    }

    /**
     * Verifies that two geometries using the same CRS, without any CRS declared as the default one, can be combined.
     * The CRS is not declared in characteristics but can be found on geometries, so returned envelope should use it.
     * The expected envelope is {@code BOX(4 7, 17 15)}
     */
    @Test
<<<<<<< HEAD
    public void testConstruction() throws FactoryException {
        final AbstractIdentifiedType property = school(3).getProperty("bounds");
        assertInstanceOf("bounds", EnvelopeOperation.class, property);
        final EnvelopeOperation op = (EnvelopeOperation) property;
        assertSame("crs", HardCodedCRS.WGS84, op.crs);
        assertSetEquals(Arrays.asList("classes", "climbing wall", "gymnasium"), op.getDependencies());
=======
    public void same_crs_on_geometries() {
        initialize();
        final Envelope result = compute(HardCodedCRS.WGS84, HardCodedCRS.WGS84);
        final Envelope expected = new Envelope2D(HardCodedCRS.WGS84, 4, 7, 13, 8);
        assertSame(HardCodedCRS.WGS84, result.getCoordinateReferenceSystem());
        assertEnvelopeEquals(expected, result, STRICT);
>>>>>>> 152b383d
    }

    /**
     * Verifies that two geometries using the same CRS, specified as characteristics, can be combined.
     * This tests ensures that envelope CRS is the default one specified by property type characteristics.
     */
    @Test
    public void same_crs_on_characteristic() {
        initialize(HardCodedCRS.WGS84, true, HardCodedCRS.WGS84, true);
        final Envelope result = compute(null, null);
        final Envelope expected = new Envelope2D(HardCodedCRS.WGS84, 4, 7, 13, 8);
        assertSame(HardCodedCRS.WGS84, result.getCoordinateReferenceSystem());
        assertEnvelopeEquals(expected, result, STRICT);
    }

    /**
     * Verifies that two geometries using different CRS, without any CRS declared as the default one,
     * are combined using a common CRS. The difference between the two CRS is only a change of axis order.
     * The expected envelope is {@code BOX(4 7, 15 17)} where the upper corner (15 17) was (17 15) in
     * the original geometry (before the change of CRS has been applied).
     */
    @Test
    public void different_crs_on_geometries() {
        initialize();
        final Envelope result = compute(HardCodedCRS.WGS84, HardCodedCRS.WGS84_LATITUDE_FIRST);
        final Envelope expected = new Envelope2D(HardCodedCRS.WGS84, 4, 7, 11, 10);
        assertSame(HardCodedCRS.WGS84, result.getCoordinateReferenceSystem());
        assertEnvelopeEquals(expected, result, STRICT);
    }

    /**
     * Verifies that two geometries using different CRS, specified as characteristics, can be combined.
     */
    @Test
    public void different_crs_on_characteristic() {
        initialize(null, true, null, true);
        final Envelope result = compute(HardCodedCRS.WGS84, true, HardCodedCRS.WGS84, true);
        final Envelope expected = new Envelope2D(HardCodedCRS.WGS84, 4, 7, 13, 8);
        assertSame(HardCodedCRS.WGS84, result.getCoordinateReferenceSystem());
        assertEnvelopeEquals(expected, result, STRICT);
    }

    /**
     * Verifies attempts to compute envelope when geometries have unspecified CRS.
     * If the feature has two or more geometries, the operation should fail because of ambiguity.
     * If the feature has only one geometry, its envelope should be returned with a null CRS.
     */
    @Test
    public void unspecified_crs() {
        initialize();
        try {
            final Envelope result = compute(null, null);
            fail("Should not combine envelopes without CRS, but a value has been returned: " + result);
        } catch (FeatureOperationException e) {
            // Expected behavior
            assertNotNull(e.getMessage());
        }
        feature.setPropertyValue("g2", null);
        final Envelope result = (Envelope) feature.getPropertyValue("sis:envelope");
        assertNull(result.getCoordinateReferenceSystem());
        assertEnvelopeEquals(new Envelope2D(null, 4, 7, 0, 0), result, STRICT);
    }

    /**
     * Verifies attempts to compute envelope when only one geometry has unspecified CRS.
     * The operation should fail because of ambiguity.
     */
    @Test
    public void partially_unspecified_crs() {
        initialize();
        try {
            final Envelope result = compute(null, HardCodedCRS.WGS84);
            fail("Ambiguity in CRS should have caused an error, but a value has been returned: " + result);
        } catch (FeatureOperationException e) {
            // Expected behavior
            assertNotNull(e.getMessage());
        }
    }
}<|MERGE_RESOLUTION|>--- conflicted
+++ resolved
@@ -36,14 +36,6 @@
 
 import static org.apache.sis.test.ReferencingAssert.*;
 
-<<<<<<< HEAD
-=======
-// Branch-dependent imports
-import org.opengis.feature.Attribute;
-import org.opengis.feature.Feature;
-import org.opengis.feature.FeatureType;
-
->>>>>>> 152b383d
 
 /**
  * Tests {@link EnvelopeOperation}.
@@ -67,12 +59,12 @@
      * @see #initialize()
      * @see #initialize(CoordinateReferenceSystem, boolean, CoordinateReferenceSystem, boolean)
      */
-    private FeatureType type;
+    private DefaultFeatureType type;
 
     /**
      * The feature created by a test method. Saved for allowing additional checks or operations.
      */
-    private Feature feature;
+    private AbstractFeature feature;
 
     /**
      * Creates the feature type with two geometric properties without default CRS.
@@ -119,31 +111,10 @@
      * @param  crs2  CRS to associate to the second geometry (not on property characteristic, but geometry itself).
      * @return a non null envelope, result of the envelope operation.
      */
-<<<<<<< HEAD
-    private static DefaultFeatureType school(final int defaultGeometry) throws FactoryException {
-        final DefaultAttributeType<?> standardCRS = new DefaultAttributeType<>(
-                name(AttributeConvention.CRS_CHARACTERISTIC), CoordinateReferenceSystem.class, 1, 1, HardCodedCRS.WGS84_φλ);
-
-        final DefaultAttributeType<?> normalizedCRS = new DefaultAttributeType<>(
-                name(AttributeConvention.CRS_CHARACTERISTIC), CoordinateReferenceSystem.class, 1, 1, HardCodedCRS.WGS84);
-
-        final AbstractIdentifiedType[] attributes = {
-            new DefaultAttributeType<>(name("name"),          String.class,  1, 1, null),
-            new DefaultAttributeType<>(name("classes"),       Polygon.class, 1, 1, null, standardCRS),
-            new DefaultAttributeType<>(name("climbing wall"), Point.class,   1, 1, null, standardCRS),
-            new DefaultAttributeType<>(name("gymnasium"),     Polygon.class, 1, 1, null, normalizedCRS),
-            null,
-            null
-        };
-        attributes[4] = FeatureOperations.link(name(AttributeConvention.GEOMETRY_PROPERTY), attributes[defaultGeometry]);
-        attributes[5] = FeatureOperations.envelope(name("bounds"), null, attributes);
-        return new DefaultFeatureType(name("school"), false, null, attributes);
-=======
     private Envelope compute(final CoordinateReferenceSystem crs1,
                              final CoordinateReferenceSystem crs2)
     {
         return compute(crs1, false, crs2, false);
->>>>>>> 152b383d
     }
 
     /**
@@ -183,9 +154,9 @@
 
         if (asCharacteristic) {
             @SuppressWarnings("unchecked")
-            final Attribute<GeometryWrapper<?>> property =
-                    (Attribute<GeometryWrapper<?>>) feature.getProperty(propertyName);
-            final Attribute<CoordinateReferenceSystem> crsCharacteristic = Features.cast(
+            final AbstractAttribute<GeometryWrapper<?>> property =
+                    (AbstractAttribute<GeometryWrapper<?>>) feature.getProperty(propertyName);
+            final AbstractAttribute<CoordinateReferenceSystem> crsCharacteristic = Features.cast(
                     property.getType().characteristics().get(AttributeConvention.CRS),
                     CoordinateReferenceSystem.class).newInstance();
             crsCharacteristic.setValue(crs);
@@ -203,21 +174,12 @@
      * The expected envelope is {@code BOX(4 7, 17 15)}
      */
     @Test
-<<<<<<< HEAD
-    public void testConstruction() throws FactoryException {
-        final AbstractIdentifiedType property = school(3).getProperty("bounds");
-        assertInstanceOf("bounds", EnvelopeOperation.class, property);
-        final EnvelopeOperation op = (EnvelopeOperation) property;
-        assertSame("crs", HardCodedCRS.WGS84, op.crs);
-        assertSetEquals(Arrays.asList("classes", "climbing wall", "gymnasium"), op.getDependencies());
-=======
     public void same_crs_on_geometries() {
         initialize();
         final Envelope result = compute(HardCodedCRS.WGS84, HardCodedCRS.WGS84);
         final Envelope expected = new Envelope2D(HardCodedCRS.WGS84, 4, 7, 13, 8);
         assertSame(HardCodedCRS.WGS84, result.getCoordinateReferenceSystem());
         assertEnvelopeEquals(expected, result, STRICT);
->>>>>>> 152b383d
     }
 
     /**
