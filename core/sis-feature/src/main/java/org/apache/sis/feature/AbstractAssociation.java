/*
 * Licensed to the Apache Software Foundation (ASF) under one or more
 * contributor license agreements.  See the NOTICE file distributed with
 * this work for additional information regarding copyright ownership.
 * The ASF licenses this file to You under the Apache License, Version 2.0
 * (the "License"); you may not use this file except in compliance with
 * the License.  You may obtain a copy of the License at
 *
 *     http://www.apache.org/licenses/LICENSE-2.0
 *
 * Unless required by applicable law or agreed to in writing, software
 * distributed under the License is distributed on an "AS IS" BASIS,
 * WITHOUT WARRANTIES OR CONDITIONS OF ANY KIND, either express or implied.
 * See the License for the specific language governing permissions and
 * limitations under the License.
 */
package org.apache.sis.feature;

import java.util.Collection;
import java.util.Iterator;
import java.io.Serializable;
import org.opengis.util.GenericName;
import org.opengis.metadata.quality.DataQuality;
import org.apache.sis.util.Debug;
import org.apache.sis.util.ArgumentChecks;
import org.apache.sis.internal.feature.Resources;


/**
 * An instance of an {@linkplain DefaultAssociationRole feature association role} containing the associated feature.
 * {@code AbstractAssociation} can be instantiated by calls to {@link DefaultAssociationRole#newInstance()}.
 *
 * <div class="section">Limitations</div>
 * <ul>
 *   <li><b>Multi-threading:</b> {@code AbstractAssociation} instances are <strong>not</strong> thread-safe.
 *       Synchronization, if needed, shall be done externally by the caller.</li>
 *   <li><b>Serialization:</b> serialized objects of this class are not guaranteed to be compatible with future
 *       versions. Serialization should be used only for short term storage or RMI between applications running
 *       the same SIS version.</li>
 * </ul>
 *
 * @author  Martin Desruisseaux (Geomatys)
 * @since   0.5
 * @version 0.6
 * @module
 *
 * @see AbstractFeature
 * @see DefaultAssociationRole
 */
public abstract class AbstractAssociation extends Field<AbstractFeature> implements Cloneable, Serializable {
    /**
     * For cross-version compatibility.
     */
    private static final long serialVersionUID = 5992169056331267867L;

    /**
     * Information about the association.
     */
    final DefaultAssociationRole role;

    /**
     * Creates a new association of the given role.
     *
     * @param role  information about the association.
     *
     * @see #create(DefaultAssociationRole)
     */
    protected AbstractAssociation(final DefaultAssociationRole role) {
        this.role = role;
    }

    /**
     * Creates a new association of the given role.
     *
     * @param  role  information about the association.
     * @return the new association.
     *
     * @see DefaultAssociationRole#newInstance()
     */
    public static AbstractAssociation create(final DefaultAssociationRole role) {
        ArgumentChecks.ensureNonNull("role", role);
        return isSingleton(role.getMaximumOccurs())
               ? new SingletonAssociation(role)
               : new MultiValuedAssociation(role);
    }

    /**
     * Creates a new association of the given role initialized to the given value.
     *
     * @param  role   information about the association.
     * @param  value  the initial value (may be {@code null}).
     * @return the new association.
     */
    static AbstractAssociation create(final DefaultAssociationRole role, final Object value) {
        ArgumentChecks.ensureNonNull("role", role);
        return isSingleton(role.getMaximumOccurs())
               ? new SingletonAssociation(role, (AbstractFeature) value)
               : new MultiValuedAssociation(role, value);
    }

    /**
     * Returns the name of this association as defined by its {@linkplain #getRole() role}.
     * This convenience method delegates to {@link DefaultAssociationRole#getName()}.
     *
     * @return the association name specified by its role.
     */
    @Override
    public GenericName getName() {
        return role.getName();
    }

    /**
     * Returns information about the association.
     *
     * <div class="warning"><b>Warning:</b> In a future SIS version, the return type may be changed
     * to {@code org.opengis.feature.AssociationRole}. This change is pending GeoAPI revision.</div>
     *
     * @return information about the association.
     */
    public DefaultAssociationRole getRole() {
        return role;
    }

    /**
     * Returns the associated feature, or {@code null} if none. This convenience method can be invoked in
     * the common case where the {@linkplain DefaultAssociationRole#getMaximumOccurs() maximum number} of
     * features is restricted to 1 or 0.
     *
     * <div class="warning"><b>Warning:</b> In a future SIS version, the return type may be changed
     * to {@code org.opengis.feature.Feature}. This change is pending GeoAPI revision.</div>
     *
     * @return the associated feature (may be {@code null}).
     * @throws IllegalStateException if this association contains more than one value.
     *
     * @see AbstractFeature#getPropertyValue(String)
     */
    @Override
    public abstract AbstractFeature getValue() throws IllegalStateException;

    /**
     * Returns all features, or an empty collection if none.
     * The returned collection is <cite>live</cite>: changes in the returned collection
     * will be reflected immediately in this {@code Association} instance, and conversely.
     *
     * <p>The default implementation returns a collection which will delegate its work to
     * {@link #getValue()} and {@link #setValue(Object)}.</p>
     *
     * @return the features in a <cite>live</cite> collection.
     */
    @Override
    public Collection<AbstractFeature> getValues() {
        return super.getValues();
    }

    /**
     * Sets the associated feature.
     *
     * <div class="warning"><b>Warning:</b> In a future SIS version, the argument type may be changed
     * to {@code org.opengis.feature.Feature}. This change is pending GeoAPI revision.</div>
     *
     * <div class="section">Validation</div>
     * The amount of validation performed by this method is implementation dependent.
     * Usually, only the most basic constraints are verified. This is so for performance reasons
     * and also because some rules may be temporarily broken while constructing a feature.
     * A more exhaustive verification can be performed by invoking the {@link #quality()} method.
     *
     * @param  value  the new value, or {@code null}.
     * @throws IllegalArgumentException if the given feature is not valid for this association.
     *
     * @see AbstractFeature#setPropertyValue(String, Object)
     */
    @Override
    public abstract void setValue(final AbstractFeature value) throws IllegalArgumentException;

    /**
     * Sets the features. All previous values are replaced by the given collection.
     *
     * <p>The default implementation ensures that the given collection contains at most one element,
     * then delegates to {@link #setValue(AbstractFeature)}.</p>
     *
     * @param  values  the new values.
     * @throws IllegalArgumentException if the given collection contains too many elements.
     */
    @Override
    public void setValues(final Collection<? extends AbstractFeature> values) throws IllegalArgumentException {
        super.setValues(values);
    }

    /**
     * Ensures that storing a feature of the given type is valid for an association
     * expecting the given base type.
     */
    final void ensureValid(final DefaultFeatureType base, final DefaultFeatureType type) {
        if (base != type && !DefaultFeatureType.maybeAssignableFrom(base, type)) {
<<<<<<< HEAD
            throw new IllegalArgumentException(
                    Errors.format(Errors.Keys.IllegalArgumentClass_3, getName(), base.getName(), type.getName()));
=======
            throw new InvalidPropertyValueException(
                    Resources.format(Resources.Keys.IllegalFeatureType_3, getName(), base.getName(), type.getName()));
>>>>>>> c5c42e4e
        }
    }

    /**
     * Verifies if the current association value mets the constraints defined by the association role.
     * This method returns at most one {@linkplain org.apache.sis.metadata.iso.quality.DefaultDataQuality#getReports()
     * report} with a {@linkplain org.apache.sis.metadata.iso.quality.DefaultDomainConsistency#getResults() result} for
     * each constraint violations found, if any.
     * See {@link AbstractAttribute#quality()} for an example.
     *
     * <p>This association is valid if this method does not report any
     * {@linkplain org.apache.sis.metadata.iso.quality.DefaultConformanceResult conformance result} having a
     * {@linkplain org.apache.sis.metadata.iso.quality.DefaultConformanceResult#pass() pass} value of {@code false}.</p>
     *
     * @return reports on all constraint violations found.
     *
     * @see AbstractFeature#quality()
     */
    public DataQuality quality() {
        final Validator v = new Validator(null);
        v.validate(role, getValues());
        return v.quality;
    }

    /**
     * Returns a string representation of this association.
     * The returned string is for debugging purpose and may change in any future SIS version.
     *
     * @return a string representation of this association for debugging purpose.
     */
    @Debug
    @Override
    public String toString() {
        final String pt = DefaultAssociationRole.getTitleProperty(role);
        final Iterator<AbstractFeature> it = getValues().iterator();
        return FieldType.toString("FeatureAssociation", role.getName(),
                DefaultAssociationRole.getValueTypeName(role), new Iterator<Object>()
        {
            @Override public boolean hasNext() {
                return it.hasNext();
            }

            @Override public Object next() {
                return it.next().getPropertyValue(pt);
            }

            @Override
            public void remove() {
                throw new UnsupportedOperationException();
            }
        }).toString();
    }

    /**
     * Returns a copy of this association.
     * The default implementation returns a <em>shallow</em> copy:
     * the association {@linkplain #getValue() value} is <strong>not</strong> cloned.
     * However subclasses may choose to do otherwise.
     *
     * @return a clone of this association.
     * @throws CloneNotSupportedException if this association can not be cloned.
     *         The default implementation never throw this exception. However subclasses may throw it.
     */
    @Override
    public AbstractAssociation clone() throws CloneNotSupportedException {
        return (AbstractAssociation) super.clone();
    }
}<|MERGE_RESOLUTION|>--- conflicted
+++ resolved
@@ -192,13 +192,8 @@
      */
     final void ensureValid(final DefaultFeatureType base, final DefaultFeatureType type) {
         if (base != type && !DefaultFeatureType.maybeAssignableFrom(base, type)) {
-<<<<<<< HEAD
             throw new IllegalArgumentException(
-                    Errors.format(Errors.Keys.IllegalArgumentClass_3, getName(), base.getName(), type.getName()));
-=======
-            throw new InvalidPropertyValueException(
                     Resources.format(Resources.Keys.IllegalFeatureType_3, getName(), base.getName(), type.getName()));
->>>>>>> c5c42e4e
         }
     }
 
