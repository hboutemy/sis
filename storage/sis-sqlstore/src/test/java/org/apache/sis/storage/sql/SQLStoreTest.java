--- conflicted
+++ resolved
@@ -378,13 +378,7 @@
          */
         final FeatureSet   parks = dataset.findResource("Parks");
         final FeatureQuery query = new FeatureQuery();
-<<<<<<< HEAD
-        query.setProjection(new FeatureQuery.NamedExpression(FF.property(desiredProperty)));
-=======
         query.setProjection(FF.property(desiredProperty));
-        query.setSortBy(FF.sort(FF.property("country"),       SortOrder.DESCENDING),
-                        FF.sort(FF.property(desiredProperty), SortOrder.ASCENDING));
->>>>>>> c6991bf2
         final FeatureSet subset = parks.subset(query);
         /*
          * Verify that all features have the expected property.
