/*
 * Licensed to the Apache Software Foundation (ASF) under one or more
 * contributor license agreements.  See the NOTICE file distributed with
 * this work for additional information regarding copyright ownership.
 * The ASF licenses this file to You under the Apache License, Version 2.0
 * (the "License"); you may not use this file except in compliance with
 * the License.  You may obtain a copy of the License at
 *
 *     http://www.apache.org/licenses/LICENSE-2.0
 *
 * Unless required by applicable law or agreed to in writing, software
 * distributed under the License is distributed on an "AS IS" BASIS,
 * WITHOUT WARRANTIES OR CONDITIONS OF ANY KIND, either express or implied.
 * See the License for the specific language governing permissions and
 * limitations under the License.
 */
package org.apache.sis.metadata.iso.quality;

import javax.xml.bind.annotation.XmlType;
import javax.xml.bind.annotation.XmlElement;
import javax.xml.bind.annotation.XmlRootElement;
import org.opengis.util.InternationalString;
import org.apache.sis.util.iso.Types;

// Branch-dependent imports
import org.opengis.annotation.UML;

import static org.opengis.annotation.Obligation.MANDATORY;
import static org.opengis.annotation.Specification.UNSPECIFIED;


/**
 * Indirect evaluation.
 * The following properties are mandatory in a well-formed metadata according ISO 19157:
 *
 * <div class="preformat">{@code DQ_IndirectEvaluation}
 * {@code   └─deductiveSource……………} Information on which data are used as sources in deductive evaluation method.</div>
 *
 * <h2>Limitations</h2>
 * <ul>
 *   <li>Instances of this class are not synchronized for multi-threading.
 *       Synchronization, if needed, is caller's responsibility.</li>
 *   <li>Serialized objects of this class are not guaranteed to be compatible with future Apache SIS releases.
 *       Serialization support is appropriate for short term storage or RMI between applications running the
 *       same version of Apache SIS. For long term storage, use {@link org.apache.sis.xml.XML} instead.</li>
 * </ul>
 *
 * @author  Alexis Gaillard (Geomatys)
 * @author  Martin Desruisseaux (Geomatys)
 * @version 1.3
 * @since   1.3
 * @module
 */
@XmlType(name = "DQ_IndirectEvaluation_Type", propOrder = {
    "deductiveSource"
})
@XmlRootElement(name = "DQ_IndirectEvaluation")
@UML(identifier="DQ_IndirectEvaluation", specification=UNSPECIFIED)
public class DefaultIndirectEvaluation extends AbstractDataEvaluation {
    /**
     * Serial number for inter-operability with different versions.
     */
    private static final long serialVersionUID = 5634950981839012526L;

    /**
     * Information on which data are used as sources in deductive evaluation method.
     */
    @SuppressWarnings("serial")
    private InternationalString deductiveSource;

    /**
     * Constructs an initially empty descriptive result.
     */
    public DefaultIndirectEvaluation() {
    }

    /**
     * Creates a conformance result initialized to the given values.
     *
     * @param  source  information on which data are used as sources, or {@code null}.
     */
    public DefaultIndirectEvaluation(final CharSequence source) {
        deductiveSource = Types.toInternationalString(source);
    }

    /**
     * Constructs a new instance initialized with the values from the specified metadata object.
     * This is a <dfn>shallow</dfn> copy constructor, because the other metadata contained in the
     * given object are not recursively copied.
     *
     * @param  object  the metadata to copy values from, or {@code null} if none.
     */
    public DefaultIndirectEvaluation(final DefaultIndirectEvaluation object) {
        super(object);
        if (object != null) {
            deductiveSource = object.getDeductiveSource();
        }
    }

    /**
<<<<<<< HEAD
=======
     * Returns a SIS metadata implementation with the values of the given arbitrary implementation.
     * This method performs the first applicable action in the following choices:
     *
     * <ul>
     *   <li>If the given object is {@code null}, then this method returns {@code null}.</li>
     *   <li>Otherwise if the given object is already an instance of
     *       {@code DefaultIndirectEvaluation}, then it is returned unchanged.</li>
     *   <li>Otherwise a new {@code DefaultIndirectEvaluation} instance is created using the
     *       {@linkplain #DefaultIndirectEvaluation(IndirectEvaluation) copy constructor}
     *       and returned. Note that this is a <dfn>shallow</dfn> copy operation, because the other
     *       metadata contained in the given object are not recursively copied.</li>
     * </ul>
     *
     * @param  object  the object to get as a SIS implementation, or {@code null} if none.
     * @return a SIS implementation containing the values of the given object (may be the
     *         given object itself), or {@code null} if the argument was null.
     */
    public static DefaultIndirectEvaluation castOrCopy(final IndirectEvaluation object) {
        if (object == null || object instanceof DefaultIndirectEvaluation) {
            return (DefaultIndirectEvaluation) object;
        }
        return new DefaultIndirectEvaluation(object);
    }

    /**
>>>>>>> 29bfa755
     * Returns the information on which data are used as sources in deductive evaluation method.
     *
     * @return information on which data are used.
     */
    @XmlElement(name = "deductiveSource", required = true)
    @UML(identifier="deductiveSource", obligation=MANDATORY, specification=UNSPECIFIED)
    public InternationalString getDeductiveSource() {
        return deductiveSource;
    }

    /**
     * Sets the information on which data are used as sources in deductive evaluation method.
     *
     * @param  newValue  the new information.
     */
    public void setDeductiveSource(final InternationalString newValue) {
        checkWritePermission(deductiveSource);
        deductiveSource = newValue;
    }
}<|MERGE_RESOLUTION|>--- conflicted
+++ resolved
@@ -98,34 +98,6 @@
     }
 
     /**
-<<<<<<< HEAD
-=======
-     * Returns a SIS metadata implementation with the values of the given arbitrary implementation.
-     * This method performs the first applicable action in the following choices:
-     *
-     * <ul>
-     *   <li>If the given object is {@code null}, then this method returns {@code null}.</li>
-     *   <li>Otherwise if the given object is already an instance of
-     *       {@code DefaultIndirectEvaluation}, then it is returned unchanged.</li>
-     *   <li>Otherwise a new {@code DefaultIndirectEvaluation} instance is created using the
-     *       {@linkplain #DefaultIndirectEvaluation(IndirectEvaluation) copy constructor}
-     *       and returned. Note that this is a <dfn>shallow</dfn> copy operation, because the other
-     *       metadata contained in the given object are not recursively copied.</li>
-     * </ul>
-     *
-     * @param  object  the object to get as a SIS implementation, or {@code null} if none.
-     * @return a SIS implementation containing the values of the given object (may be the
-     *         given object itself), or {@code null} if the argument was null.
-     */
-    public static DefaultIndirectEvaluation castOrCopy(final IndirectEvaluation object) {
-        if (object == null || object instanceof DefaultIndirectEvaluation) {
-            return (DefaultIndirectEvaluation) object;
-        }
-        return new DefaultIndirectEvaluation(object);
-    }
-
-    /**
->>>>>>> 29bfa755
      * Returns the information on which data are used as sources in deductive evaluation method.
      *
      * @return information on which data are used.
