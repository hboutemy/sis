--- conflicted
+++ resolved
@@ -71,13 +71,8 @@
         builder.addAttribute( String.class).setName(AttributeConvention.IDENTIFIER_PROPERTY);
         builder.addAttribute( String.class).setName("myNameSpace", "att1");
         builder.addAttribute(Integer.class).setName("myNameSpace", "att2");
-<<<<<<< HEAD
         final DefaultFeatureType type1 = builder.build();
-        featureSet1 = new MemoryFeatureSet(null, type1, Arrays.asList(
-=======
-        final FeatureType type1 = builder.build();
         featureSet1 = new MemoryFeatureSet(null, type1, List.of(
->>>>>>> f5bc633a
                 newFeature1(type1, "fid_1_0", "str1",   1),
                 newFeature1(type1, "fid_1_1", "str2",   2),
                 newFeature1(type1, "fid_1_2", "str3",   3),
@@ -88,13 +83,8 @@
         builder.addAttribute( String.class).setName(AttributeConvention.IDENTIFIER_PROPERTY);
         builder.addAttribute(Integer.class).setName("otherNameSpace", "att3");
         builder.addAttribute( Double.class).setName("otherNameSpace", "att4");
-<<<<<<< HEAD
         final DefaultFeatureType type2 = builder.build();
-        featureSet2 = new MemoryFeatureSet(null, type2, Arrays.asList(
-=======
-        final FeatureType type2 = builder.build();
         featureSet2 = new MemoryFeatureSet(null, type2, List.of(
->>>>>>> f5bc633a
                 newFeature2(type2, "fid_2_0",  1, 10),
                 newFeature2(type2, "fid_2_1",  2, 20),
                 newFeature2(type2, "fid_2_2",  2, 30),
