/*
 * Licensed to the Apache Software Foundation (ASF) under one or more
 * contributor license agreements.  See the NOTICE file distributed with
 * this work for additional information regarding copyright ownership.
 * The ASF licenses this file to You under the Apache License, Version 2.0
 * (the "License"); you may not use this file except in compliance with
 * the License.  You may obtain a copy of the License at
 *
 *     http://www.apache.org/licenses/LICENSE-2.0
 *
 * Unless required by applicable law or agreed to in writing, software
 * distributed under the License is distributed on an "AS IS" BASIS,
 * WITHOUT WARRANTIES OR CONDITIONS OF ANY KIND, either express or implied.
 * See the License for the specific language governing permissions and
 * limitations under the License.
 */
package org.apache.sis.internal.referencing.provider;

import java.util.Map;
import java.util.HashMap;
import java.util.IdentityHashMap;
import org.opengis.util.GenericName;
import org.opengis.metadata.Identifier;
import org.opengis.parameter.GeneralParameterDescriptor;
import org.opengis.parameter.ParameterDescriptorGroup;
import org.opengis.referencing.operation.OperationMethod;
import org.apache.sis.referencing.operation.DefaultOperationMethod;
import org.apache.sis.parameter.DefaultParameterDescriptor;
import org.apache.sis.test.DependsOn;
import org.apache.sis.test.TestCase;
import org.junit.Test;

import static org.junit.Assert.*;


/**
 * Tests {@link Providers} and some consistency rules of all providers defined in this package.
 *
 * @author  Martin Desruisseaux (Geomatys)
 * @version 1.1
 * @since   0.6
 * @module
 */
@DependsOn({
    org.apache.sis.referencing.operation.DefaultOperationMethodTest.class,
    AffineTest.class,
    LongitudeRotationTest.class,
    MapProjectionTest.class
})
public final strictfp class ProvidersTest extends TestCase {
    /**
     * Returns all providers to test.
     */
    private static Class<?>[] methods() {
        return new Class<?>[] {
            Affine.class,
            AxisOrderReversal.class,
            AxisOrderReversal3D.class,
            GeographicOffsets.class,
            GeographicOffsets2D.class,
            GeographicAndVerticalOffsets.class,
            VerticalOffset.class,
            LongitudeRotation.class,
            CoordinateFrameRotation.class,
            CoordinateFrameRotation2D.class,
            CoordinateFrameRotation3D.class,
            PositionVector7Param.class,
            PositionVector7Param2D.class,
            PositionVector7Param3D.class,
            GeocentricTranslation.class,
            GeocentricTranslation2D.class,
            GeocentricTranslation3D.class,
            GeographicToGeocentric.class,
            GeocentricToGeographic.class,
            Geographic3Dto2D.class,
            Geographic2Dto3D.class,
            Molodensky.class,
            AbridgedMolodensky.class,
            PseudoPlateCarree.class,
            Equirectangular.class,
            Mercator1SP.class,
            Mercator2SP.class,
            MercatorSpherical.class,
            PseudoMercator.class,
            RegionalMercator.class,
            MillerCylindrical.class,
            LambertConformal1SP.class,
            LambertConformal2SP.class,
            LambertConformalWest.class,
            LambertConformalBelgium.class,
            LambertConformalMichigan.class,
            LambertCylindricalEqualArea.class,
            LambertCylindricalEqualAreaSpherical.class,
            AlbersEqualArea.class,
            TransverseMercator.class,
            TransverseMercatorSouth.class,
            CassiniSoldner.class,
<<<<<<< HEAD
=======
            HyperbolicCassiniSoldner.class,
>>>>>>> 152b383d
            PolarStereographicA.class,
            PolarStereographicB.class,
            PolarStereographicC.class,
            PolarStereographicNorth.class,
            PolarStereographicSouth.class,
            ObliqueStereographic.class,
            ObliqueMercator.class,
            ObliqueMercatorCenter.class,
            ObliqueMercatorTwoPoints.class,
            ObliqueMercatorTwoPointsCenter.class,
            Orthographic.class,
            ModifiedAzimuthalEquidistant.class,
            AzimuthalEquidistantSpherical.class,
            ZonedTransverseMercator.class,
            SatelliteTracking.class,
            Sinusoidal.class,
            Polyconic.class,
            Mollweide.class,
            NTv2.class,
            NTv1.class,
            NADCON.class,
            FranceGeocentricInterpolation.class,
            MolodenskyInterpolation.class,
            Interpolation1D.class,
            Wraparound.class
        };
    }

    /**
     * Returns the subset of {@link #methods()} which are expected to support
     * {@link AbstractProvider#redimension(int, int)}, not including map projections.
     */
    private static Class<?>[] redimensionables() {
        return new Class<?>[] {
            Affine.class,
            LongitudeRotation.class,
            GeographicOffsets.class,
            GeographicOffsets2D.class,
            GeographicAndVerticalOffsets.class,
            CoordinateFrameRotation2D.class,
            CoordinateFrameRotation3D.class,
            PositionVector7Param2D.class,
            PositionVector7Param3D.class,
            GeocentricTranslation2D.class,
            GeocentricTranslation3D.class,
            Geographic3Dto2D.class,
            Geographic2Dto3D.class,
            Molodensky.class,
            AbridgedMolodensky.class,
            FranceGeocentricInterpolation.class
        };
    }

    /**
     * Ensures that every parameter instance is unique. Actually this test is not strong requirement.
     * This is only for sharing existing resources by avoiding unnecessary objects duplication.
     *
     * @throws ReflectiveOperationException if the instantiation of a service provider failed.
     */
    @Test
    public void ensureParameterUniqueness() throws ReflectiveOperationException {
        final Map<GeneralParameterDescriptor, String> groupNames = new IdentityHashMap<>();
        final Map<GeneralParameterDescriptor, GeneralParameterDescriptor> parameters = new HashMap<>();
        final Map<Object, Object> namesAndIdentifiers = new HashMap<>();
        for (final Class<?> c : methods()) {
            final OperationMethod method = (OperationMethod) c.getConstructor((Class[]) null).newInstance((Object[]) null);
            final ParameterDescriptorGroup group = method.getParameters();
            final String operationName = group.getName().getCode();
            for (final GeneralParameterDescriptor param : group.descriptors()) {
                assertFalse("Parameter declared twice in the same group.",
                        operationName.equals(groupNames.put(param, operationName)));
                /*
                 * Ensure uniqueness of the parameter descriptor as a whole.
                 */
                final Identifier name = param.getName();
                Object existing = parameters.put(param, param);
                if (existing != null && existing != param) {
                    fail("Parameter “" + name.getCode() + "” defined in “" + operationName + '”'
                            + " was already defined in “" + groupNames.get(existing) + "”."
                            + " The same instance could be shared.");
                }
                /*
                 * Ensure uniqueness of each name and identifier.
                 */
                existing = namesAndIdentifiers.put(name, name);
                if (existing != null && existing != name) {
                    fail("The name of parameter “" + name.getCode() + "” defined in “" + operationName + '”'
                            + " was already defined elsewhere. The same instance could be shared.");
                }
                for (final GenericName alias : param.getAlias()) {
                    existing = namesAndIdentifiers.put(alias, alias);
                    if (existing != null && existing != alias) {
                        fail("Alias “" + alias + "” of parameter “" + name.getCode() + "” defined in “" + operationName + '”'
                                + " was already defined elsewhere. The same instance could be shared.");
                    }
                }
                for (final Identifier id : param.getIdentifiers()) {
                    existing = namesAndIdentifiers.put(id, id);
                    if (existing != null && existing != id) {
                        fail("Identifier “" + id + "” of parameter “" + name.getCode() + "” defined in “" + operationName + '”'
                                + " was already defined elsewhere. The same instance could be shared.");
                    }
                }
            }
        }
    }

    /**
     * Tests {@link AbstractProvider#redimension(int, int)} on all providers managed by {@link Providers}.
     */
    @Test
    public void testRedimension() {
        final Map<Class<?>,Boolean> redimensionables = new HashMap<>(100);
        for (final Class<?> type : methods()) {
            assertNull(type.getName(), redimensionables.put(type, Boolean.FALSE));
        }
        for (final Class<?> type : redimensionables()) {
            assertEquals(type.getName(), Boolean.FALSE, redimensionables.put(type, Boolean.TRUE));
        }
        final Providers providers = new Providers();
        for (final OperationMethod method : providers) {
            if (method instanceof ProviderMock) {
                continue;                           // Skip the methods that were defined only for test purpose.
            }
            final int sourceDimensions = method.getSourceDimensions();
            final int targetDimensions = method.getTargetDimensions();
            final Boolean isRedimensionable = redimensionables.get(method.getClass());
            assertNotNull(method.getClass().getName(), isRedimensionable);
            if (isRedimensionable) {
                for (int newSource = 2; newSource <= 3; newSource++) {
                    for (int newTarget = 2; newTarget <= 3; newTarget++) {
                        final OperationMethod redim = ((DefaultOperationMethod) method).redimension(newSource, newTarget);
                        assertEquals("sourceDimensions", newSource, redim.getSourceDimensions().intValue());
                        assertEquals("targetDimensions", newTarget, redim.getTargetDimensions().intValue());
                        if (!(method instanceof Affine)) {
                            if (newSource == sourceDimensions && newTarget == targetDimensions) {
                                assertSame("When asking the original number of dimensions, expected the original instance.", method, redim);
                            } else {
                                assertNotSame("When asking a different number of dimensions, expected a different instance.", method, redim);
                            }
                            assertSame("When asking the original number of dimensions, expected the original instance.",
                                    method, ((DefaultOperationMethod) redim).redimension(sourceDimensions, targetDimensions));
                        }
                    }
                }
            } else if (method instanceof MapProjection) {
                final OperationMethod proj3D = ((MapProjection) method).redimension(sourceDimensions ^ 1, targetDimensions ^ 1);
                assertNotSame("redimension(3,3) should return a new method.", method, proj3D);
                assertSame("redimension(2,2) should give back the original method.", method,
                        ((DefaultOperationMethod) proj3D).redimension(sourceDimensions, targetDimensions));
                assertSame("Value of redimension(3,3) should have been cached.", proj3D,
                        ((MapProjection) method).redimension(sourceDimensions ^ 1, targetDimensions ^ 1));
            } else try {
                ((DefaultOperationMethod) method).redimension(sourceDimensions ^ 1, targetDimensions ^ 1);
                fail("Type " + method.getClass().getName() + " is not in our list of redimensionable methods.");
            } catch (IllegalArgumentException e) {
                final String message = e.getMessage();
                assertTrue(message, message.contains(method.getName().getCode()));
            }
        }
    }

    /**
     * Tests the description provided in some parameters.
     */
    @Test
    public void testDescription() {
        assertFalse(((DefaultParameterDescriptor<Double>) SatelliteTracking.SATELLITE_ORBIT_INCLINATION).getDescription().length() == 0);
        assertFalse(((DefaultParameterDescriptor<Double>) SatelliteTracking.SATELLITE_ORBITAL_PERIOD   ).getDescription().length() == 0);
        assertFalse(((DefaultParameterDescriptor<Double>) SatelliteTracking.ASCENDING_NODE_PERIOD      ).getDescription().length() == 0);
    }
}<|MERGE_RESOLUTION|>--- conflicted
+++ resolved
@@ -95,10 +95,7 @@
             TransverseMercator.class,
             TransverseMercatorSouth.class,
             CassiniSoldner.class,
-<<<<<<< HEAD
-=======
             HyperbolicCassiniSoldner.class,
->>>>>>> 152b383d
             PolarStereographicA.class,
             PolarStereographicB.class,
             PolarStereographicC.class,
