--- conflicted
+++ resolved
@@ -23,12 +23,8 @@
 
 // Branch-dependent imports
 import org.apache.sis.internal.jdk8.Stream;
-<<<<<<< HEAD
 import org.apache.sis.feature.AbstractFeature;
-=======
-import org.opengis.feature.Feature;
-import org.opengis.feature.FeatureType;
->>>>>>> 3d41883a
+import org.apache.sis.feature.DefaultFeatureType;
 
 
 /**
@@ -79,7 +75,7 @@
      * @throws IllegalNameException if the given name was not found or is ambiguous.
      * @throws DataStoreException if another kind of error occurred while searching for feature types.
      */
-    public abstract FeatureType getFeatureType(String name) throws DataStoreException;
+    public abstract DefaultFeatureType getFeatureType(String name) throws DataStoreException;
 
     /**
      * Returns the stream of all features found in the data store.
