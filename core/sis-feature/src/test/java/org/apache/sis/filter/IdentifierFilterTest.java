--- conflicted
+++ resolved
@@ -78,12 +78,8 @@
 
         final AbstractFeature f3 = ftb.clear().setName("Test 3").build().newInstance();
 
-<<<<<<< HEAD
         final Filter<AbstractFeature> id = factory.resourceId("123");
-=======
-        final Filter<Feature> id = factory.resourceId("123");
-        assertEquals(Feature.class, id.getResourceClass());
->>>>>>> 7d712579
+        assertEquals(AbstractFeature.class, id.getResourceClass());
         assertTrue (id.test(f1));
         assertTrue (id.test(f2));
         assertFalse(id.test(f3));
@@ -106,7 +102,7 @@
                 factory.resourceId("abc"),
                 factory.resourceId("123"));
 
-        assertEquals(Feature.class, id.getResourceClass());
+        assertEquals(AbstractFeature.class, id.getResourceClass());
         assertTrue (id.test(f1));
         assertTrue (id.test(f2));
         assertFalse(id.test(f3));
