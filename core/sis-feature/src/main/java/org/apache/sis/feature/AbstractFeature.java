--- conflicted
+++ resolved
@@ -32,21 +32,6 @@
 
 // Branch-dependent imports
 import java.util.Objects;
-<<<<<<< HEAD
-=======
-import org.opengis.feature.Property;
-import org.opengis.feature.PropertyType;
-import org.opengis.feature.PropertyNotFoundException;
-import org.opengis.feature.InvalidPropertyValueException;
-import org.opengis.feature.Attribute;
-import org.opengis.feature.AttributeType;
-import org.opengis.feature.Feature;
-import org.opengis.feature.FeatureType;
-import org.opengis.feature.FeatureAssociation;
-import org.opengis.feature.FeatureAssociationRole;
-import org.opengis.feature.IdentifiedType;
-import org.opengis.feature.Operation;
->>>>>>> c5c42e4e
 
 
 /**
@@ -207,17 +192,10 @@
      */
     public void setProperty(final Object property) throws IllegalArgumentException {
         ArgumentChecks.ensureNonNull("property", property);
-<<<<<<< HEAD
         final String name = ((Property) property).getName().toString();
         verifyPropertyType(name, (Property) property);
         if (property instanceof AbstractAttribute<?> && !Containers.isNullOrEmpty(((AbstractAttribute<?>) property).characteristics())) {
-            throw new IllegalArgumentException(Errors.format(Errors.Keys.CanNotAssignCharacteristics_1, name));
-=======
-        final String name = property.getName().toString();
-        verifyPropertyType(name, property);
-        if (property instanceof Attribute<?> && !Containers.isNullOrEmpty(((Attribute<?>) property).characteristics())) {
             throw new IllegalArgumentException(Resources.format(Resources.Keys.CanNotAssignCharacteristics_1, name));
->>>>>>> c5c42e4e
         }
         setPropertyValue(name, ((Property) property).getValue());
     }
@@ -474,15 +452,10 @@
                 }
             } else if (value instanceof Collection<?>) {
                 verifyAssociationValues(role, (Collection<?>) value);
-<<<<<<< HEAD
                 association.setValues((Collection<? extends AbstractFeature>) value);
-                return; // Skip the setter at the end of this method.
-=======
-                association.setValues((Collection<? extends Feature>) value);
                 return;                                 // Skip the setter at the end of this method.
->>>>>>> c5c42e4e
             } else {
-                throw illegalValueClass(role, Feature.class, value);
+                throw illegalValueClass(role, AbstractFeature.class, value);
             }
         }
         association.setValue((AbstractFeature) value);
@@ -523,19 +496,13 @@
         } else if (property instanceof AbstractAssociation) {
             pt = ((AbstractAssociation) property).getRole();
         } else {
-            throw new InvalidPropertyValueException(Resources.format(Resources.Keys.IllegalPropertyType_2, base.getName(), property.getClass()));
+            throw new IllegalArgumentException(Resources.format(Resources.Keys.IllegalPropertyType_2, base.getName(), property.getClass()));
         }
         if (pt != base) {
             if (base == null) {
-<<<<<<< HEAD
-                throw new IllegalArgumentException(Errors.format(Errors.Keys.PropertyNotFound_2, getName(), name));
+                throw new IllegalArgumentException(Resources.format(Resources.Keys.PropertyNotFound_2, getName(), name));
             } else {
-                throw new IllegalArgumentException(Errors.format(Errors.Keys.MismatchedPropertyType_1, name));
-=======
-                throw new PropertyNotFoundException(Resources.format(Resources.Keys.PropertyNotFound_2, getName(), name));
-            } else {
-                throw new InvalidPropertyValueException(Resources.format(Resources.Keys.MismatchedPropertyType_1, name));
->>>>>>> c5c42e4e
+                throw new IllegalArgumentException(Resources.format(Resources.Keys.MismatchedPropertyType_1, name));
             }
         }
     }
@@ -610,7 +577,7 @@
             verifyAssociationValues(role, (Collection<?>) value);
             return CheckedArrayList.castOrCopy((Collection<?>) value, AbstractFeature.class);
         } else {
-            throw illegalValueClass(role, Feature.class, value);
+            throw illegalValueClass(role, AbstractFeature.class, value);
         }
     }
 
@@ -622,13 +589,8 @@
         int index = 0;
         for (final Object value : values) {
             ArgumentChecks.ensureNonNullElement("values", index, value);
-<<<<<<< HEAD
             if (!(value instanceof AbstractFeature)) {
-                throw illegalValueClass(role.getName(), value);
-=======
-            if (!(value instanceof Feature)) {
-                throw illegalValueClass(role, Feature.class, value);
->>>>>>> c5c42e4e
+                throw illegalValueClass(role, AbstractFeature.class, value);
             }
             final DefaultFeatureType type = ((AbstractFeature) value).getType();
             if (base != type && !DefaultFeatureType.maybeAssignableFrom(base, type)) {
@@ -664,7 +626,7 @@
      * @param  value  the value, which shall be non-null.
      */
     private static ClassCastException illegalValueClass(
-            final IdentifiedType property, final Class<?> expected, final Object value)
+            final AbstractIdentifiedType property, final Class<?> expected, final Object value)
     {
         return new ClassCastException(Resources.format(Resources.Keys.IllegalPropertyValueClass_3,
                 property.getName(), expected, value.getClass()));
@@ -673,16 +635,11 @@
     /**
      * Returns the exception for an association value of wrong type.
      */
-<<<<<<< HEAD
-    private static IllegalArgumentException illegalPropertyType(final GenericName name, final Object value) {
-        return new IllegalArgumentException(Errors.format(Errors.Keys.IllegalPropertyValueClass_2, name, value));
-=======
-    private static InvalidPropertyValueException illegalFeatureType(
-            final FeatureAssociationRole association, final FeatureType expected, final FeatureType actual)
+    private static IllegalArgumentException illegalFeatureType(
+            final DefaultAssociationRole association, final FeatureType expected, final FeatureType actual)
     {
-        return new InvalidPropertyValueException(Resources.format(Resources.Keys.IllegalFeatureType_3,
+        return new IllegalArgumentException(Resources.format(Resources.Keys.IllegalFeatureType_3,
                 association.getName(), expected.getName(), actual.getName()));
->>>>>>> c5c42e4e
     }
 
     /**
