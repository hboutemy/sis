/*
 * Licensed to the Apache Software Foundation (ASF) under one or more
 * contributor license agreements.  See the NOTICE file distributed with
 * this work for additional information regarding copyright ownership.
 * The ASF licenses this file to You under the Apache License, Version 2.0
 * (the "License"); you may not use this file except in compliance with
 * the License.  You may obtain a copy of the License at
 *
 *     http://www.apache.org/licenses/LICENSE-2.0
 *
 * Unless required by applicable law or agreed to in writing, software
 * distributed under the License is distributed on an "AS IS" BASIS,
 * WITHOUT WARRANTIES OR CONDITIONS OF ANY KIND, either express or implied.
 * See the License for the specific language governing permissions and
 * limitations under the License.
 */
package org.apache.sis.internal.storage;

import java.util.Collection;
import java.util.OptionalLong;
import java.util.stream.Stream;
import org.apache.sis.storage.Resource;
import org.apache.sis.storage.AbstractFeatureSet;
import org.apache.sis.util.ArgumentChecks;

// Branch-dependent imports
import org.apache.sis.feature.AbstractFeature;
import org.apache.sis.feature.DefaultFeatureType;


/**
 * Set of features stored in memory. Features are specified at construction time.
 * Metadata can be specified by overriding {@link #createMetadata(MetadataBuilder)}.
 *
 * @author  Johann Sorel (Geomatys)
 * @author  Martin Desruisseaux (Geomatys)
 * @version 1.4
 * @since   1.0
 */
public class MemoryFeatureSet extends AbstractFeatureSet {
    /**
     * The type specified at construction time and returned by {@link #getType()}.
     */
    private final DefaultFeatureType type;

    /**
     * The features specified at construction time, potentially as a modifiable collection.
     * For all features in this collection, {@link AbstractFeature#getType()} shall be {@link #type}.
     */
    private final Collection<AbstractFeature> features;

    /**
     * Creates a new set of features stored in memory. It is caller responsibility to ensure that
     * <code>{@linkplain AbstractFeature#getType()} == type</code> for all elements in the given collection
     * (this is not verified).
     *
     * @param parent     the parent resource, or {@code null} if none.
     * @param type       the type of all features in the given collection.
     * @param features   collection of stored features. This collection will not be copied.
     */
<<<<<<< HEAD
    public MemoryFeatureSet(final StoreListeners parent,
                            final DefaultFeatureType type, final Collection<AbstractFeature> features)
    {
        super(parent, false);
=======
    public MemoryFeatureSet(final Resource parent, final FeatureType type, final Collection<Feature> features) {
        super(parent);
>>>>>>> 33688738
        ArgumentChecks.ensureNonNull("type",     type);
        ArgumentChecks.ensureNonNull("features", features);
        this.type     = type;
        this.features = features;
    }

    /**
     * Returns the type common to all feature instances in this set.
     *
     * @return a description of properties that are common to all features in this dataset.
     */
    @Override
    public DefaultFeatureType getType() {
        return type;
    }

    /**
     * Returns the number of features in this set.
     *
     * @return the number of features.
     */
    @Override
    public OptionalLong getFeatureCount() {
        return OptionalLong.of(features.size());
    }

    /**
     * Returns a stream of all features contained in this dataset.
     *
     * @param  parallel  {@code true} for a parallel stream (if supported), or {@code false} for a sequential stream.
     * @return all features contained in this dataset.
     */
    @Override
    public Stream<AbstractFeature> features(final boolean parallel) {
        return parallel ? features.parallelStream() : features.stream();
    }
}<|MERGE_RESOLUTION|>--- conflicted
+++ resolved
@@ -58,15 +58,8 @@
      * @param type       the type of all features in the given collection.
      * @param features   collection of stored features. This collection will not be copied.
      */
-<<<<<<< HEAD
-    public MemoryFeatureSet(final StoreListeners parent,
-                            final DefaultFeatureType type, final Collection<AbstractFeature> features)
-    {
-        super(parent, false);
-=======
-    public MemoryFeatureSet(final Resource parent, final FeatureType type, final Collection<Feature> features) {
+    public MemoryFeatureSet(final Resource parent, final DefaultFeatureType type, final Collection<AbstractFeature> features) {
         super(parent);
->>>>>>> 33688738
         ArgumentChecks.ensureNonNull("type",     type);
         ArgumentChecks.ensureNonNull("features", features);
         this.type     = type;
