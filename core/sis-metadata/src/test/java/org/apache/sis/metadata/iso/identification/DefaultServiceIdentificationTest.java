/*
 * Licensed to the Apache Software Foundation (ASF) under one or more
 * contributor license agreements.  See the NOTICE file distributed with
 * this work for additional information regarding copyright ownership.
 * The ASF licenses this file to You under the Apache License, Version 2.0
 * (the "License"); you may not use this file except in compliance with
 * the License.  You may obtain a copy of the License at
 *
 *     http://www.apache.org/licenses/LICENSE-2.0
 *
 * Unless required by applicable law or agreed to in writing, software
 * distributed under the License is distributed on an "AS IS" BASIS,
 * WITHOUT WARRANTIES OR CONDITIONS OF ANY KIND, either express or implied.
 * See the License for the specific language governing permissions and
 * limitations under the License.
 */
package org.apache.sis.metadata.iso.identification;

import java.util.Set;
import javax.xml.bind.JAXBException;
import org.opengis.util.NameFactory;
import org.opengis.parameter.ParameterDescriptor;
import org.opengis.metadata.citation.Citation;
import org.apache.sis.internal.geoapi.evolution.UnsupportedCodeList;
import org.apache.sis.metadata.iso.citation.DefaultCitation;
import org.apache.sis.internal.system.DefaultFactories;
import org.apache.sis.metadata.xml.TestUsingFile;
import org.apache.sis.xml.NilReason;
import org.apache.sis.test.DependsOn;
import org.junit.Test;

import static org.apache.sis.test.MetadataAssert.*;
import static org.apache.sis.test.TestUtilities.getSingleton;


/**
 * Tests {@link DefaultServiceIdentification}.
 *
 * @author  Martin Desruisseaux (Geomatys)
 * @author  Cullen Rombach (Image Matters)
 * @version 1.0
 * @since   0.5
 * @module
 */
@DependsOn({
    DefaultCoupledResourceTest.class,
    org.apache.sis.metadata.iso.identification.DefaultDataIdentificationTest.class
})
public final strictfp class DefaultServiceIdentificationTest extends TestUsingFile {
    /**
     * An XML file containing a service identification.
     */
    private static final String FILENAME = "ServiceIdentification.xml";

    /**
     * Creates the service identification to use for testing purpose.
     */
    private static DefaultServiceIdentification create() {
        final NameFactory factory = DefaultFactories.forBuildin(NameFactory.class);
        final DefaultCoupledResource resource = DefaultCoupledResourceTest.create(factory);
        resource.setResourceReferences(Set.of(new DefaultCitation("WMS specification")));
        final DefaultServiceIdentification id = new DefaultServiceIdentification(
                factory.createGenericName(null, "Web Map Server"),      // serviceType
                NilReason.MISSING.createNilObject(Citation.class),      // citation
                "A dummy service for testing purpose.");                // abstract
<<<<<<< HEAD
        id.setServiceTypeVersions(singleton("1.0"));
        id.setCoupledResources(singleton(resource));
        id.setCouplingType(UnsupportedCodeList.valueOf("LOOSE"));
        id.setContainsOperations(singleton(resource.getOperation()));
=======
        id.setServiceTypeVersions(Set.of("1.0"));
        id.setCoupledResources(Set.of(resource));
        id.setCouplingType(CouplingType.LOOSE);
        id.setContainsOperations(Set.of(resource.getOperation()));
>>>>>>> f5bc633a
        return id;
    }

    /**
     * Compare values of the given service identifications against the value expected for the
     * instance created by {@link #create()} method.
     */
    private static void verify(final DefaultServiceIdentification id) {
        assertEquals("serviceTypeVersion", "1.0",                                  getSingleton(id.getServiceTypeVersions()));
        assertEquals("serviceType",        "Web Map Server",                       String.valueOf(id.getServiceType()));
        assertEquals("abstract",           "A dummy service for testing purpose.", String.valueOf(id.getAbstract()));
        assertEquals("citation",           NilReason.MISSING,                      NilReason.forObject(id.getCitation()));
        assertEquals("couplingType",       UnsupportedCodeList.valueOf("loose"),   id.getCouplingType());

        final DefaultCoupledResource resource = getSingleton(id.getCoupledResources());
//      assertEquals("scopedName",        "mySpace:ABC-123",   …)  skipped because not present in new ISO 19115-3:2016.
//      assertEquals("resourceReference", "WMS specification", …)  skipped because not present in legacy ISO 19139:2007.

        final DefaultOperationMetadata op = resource.getOperation();
        assertNotNull("operation", op);
        assertEquals("operationName", "Get Map", op.getOperationName());
        assertEquals("distributedComputingPlatform", UnsupportedCodeList.valueOf("WEB_SERVICES"), getSingleton(op.getDistributedComputingPlatforms()));
        assertEquals("connectPoints", NilReason.MISSING, NilReason.forObject(getSingleton(op.getConnectPoints())));

        final ParameterDescriptor<?> param = getSingleton(op.getParameters());
        assertEquals("name", "My service parameter", String.valueOf(param.getName()));
        assertEquals("minimumOccurs", 0, param.getMinimumOccurs());
        assertEquals("maximumOccurs", 1, param.getMaximumOccurs());
    }

    /**
     * Tests the unmarshalling of a service metadata.
     *
     * @throws JAXBException if an error occurred during the during unmarshalling process.
     */
    @Test
    public void testUnmarshal() throws JAXBException {
        final DefaultServiceIdentification id = unmarshalFile(DefaultServiceIdentification.class, XML2016+FILENAME);
        verify(id);
        final DefaultCoupledResource resource = getSingleton(id.getCoupledResources());
        assertTitleEquals("resourceReference", "WMS specification", getSingleton(resource.getResourceReferences()));
    }

    /**
     * Tests the unmarshalling of a service metadata from legacy ISO 19139:2007 schema.
     *
     * @throws JAXBException if an error occurred during the during unmarshalling process.
     */
    @Test
    public void testUnmarshalLegacy() throws JAXBException {
        final DefaultServiceIdentification id = unmarshalFile(DefaultServiceIdentification.class, XML2007+FILENAME);
        verify(id);
        final DefaultCoupledResource resource = getSingleton(id.getCoupledResources());
        assertEquals("scopedName", "mySpace:ABC-123", String.valueOf(resource.getScopedName()));
    }

    /**
     * Tests the marshalling of a service metadata.
     *
     * @throws JAXBException if an error occurred during the during marshalling process.
     */
    @Test
    public void testMarshal() throws JAXBException {
        assertMarshalEqualsFile(XML2016+FILENAME, create(), "xmlns:*", "xsi:schemaLocation");
    }

    /**
     * Tests the marshalling of a service metadata to legacy ISO 19139:2007 schema.
     *
     * @throws JAXBException if an error occurred during the during marshalling process.
     */
    @Test
    public void testMarshalLegacy() throws JAXBException {
        assertMarshalEqualsFile(XML2007+FILENAME, create(), VERSION_2007, "xmlns:*", "xsi:schemaLocation");
    }
}<|MERGE_RESOLUTION|>--- conflicted
+++ resolved
@@ -63,17 +63,10 @@
                 factory.createGenericName(null, "Web Map Server"),      // serviceType
                 NilReason.MISSING.createNilObject(Citation.class),      // citation
                 "A dummy service for testing purpose.");                // abstract
-<<<<<<< HEAD
-        id.setServiceTypeVersions(singleton("1.0"));
-        id.setCoupledResources(singleton(resource));
-        id.setCouplingType(UnsupportedCodeList.valueOf("LOOSE"));
-        id.setContainsOperations(singleton(resource.getOperation()));
-=======
         id.setServiceTypeVersions(Set.of("1.0"));
         id.setCoupledResources(Set.of(resource));
-        id.setCouplingType(CouplingType.LOOSE);
+        id.setCouplingType(UnsupportedCodeList.valueOf("LOOSE"));
         id.setContainsOperations(Set.of(resource.getOperation()));
->>>>>>> f5bc633a
         return id;
     }
 
