--- conflicted
+++ resolved
@@ -180,13 +180,8 @@
      * @see #getName()
      * @see #getNames()
      */
-<<<<<<< HEAD
-    @SuppressWarnings("serial")         // Not statically typed as Serializable.
+    @SuppressWarnings("serial")         // Most SIS implementations are serializable.
     private ReferenceIdentifier name;
-=======
-    @SuppressWarnings("serial")         // Most SIS implementations are serializable.
-    private Identifier name;
->>>>>>> a2eed4d0
 
     /**
      * An alternative name by which this object is identified, or {@code null} if none.
@@ -209,13 +204,8 @@
      * @see #getIdentifiers()
      * @see #getIdentifier()
      */
-<<<<<<< HEAD
-    @SuppressWarnings("serial")         // Not statically typed as Serializable.
+    @SuppressWarnings("serial")         // Most SIS implementations are serializable.
     private Set<ReferenceIdentifier> identifiers;
-=======
-    @SuppressWarnings("serial")         // Most SIS implementations are serializable.
-    private Set<Identifier> identifiers;
->>>>>>> a2eed4d0
 
     /**
      * Comments on or information about this object, or {@code null} if none.
