--- conflicted
+++ resolved
@@ -74,23 +74,13 @@
      *
      * @see #sizeOf(int)
      */
-<<<<<<< HEAD
-    private static final int[] SIZES = new int[] {
+    private static final byte[] SIZES = new byte[] {
         Byte   .SIZE / Byte.SIZE,
-        Byte   .SIZE / Byte.SIZE, // NOT Java char
+        Byte   .SIZE / Byte.SIZE,      // NOT Character.BYTES
         Short  .SIZE / Byte.SIZE,
         Integer.SIZE / Byte.SIZE,
         Float  .SIZE / Byte.SIZE,
         Double .SIZE / Byte.SIZE,
-=======
-    private static final byte[] SIZES = new byte[] {
-        Byte   .BYTES,
-        Byte   .BYTES,      // NOT Character.BYTES
-        Short  .BYTES,
-        Integer.BYTES,
-        Float  .BYTES,
-        Double .BYTES,
->>>>>>> aad27ac0
     };
 
     /**
@@ -377,8 +367,8 @@
         final int [] sub   = new int [dimension];
         for (int i=0; i<dimension; i++) {
             final int j = (dimension - 1) - i;
-            lower[i] = Integer.toUnsignedLong(areaLower[j]);
-            upper[i] = Integer.toUnsignedLong(areaUpper[j]);
+            lower[i] = areaLower[j] & 0xFFFFFFFFL;
+            upper[i] = areaUpper[j] & 0xFFFFFFFFL;
             sub  [i] = subsampling[j];
             size [i] = dimensions[j].length();
         }
