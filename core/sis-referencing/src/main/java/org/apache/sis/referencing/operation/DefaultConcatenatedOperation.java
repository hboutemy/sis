/*
 * Licensed to the Apache Software Foundation (ASF) under one or more
 * contributor license agreements.  See the NOTICE file distributed with
 * this work for additional information regarding copyright ownership.
 * The ASF licenses this file to You under the Apache License, Version 2.0
 * (the "License"); you may not use this file except in compliance with
 * the License.  You may obtain a copy of the License at
 *
 *     http://www.apache.org/licenses/LICENSE-2.0
 *
 * Unless required by applicable law or agreed to in writing, software
 * distributed under the License is distributed on an "AS IS" BASIS,
 * WITHOUT WARRANTIES OR CONDITIONS OF ANY KIND, either express or implied.
 * See the License for the specific language governing permissions and
 * limitations under the License.
 */
package org.apache.sis.referencing.operation;

import java.util.Map;
import java.util.List;
import java.util.ArrayList;
import java.util.Collections;
import java.util.Objects;
import javax.xml.bind.annotation.XmlType;
import javax.xml.bind.annotation.XmlElement;
import javax.xml.bind.annotation.XmlRootElement;
import org.opengis.util.FactoryException;
import org.opengis.metadata.extent.Extent;
import org.opengis.referencing.crs.CoordinateReferenceSystem;
import org.opengis.referencing.operation.CoordinateOperation;
import org.opengis.referencing.operation.ConcatenatedOperation;
import org.opengis.referencing.operation.Conversion;
import org.opengis.referencing.operation.Transformation;
import org.opengis.referencing.operation.MathTransform;
import org.opengis.referencing.operation.MathTransformFactory;
import org.apache.sis.internal.referencing.PositionalAccuracyConstant;
import org.apache.sis.internal.system.DefaultFactories;
import org.apache.sis.internal.util.UnmodifiableArrayList;
import org.apache.sis.util.ComparisonMode;
import org.apache.sis.util.ArgumentChecks;
import org.apache.sis.util.resources.Errors;
import org.apache.sis.io.wkt.Formatter;

import static org.apache.sis.util.Utilities.deepEquals;

import org.opengis.referencing.operation.SingleOperation;

/**
 * An ordered sequence of two or more single coordinate operations. The sequence of operations is constrained
 * by the requirement that the source coordinate reference system of step (<var>n</var>+1) must be the same as
 * the target coordinate reference system of step (<var>n</var>). The source coordinate reference system of the
 * first step and the target coordinate reference system of the last step are the source and target coordinate
 * reference system associated with the concatenated operation.
 *
 * @author  Martin Desruisseaux (IRD, Geomatys)
 * @version 0.7
 * @since   0.6
 * @module
 */
@XmlType(name = "ConcatenatedOperationType")
@XmlRootElement(name = "ConcatenatedOperation")
final class DefaultConcatenatedOperation extends AbstractCoordinateOperation implements ConcatenatedOperation {
    /**
     * Serial number for inter-operability with different versions.
     */
    private static final long serialVersionUID = 4199619838029045700L;

    /**
     * The sequence of operations.
     *
     * <p><b>Consider this field as final!</b>
     * This field is modified only at unmarshalling time by {@link #setSteps(CoordinateOperation[])}</p>
     */
    private List<SingleOperation> operations;

    /**
     * Constructs a concatenated operation from a set of properties and a
     * {@linkplain MathTransformFactory math transform factory}.
     * The properties given in argument follow the same rules than for the
     * {@linkplain AbstractCoordinateOperation#AbstractCoordinateOperation(Map, CoordinateReferenceSystem,
     * CoordinateReferenceSystem, CoordinateReferenceSystem, MathTransform) super-class constructor}.
     * The following table is a reminder of main (not all) properties:
     *
     * <table class="sis">
     *   <caption>Recognized properties (non exhaustive list)</caption>
     *   <tr>
     *     <th>Property name</th>
     *     <th>Value type</th>
     *     <th>Returned by</th>
     *   </tr>
     *   <tr>
     *     <td>{@value org.opengis.referencing.IdentifiedObject#NAME_KEY}</td>
     *     <td>{@link org.opengis.metadata.Identifier} or {@link String}</td>
     *     <td>{@link #getName()}</td>
     *   </tr>
     *   <tr>
     *     <td>{@value org.opengis.referencing.IdentifiedObject#IDENTIFIERS_KEY}</td>
     *     <td>{@link org.opengis.metadata.Identifier} (optionally as array)</td>
     *     <td>{@link #getIdentifiers()}</td>
     *   </tr>
     * </table>
     *
     * @param  properties  the properties to be given to the identified object.
     * @param  operations  the sequence of operations. Shall contains at least two operations.
     * @param  mtFactory   the math transform factory to use for math transforms concatenation.
     * @throws FactoryException if the factory can not concatenate the math transforms.
     */
    public DefaultConcatenatedOperation(final Map<String,?> properties, CoordinateOperation[] operations,
            final MathTransformFactory mtFactory) throws FactoryException
    {
        super(properties);
        ArgumentChecks.ensureNonNull("operations", operations);
        if (operations.length < 2) {
            throw new IllegalArgumentException(Errors.getResources(properties).getString(
                    Errors.Keys.TooFewOccurrences_2, 2, CoordinateOperation.class));
        }
<<<<<<< HEAD
        // The array is of kind CoordinateOperation[] on GeoAPI 4.0-M03,
        // but we have to restrict to SingleOperation[] on GeoAPI 3.x.
        operations      = flattened.toArray(new SingleOperation[flattened.size()]);
        this.operations = UnmodifiableArrayList.wrap((SingleOperation[]) operations);
=======
        final List<CoordinateOperation> flattened = new ArrayList<>(operations.length);
        initialize(properties, operations, flattened, mtFactory,
                (coordinateOperationAccuracy == null), (domainOfValidity == null));
        /*
         * At this point we should have flattened.size() >= 2, except if some operations
         * were omitted because their associated math transform were identity operation.
         */
        operations      = flattened.toArray(new CoordinateOperation[flattened.size()]);
        this.operations = UnmodifiableArrayList.wrap(operations);
>>>>>>> a6357540
        this.sourceCRS  = operations[0].getSourceCRS();
        this.targetCRS  = operations[operations.length - 1].getTargetCRS();
        checkDimensions(properties);
    }

    /**
     * Performs the part of {@code DefaultConcatenatedOperations} construction that requires an iteration over
     * the sequence of coordinate operations. This method performs the following processing:
     *
     * <ul>
     *   <li>Verify the validity of the {@code operations} argument.</li>
     *   <li>Add the single operations in the {@code flattened} array.</li>
     *   <li>Set the {@link #transform} field to the concatenated transform.</li>
     *   <li>Set the {@link #coordinateOperationAccuracy} field, but only if {@code setAccuracy} is {@code true}.</li>
     * </ul>
     *
     * This method invokes itself recursively if there is nested {@code ConcatenatedOperation} instances
     * in the given list. This should not happen according ISO 19111 standard, but we try to be safe.
     *
     * <div class="section">How coordinate operation accuracy is determined</div>
     * If {@code setAccuracy} is {@code true}, then this method copies accuracy information found in the single
     * {@link Transformation} instance. This method ignores instances of other kinds for the following reason:
     * some {@link Conversion} instances declare an accuracy, which is typically close to zero. If a concatenated
     * operation contains such conversion together with a transformation with unknown accuracy, then we do not want
     * to declare "0 meter" as the concatenated operation accuracy; it would be a false information.
     * An other reason is that a concatenated operation typically contains an arbitrary amount of conversions,
     * but only one transformation. So considering only transformations usually means to pickup only one operation
     * in the given {@code operations} list, which make things clearer.
     *
     * <div class="note"><b>Note:</b>
     * according ISO 19111, the accuracy attribute is allowed only for transformations. However this restriction
     * is not enforced everywhere. For example the EPSG database declares an accuracy of 0 meter for conversions,
     * which is conceptually exact. In this class we are departing from strict interpretation of the specification
     * since we are adding accuracy informations to a concatenated operation. This departure should be considered
     * as a convenience feature only; accuracies are really relevant in transformations only.</div>
     *
     * @param  properties   the properties specified at construction time, or {@code null} if unknown.
     * @param  operations   the operations to concatenate.
     * @param  flattened    the destination list in which to add the {@code SingleOperation} instances.
     * @param  mtFactory    the math transform factory to use, or {@code null} for not performing concatenation.
     * @param  setAccuracy  {@code true} for setting the {@link #coordinateOperationAccuracy} field.
     * @param  setDomain    {@code true} for setting the {@link #domainOfValidity} field.
     * @throws FactoryException if the factory can not concatenate the math transforms.
     */
    private void initialize(final Map<String,?>             properties,
                            final CoordinateOperation[]     operations,
                            final List<CoordinateOperation> flattened,
                            final MathTransformFactory      mtFactory,
                            boolean                         setAccuracy,
                            boolean                         setDomain)
            throws FactoryException
    {
        CoordinateReferenceSystem previous = null;
        for (int i=0; i<operations.length; i++) {
            final CoordinateOperation op = operations[i];
            ArgumentChecks.ensureNonNullElement("operations", i, op);
            /*
             * Verify consistency of user argument: for each coordinate operation, the number of dimensions of the
             * source CRS shall be equals to the number of dimensions of the target CRS in the previous operation.
             */
            if (previous != null) {
                final CoordinateReferenceSystem next = op.getSourceCRS();
                if (next != null) {
                    final int dim1 = previous.getCoordinateSystem().getDimension();
                    final int dim2 = next.getCoordinateSystem().getDimension();
                    if (dim1 != dim2) {
                        throw new IllegalArgumentException(Errors.getResources(properties).getString(
                                Errors.Keys.MismatchedDimension_3, "operations[" + i + "].sourceCRS", dim1, dim2));
                    }
                }
            }
            previous = op.getTargetCRS();                                       // For next iteration cycle.
            /*
             * Now that we have verified the CRS dimensions, we should be able to concatenate the transforms.
             * If an operation is a nested ConcatenatedOperation (not allowed by ISO 19111, but we try to be
             * safe), we will first try to use the ConcatenatedOperation.transform as a whole.  Only if that
             * concatenated operation does not provide a transform we will concatenate its components.  Note
             * however that we traverse nested concatenated operations unconditionally at least for checking
             * its consistency.
             */
            MathTransform step = op.getMathTransform();
            if (op instanceof ConcatenatedOperation) {
                final List<? extends CoordinateOperation> children = ((ConcatenatedOperation) op).getOperations();
                @SuppressWarnings("SuspiciousToArrayCall")
                final CoordinateOperation[] asArray = children.toArray(new CoordinateOperation[children.size()]);
                initialize(properties, asArray, flattened, (step == null) ? mtFactory : null, setAccuracy, setDomain);
            } else if (!step.isIdentity()) {
                flattened.add(op);
            }
            if (mtFactory != null) {
                transform = (transform != null) ? mtFactory.createConcatenatedTransform(transform, step) : step;
            }
            /*
             * Optionally copy the coordinate operation accuracy from the transformation (or from a concatenated
             * operation on the assumption that its accuracy was computed by the same algorithm than this method).
             * See javadoc for a rational about why we take only transformations in account. If more than one
             * transformation is found, clear the collection and abandon the attempt to set the accuracy information.
             * Instead the user will get a better result by invoking PositionalAccuracyConstant.getLinearAccuracy(…)
             * since that method conservatively computes the sum of all linear accuracy.
             */
            if (setAccuracy && (op instanceof Transformation || op instanceof ConcatenatedOperation)
                    && (PositionalAccuracyConstant.getLinearAccuracy(op) != 0))
            {
                if (coordinateOperationAccuracy == null) {
                    coordinateOperationAccuracy = op.getCoordinateOperationAccuracy();
                } else {
                    coordinateOperationAccuracy = null;
                    setAccuracy = false;
                }
            }
            /*
             * Optionally copy the domain of validity, provided that it is the same for all component.
             * Current implementation does not try to compute the intersection of all components.
             */
            if (setDomain) {
                final Extent domain = op.getDomainOfValidity();
                if (domain != null) {
                    if (domainOfValidity == null) {
                        domainOfValidity = domain;
                    } else if (!domain.equals(domainOfValidity)) {
                        domainOfValidity = null;
                        setDomain = false;
                    }
                }
            }
        }
    }

    /**
     * Creates a new coordinate operation with the same values than the specified one.
     * This copy constructor provides a way to convert an arbitrary implementation into a SIS one
     * or a user-defined one (as a subclass), usually in order to leverage some implementation-specific API.
     *
     * <p>This constructor performs a shallow copy, i.e. the properties are not cloned.</p>
     *
     * @param  operation  the coordinate operation to copy.
     *
     * @see #castOrCopy(ConcatenatedOperation)
     */
    protected DefaultConcatenatedOperation(final ConcatenatedOperation operation) {
        super(operation);
        operations = operation.getOperations();
    }

    /**
     * Returns a SIS coordinate operation implementation with the values of the given arbitrary implementation.
     * If the given object is already an instance of {@code DefaultConcatenatedOperation}, then it is returned
     * unchanged. Otherwise a new {@code DefaultConcatenatedOperation} instance is created using the
     * {@linkplain #DefaultConcatenatedOperation(ConcatenatedOperation) copy constructor} and returned.
     * Note that this is a <cite>shallow</cite> copy operation, since the other properties contained in the given
     * object are not recursively copied.
     *
     * @param  object  the object to get as a SIS implementation, or {@code null} if none.
     * @return a SIS implementation containing the values of the given object (may be the
     *         given object itself), or {@code null} if the argument was null.
     */
    public static DefaultConcatenatedOperation castOrCopy(final ConcatenatedOperation object) {
        return (object == null) || (object instanceof DefaultConcatenatedOperation)
                ? (DefaultConcatenatedOperation) object : new DefaultConcatenatedOperation(object);
    }

    /**
     * Returns the GeoAPI interface implemented by this class.
     * The SIS implementation returns {@code ConcatenatedOperation.class}.
     *
     * <div class="note"><b>Note for implementors:</b>
     * Subclasses usually do not need to override this method since GeoAPI does not define {@code ConcatenatedOperation}
     * sub-interface. Overriding possibility is left mostly for implementors who wish to extend GeoAPI with their
     * own set of interfaces.</div>
     *
     * @return {@code ConcatenatedOperation.class} or a user-defined sub-interface.
     */
    @Override
    public Class<? extends ConcatenatedOperation> getInterface() {
        return ConcatenatedOperation.class;
    }

    /**
     * Returns the sequence of operations.
     *
     * <div class="warning"><b>Upcoming API change</b><br>
     * This method is conformant to ISO 19111:2003. But the ISO 19111:2007 revision changed the element type
     * from {@code SingleOperation} to {@link CoordinateOperation}. This change may be applied in GeoAPI 4.0.
     * This is necessary for supporting usage of {@code PassThroughOperation} with {@link ConcatenatedOperation}.
     * </div>
     *
     * @return the sequence of operations.
     */
    @Override
    @SuppressWarnings("ReturnOfCollectionOrArrayField")
    public List<SingleOperation> getOperations() {
        return operations;
    }

    /**
     * Compares this concatenated operation with the specified object for equality. If the {@code mode} argument
     * is {@link ComparisonMode#STRICT} or {@link ComparisonMode#BY_CONTRACT BY_CONTRACT}, then all available
     * properties are compared including the {@linkplain #getDomainOfValidity() domain of validity} and the
     * {@linkplain #getScope() scope}.
     *
     * @return {@inheritDoc}
     */
    @Override
    public boolean equals(final Object object, final ComparisonMode mode) {
        if (object == this) {
            return true;                            // Slight optimization.
        }
        if (super.equals(object, mode)) {
            if (mode == ComparisonMode.STRICT) {
                return Objects.equals(operations, ((DefaultConcatenatedOperation) object).operations);
            } else {
                return deepEquals(getOperations(), ((ConcatenatedOperation) object).getOperations(), mode);
            }
        }
        return false;
    }

    /**
     * {@inheritDoc}
     *
     * @return {@inheritDoc}
     */
    @Override
    protected long computeHashCode() {
        return super.computeHashCode() + 37 * Objects.hashCode(operations);
    }

    /**
     * Formats this coordinate operation in pseudo-WKT. This is specific to Apache SIS since
     * there is no concatenated operation in the Well Known Text (WKT) version 2 format.
     *
     * @param  formatter  the formatter to use.
     * @return {@code "ConcatenatedOperation"}.
     */
    @Override
    protected String formatTo(final Formatter formatter) {
        super.formatTo(formatter);
        for (final CoordinateOperation component : operations) {
            formatter.newLine();
            formatter.append(castOrCopy(component));
        }
        formatter.setInvalidWKT(this, null);
        return "ConcatenatedOperation";
    }




    //////////////////////////////////////////////////////////////////////////////////////////////////
    ////////                                                                                  ////////
    ////////                               XML support with JAXB                              ////////
    ////////                                                                                  ////////
    ////////        The following methods are invoked by JAXB using reflection (even if       ////////
    ////////        they are private) or are helpers for other methods invoked by JAXB.       ////////
    ////////        Those methods can be safely removed if Geographic Markup Language         ////////
    ////////        (GML) support is not needed.                                              ////////
    ////////                                                                                  ////////
    //////////////////////////////////////////////////////////////////////////////////////////////////

    /**
     * Constructs a new object in which every attributes are set to a null value.
     * <strong>This is not a valid object.</strong> This constructor is strictly
     * reserved to JAXB, which will assign values to the fields using reflexion.
     */
    private DefaultConcatenatedOperation() {
        operations = Collections.emptyList();
    }

    /**
     * Returns the operations to marshal. We use this private methods instead than annotating
     * {@link #getOperations()} in order to force JAXB to invoke the setter method on unmarshalling.
     */
    @SuppressWarnings("SuspiciousToArrayCall")
    @XmlElement(name = "coordOperation", required = true)
    private CoordinateOperation[] getSteps() {
        final List<? extends CoordinateOperation> operations = getOperations();
        return (operations != null) ? operations.toArray(new CoordinateOperation[operations.size()]) : null;
    }

    /**
     * Invoked by JAXB for setting the operations.
     */
    private void setSteps(final CoordinateOperation[] steps) throws FactoryException {
        final List<CoordinateOperation> flattened = new ArrayList<>(steps.length);
        initialize(null, steps, flattened, DefaultFactories.forBuildin(MathTransformFactory.class),
                (coordinateOperationAccuracy == null), (domainOfValidity == null));
        operations = UnmodifiableArrayList.wrap(flattened.toArray(new SingleOperation[flattened.size()]));
    }
}<|MERGE_RESOLUTION|>--- conflicted
+++ resolved
@@ -114,12 +114,6 @@
             throw new IllegalArgumentException(Errors.getResources(properties).getString(
                     Errors.Keys.TooFewOccurrences_2, 2, CoordinateOperation.class));
         }
-<<<<<<< HEAD
-        // The array is of kind CoordinateOperation[] on GeoAPI 4.0-M03,
-        // but we have to restrict to SingleOperation[] on GeoAPI 3.x.
-        operations      = flattened.toArray(new SingleOperation[flattened.size()]);
-        this.operations = UnmodifiableArrayList.wrap((SingleOperation[]) operations);
-=======
         final List<CoordinateOperation> flattened = new ArrayList<>(operations.length);
         initialize(properties, operations, flattened, mtFactory,
                 (coordinateOperationAccuracy == null), (domainOfValidity == null));
@@ -127,9 +121,10 @@
          * At this point we should have flattened.size() >= 2, except if some operations
          * were omitted because their associated math transform were identity operation.
          */
-        operations      = flattened.toArray(new CoordinateOperation[flattened.size()]);
-        this.operations = UnmodifiableArrayList.wrap(operations);
->>>>>>> a6357540
+        // The array is of kind CoordinateOperation[] on GeoAPI 4.0-M03,
+        // but we have to restrict to SingleOperation[] on GeoAPI 3.x.
+        operations      = flattened.toArray(new SingleOperation[flattened.size()]);
+        this.operations = UnmodifiableArrayList.wrap((SingleOperation[]) operations);
         this.sourceCRS  = operations[0].getSourceCRS();
         this.targetCRS  = operations[operations.length - 1].getTargetCRS();
         checkDimensions(properties);
