/*
 * Licensed to the Apache Software Foundation (ASF) under one or more
 * contributor license agreements.  See the NOTICE file distributed with
 * this work for additional information regarding copyright ownership.
 * The ASF licenses this file to You under the Apache License, Version 2.0
 * (the "License"); you may not use this file except in compliance with
 * the License.  You may obtain a copy of the License at
 *
 *     http://www.apache.org/licenses/LICENSE-2.0
 *
 * Unless required by applicable law or agreed to in writing, software
 * distributed under the License is distributed on an "AS IS" BASIS,
 * WITHOUT WARRANTIES OR CONDITIONS OF ANY KIND, either express or implied.
 * See the License for the specific language governing permissions and
 * limitations under the License.
 */
package org.apache.sis.referencing;

import java.util.Map;
import java.util.List;
import java.util.ArrayList;
import java.util.Collections;
import java.util.logging.Filter;
import java.util.logging.LogRecord;
import org.opengis.util.FactoryException;
import org.opengis.geometry.Envelope;
import org.opengis.referencing.NoSuchAuthorityCodeException;
import org.opengis.referencing.IdentifiedObject;
import org.opengis.referencing.cs.CartesianCS;
import org.opengis.referencing.cs.EllipsoidalCS;
import org.opengis.referencing.cs.AxisDirection;
import org.opengis.referencing.cs.CoordinateSystem;
import org.opengis.referencing.cs.CoordinateSystemAxis;
import org.opengis.referencing.crs.CRSFactory;
import org.opengis.referencing.crs.SingleCRS;
import org.opengis.referencing.crs.CompoundCRS;
import org.opengis.referencing.crs.CoordinateReferenceSystem;
import org.opengis.referencing.crs.CRSAuthorityFactory;
import org.opengis.referencing.crs.GeodeticCRS;
import org.opengis.referencing.crs.GeographicCRS;
import org.opengis.referencing.crs.GeneralDerivedCRS;
import org.opengis.referencing.crs.ProjectedCRS;
import org.opengis.referencing.crs.TemporalCRS;
import org.opengis.referencing.crs.VerticalCRS;
import org.opengis.referencing.crs.EngineeringCRS;
import org.opengis.referencing.datum.Datum;
import org.opengis.referencing.datum.GeodeticDatum;
import org.opengis.referencing.operation.Conversion;
import org.opengis.referencing.operation.OperationNotFoundException;
import org.opengis.metadata.citation.Citation;
import org.opengis.metadata.extent.Extent;
import org.opengis.metadata.extent.GeographicBoundingBox;
import org.opengis.referencing.operation.CoordinateOperation;
import org.opengis.referencing.operation.TransformException;
import org.apache.sis.measure.Units;
import org.apache.sis.geometry.Envelopes;
import org.apache.sis.geometry.GeneralEnvelope;
import org.apache.sis.internal.referencing.AxisDirections;
import org.apache.sis.internal.referencing.EllipsoidalHeightCombiner;
import org.apache.sis.internal.referencing.PositionalAccuracyConstant;
import org.apache.sis.internal.referencing.CoordinateOperations;
import org.apache.sis.internal.referencing.ReferencingUtilities;
import org.apache.sis.internal.referencing.DefinitionVerifier;
import org.apache.sis.internal.referencing.Resources;
import org.apache.sis.internal.system.DefaultFactories;
import org.apache.sis.internal.system.Modules;
import org.apache.sis.internal.system.Loggers;
import org.apache.sis.internal.util.Numerics;
import org.apache.sis.referencing.cs.AxisFilter;
import org.apache.sis.referencing.cs.CoordinateSystems;
import org.apache.sis.referencing.cs.DefaultVerticalCS;
import org.apache.sis.referencing.crs.DefaultGeographicCRS;
import org.apache.sis.referencing.crs.DefaultProjectedCRS;
import org.apache.sis.referencing.crs.DefaultVerticalCRS;
import org.apache.sis.referencing.crs.DefaultCompoundCRS;
import org.apache.sis.referencing.crs.DefaultEngineeringCRS;
import org.apache.sis.referencing.operation.AbstractCoordinateOperation;
import org.apache.sis.referencing.operation.CoordinateOperationContext;
import org.apache.sis.referencing.operation.DefaultCoordinateOperationFactory;
import org.apache.sis.referencing.operation.DefaultConversion;
import org.apache.sis.referencing.factory.GeodeticObjectFactory;
import org.apache.sis.referencing.factory.UnavailableFactoryException;
import org.apache.sis.metadata.iso.extent.DefaultGeographicBoundingBox;
import org.apache.sis.metadata.iso.extent.Extents;
import org.apache.sis.util.resources.Errors;
import org.apache.sis.util.logging.Logging;
import org.apache.sis.util.ArgumentChecks;
import org.apache.sis.util.Utilities;
import org.apache.sis.util.Static;

import static java.util.logging.Logger.getLogger;


/**
 * Static methods working on {@linkplain CoordinateReferenceSystem Coordinate Reference Systems}.
 * The methods defined in this class can be grouped in three categories:
 *
 * <ul>
 *   <li>Factory methods, the most notable one being {@link #forCode(String)}.</li>
 *   <li>Methods providing information, like {@link #isHorizontalCRS(CoordinateReferenceSystem)}.</li>
 *   <li>Finding coordinate operations between a source and a target CRS.</li>
 * </ul>
 *
 * <h2>Usage example</h2>
 * The most frequently used methods in this class are {@link #forCode forCode(…)}, {@link #fromWKT fromWKT(…)}
 * and {@link #findOperation findOperation(…)}. An usage example is like below
 * (see the <a href="https://sis.apache.org/tables/CoordinateReferenceSystems.html">Apache SIS™ Coordinate
 * Reference System (CRS) codes</a> page for the complete list of EPSG codes):
 *
 * {@preformat java
 *   CoordinateReferenceSystem source = CRS.forCode("EPSG:4326");                   // WGS 84
 *   CoordinateReferenceSystem target = CRS.forCode("EPSG:3395");                   // WGS 84 / World Mercator
 *   CoordinateOperation operation = CRS.findOperation(source, target, null);
 *   if (CRS.getLinearAccuracy(operation) > 100) {
 *       // If the accuracy is coarser than 100 metres (or any other threshold at application choice)
 *       // maybe the operation is not suitable. Decide here what to do (throw an exception, etc).
 *   }
 *   MathTransform mt = operation.getMathTransform();
 *   DirectPosition position = new DirectPosition2D(20, 30);            // 20°N 30°E   (watch out axis order!)
 *   position = mt.transform(position, position);
 *   System.out.println(position);
 * }
 *
 * <h2>Note on kinds of CRS</h2>
 * The {@link #getSingleComponents(CoordinateReferenceSystem)} method decomposes an arbitrary CRS into a flat
 * list of single components. In such flat list, vertical and temporal components can easily be identified by
 * {@code instanceof} checks. But identifying the horizontal component is not as easy. The list below suggests
 * ways to classify the components:
 *
 * <ul>
 *   <li><code>if (crs instanceof TemporalCRS)</code> determines if the CRS is for the temporal component.</li>
 *   <li><code>if (crs instanceof VerticalCRS)</code> determines if the CRS is for the vertical component.</li>
 *   <li><code>if (CRS.{@linkplain #isHorizontalCRS(CoordinateReferenceSystem) isHorizontalCRS}(crs))</code>
 *       determines if the CRS is for the horizontal component.</li>
 * </ul>
 *
 * @author  Martin Desruisseaux (IRD, Geomatys)
 * @author  Alexis Manin (Geomatys)
 * @version 1.3
 * @since   0.3
 * @module
 */
public final class CRS extends Static {
    /**
     * Do not allow instantiation of this class.
     */
    private CRS() {
    }

    /**
     * Returns the Coordinate Reference System for the given authority code.
     * The set of available codes depends on the {@link CRSAuthorityFactory} instances available on the classpath.
     * There is many thousands of <a href="https://sis.apache.org/tables/CoordinateReferenceSystems.html">CRS
     * defined by EPSG authority or by other authorities</a>.
     * The following table lists a very small subset of codes which are guaranteed to be available
     * on any installation of Apache SIS:
     *
     * <blockquote><table class="sis">
     *   <caption>Minimal set of supported authority codes</caption>
     *   <tr><th>Code</th>      <th>Enum</th>                            <th>CRS Type</th>        <th>Description</th></tr>
     *   <tr><td>CRS:27</td>    <td>{@link CommonCRS#NAD27  NAD27}</td>  <td>Geographic</td>      <td>Like EPSG:4267 except for (<var>longitude</var>, <var>latitude</var>) axis order</td></tr>
     *   <tr><td>CRS:83</td>    <td>{@link CommonCRS#NAD83  NAD83}</td>  <td>Geographic</td>      <td>Like EPSG:4269 except for (<var>longitude</var>, <var>latitude</var>) axis order</td></tr>
     *   <tr><td>CRS:84</td>    <td>{@link CommonCRS#WGS84  WGS84}</td>  <td>Geographic</td>      <td>Like EPSG:4326 except for (<var>longitude</var>, <var>latitude</var>) axis order</td></tr>
     *   <tr><td>EPSG:4230</td> <td>{@link CommonCRS#ED50   ED50}</td>   <td>Geographic</td>      <td>European Datum 1950</td></tr>
     *   <tr><td>EPSG:4258</td> <td>{@link CommonCRS#ETRS89 ETRS89}</td> <td>Geographic</td>      <td>European Terrestrial Reference Frame 1989</td></tr>
     *   <tr><td>EPSG:4267</td> <td>{@link CommonCRS#NAD27  NAD27}</td>  <td>Geographic</td>      <td>North American Datum 1927</td></tr>
     *   <tr><td>EPSG:4269</td> <td>{@link CommonCRS#NAD83  NAD83}</td>  <td>Geographic</td>      <td>North American Datum 1983</td></tr>
     *   <tr><td>EPSG:4322</td> <td>{@link CommonCRS#WGS72  WGS72}</td>  <td>Geographic</td>      <td>World Geodetic System 1972</td></tr>
     *   <tr><td>EPSG:4326</td> <td>{@link CommonCRS#WGS84  WGS84}</td>  <td>Geographic</td>      <td>World Geodetic System 1984</td></tr>
     *   <tr><td>EPSG:4936</td> <td>{@link CommonCRS#ETRS89 ETRS89}</td> <td>Geocentric</td>      <td>European Terrestrial Reference Frame 1989</td></tr>
     *   <tr><td>EPSG:4937</td> <td>{@link CommonCRS#ETRS89 ETRS89}</td> <td>Geographic 3D</td>   <td>European Terrestrial Reference Frame 1989</td></tr>
     *   <tr><td>EPSG:4978</td> <td>{@link CommonCRS#WGS84  WGS84}</td>  <td>Geocentric</td>      <td>World Geodetic System 1984</td></tr>
     *   <tr><td>EPSG:4979</td> <td>{@link CommonCRS#WGS84  WGS84}</td>  <td>Geographic 3D</td>   <td>World Geodetic System 1984</td></tr>
     *   <tr><td>EPSG:4984</td> <td>{@link CommonCRS#WGS72  WGS72}</td>  <td>Geocentric</td>      <td>World Geodetic System 1972</td></tr>
     *   <tr><td>EPSG:4985</td> <td>{@link CommonCRS#WGS72  WGS72}</td>  <td>Geographic 3D</td>   <td>World Geodetic System 1972</td></tr>
     *   <tr><td>EPSG:5041</td> <td>{@link CommonCRS#WGS84  WGS84}</td>  <td>Projected</td>       <td>WGS 84 / UPS North (E,N)</td></tr>
     *   <tr><td>EPSG:5042</td> <td>{@link CommonCRS#WGS84  WGS84}</td>  <td>Projected</td>       <td>WGS 84 / UPS South (E,N)</td></tr>
     *   <tr><td>EPSG:322##</td><td>{@link CommonCRS#WGS72  WGS72}</td>  <td>Projected</td>       <td>WGS 72 / UTM zone ##N</td></tr>
     *   <tr><td>EPSG:323##</td><td>{@link CommonCRS#WGS72  WGS72}</td>  <td>Projected</td>       <td>WGS 72 / UTM zone ##S</td></tr>
     *   <tr><td>EPSG:326##</td><td>{@link CommonCRS#WGS84  WGS84}</td>  <td>Projected</td>       <td>WGS 84 / UTM zone ##N</td></tr>
     *   <tr><td>EPSG:327##</td><td>{@link CommonCRS#WGS84  WGS84}</td>  <td>Projected</td>       <td>WGS 84 / UTM zone ##S</td></tr>
     *   <tr><td>EPSG:5715</td> <td>{@link CommonCRS.Vertical#DEPTH DEPTH}</td> <td>Vertical</td> <td>Mean Sea Level depth</td></tr>
     *   <tr><td>EPSG:5714</td> <td>{@link CommonCRS.Vertical#MEAN_SEA_LEVEL MEAN_SEA_LEVEL}</td> <td>Vertical</td> <td>Mean Sea Level height</td></tr>
     * </table></blockquote>
     *
     * <h4>URI forms</h4>
     * This method accepts also the URN and URL syntaxes.
     * For example the following codes are considered equivalent to {@code "EPSG:4326"}:
     * <ul>
     *   <li>{@code "EPSG::4326"}</li>
     *   <li>{@code "urn:ogc:def:crs:EPSG::4326"}</li>
     *   <li>{@code "http://www.opengis.net/def/crs/epsg/0/4326"}</li>
     *   <li>{@code "http://www.opengis.net/gml/srs/epsg.xml#4326"}</li>
     * </ul>
     *
     * URIs can be combined for creating larger objects. For example the following URIs combine a
     * two-dimensional WGS84 reference system (EPSG:4326) with a Mean Sea Level height (EPSG:5714).
     * The result is a three-dimensional {@linkplain org.apache.sis.referencing.crs.DefaultCompoundCRS
     * compound coordinate reference system}:
     *
     * <ul>
     *   <li>{@code "urn:ogc:def:crs,crs:EPSG::4326,crs:EPSG::5714"}</li>
     *   <li><code>"http://www.opengis.net/def/crs-compound?<br>
     *            1=http://www.opengis.net/def/crs/epsg/0/4326&amp;<br>
     *            2=http://www.opengis.net/def/crs/epsg/0/5714"</code></li>
     * </ul>
     *
     * <p>URNs (but not URLs) can also combine a
     * {@linkplain org.apache.sis.referencing.datum.DefaultGeodeticDatum geodetic datum} with an
     * {@linkplain org.apache.sis.referencing.cs.DefaultEllipsoidalCS ellipsoidal coordinate system} for creating a new
     * {@linkplain org.apache.sis.referencing.crs.DefaultGeographicCRS geographic CRS}, or a base geographic CRS with a
     * {@linkplain org.apache.sis.referencing.operation.DefaultConversion conversion} and a
     * {@linkplain org.apache.sis.referencing.cs.DefaultCartesianCS Cartesian coordinate system} for creating a new
     * {@linkplain org.apache.sis.referencing.crs.DefaultProjectedCRS projected coordinate reference system}.</p>
     *
     * <div class="note"><b>Note:</b>
     * The {@link IdentifiedObjects#lookupURN(IdentifiedObject, Citation)} method can be seen
     * as a converse of this method: from a CRS object, it tries to find a URN that describes it.
     * More codes may also be supported depending on which extension modules are available.
     * </div>
     *
     * @param  code  the authority code.
     * @return the Coordinate Reference System for the given authority code.
     * @throws NoSuchAuthorityCodeException if there is no known CRS associated to the given code.
     * @throws FactoryException if the CRS creation failed for an other reason.
     *
     * @see #getAuthorityFactory(String)
     * @see org.apache.sis.referencing.factory.GeodeticAuthorityFactory
     * @see <a href="https://epsg.org/">EPSG Geodetic Registry</a>
     *
     * @category factory
     */
    public static CoordinateReferenceSystem forCode(final String code)
            throws NoSuchAuthorityCodeException, FactoryException
    {
        ArgumentChecks.ensureNonNull("code", code);
        try {
            return AuthorityFactories.ALL.createCoordinateReferenceSystem(code);
        } catch (UnavailableFactoryException e) {
            return AuthorityFactories.fallback(e).createCoordinateReferenceSystem(code);
        }
    }

    /**
     * Creates a Coordinate Reference System object from a <cite>Well Known Text</cite> (WKT).
     * The default {@linkplain org.apache.sis.io.wkt Apache SIS parser} understands both
     * version 1 (a.k.a. OGC 01-009) and version 2 (a.k.a. ISO 19162) of the WKT format.
     *
     * <div class="note"><b>Example:</b> below is a slightly simplified WKT 2 string for a Mercator projection.
     * For making this example smaller, some optional {@code UNIT[…]} and {@code ORDER[…]} elements have been omitted.
     *
     * {@preformat wkt
     *   ProjectedCRS["SIRGAS 2000 / Brazil Mercator",
     *     BaseGeodCRS["SIRGAS 2000",
     *       Datum["Sistema de Referencia Geocentrico para las Americas 2000",
     *         Ellipsoid["GRS 1980", 6378137, 298.257222101]]],
     *     Conversion["Petrobras Mercator",
     *       Method["Mercator (variant B)", Id["EPSG",9805]],
     *       Parameter["Latitude of 1st standard parallel", -2],
     *       Parameter["Longitude of natural origin", -43],
     *       Parameter["False easting", 5000000],
     *       Parameter["False northing", 10000000]],
     *     CS[cartesian,2],
     *       Axis["easting (E)", east],
     *       Axis["northing (N)", north],
     *       LengthUnit["metre", 1],
     *     Id["EPSG",5641]]
     * }
     * </div>
     *
     * If the parsing produced warnings, they will be reported in a logger named {@code "org.apache.sis.io.wkt"}.
     * In particular, this method verifies if the description provided by the WKT matches the description provided
     * by the authority ({@code "EPSG:5641"} in above example) and reports discrepancies.
     * Note that this comparison between parsed CRS and authoritative CRS is specific to this convenience method;
     * other APIs documented in <cite>see also</cite> section do not perform this comparison automatically.
     * Should the WKT description and the authoritative description be in conflict, the WKT description prevails
     * as mandated by ISO 19162 standard (see {@link #fromAuthority fromAuthority(…)} if a different behavior is needed).
     *
     * <h4>Usage and performance considerations</h4>
     * This convenience method delegates to
     * {@link org.apache.sis.referencing.factory.GeodeticObjectFactory#createFromWKT(String)}
     * using a default factory instance. This is okay for occasional use, but has the following limitations:
     *
     * <ul>
     *   <li>Performance may be sub-optimal in a multi-thread environment.</li>
     *   <li>No control on the WKT {@linkplain org.apache.sis.io.wkt.Convention conventions} in use.</li>
     *   <li>No control on the handling of {@linkplain org.apache.sis.io.wkt.Warnings warnings}.</li>
     * </ul>
     *
     * Applications which need to parse a large amount of WKT strings should consider to use
     * the {@link org.apache.sis.io.wkt.WKTFormat} class instead of this method.
     *
     * @param  text  coordinate system encoded in Well-Known Text format (version 1 or 2).
     * @return the parsed Coordinate Reference System.
     * @throws FactoryException if the given WKT can not be parsed.
     *
     * @see org.apache.sis.io.wkt.WKTFormat
     * @see org.apache.sis.referencing.factory.GeodeticObjectFactory#createFromWKT(String)
     * @see org.apache.sis.geometry.Envelopes#fromWKT(CharSequence)
     * @see <a href="http://docs.opengeospatial.org/is/12-063r5/12-063r5.html">WKT 2 specification</a>
     *
     * @since 0.6
     */
    public static CoordinateReferenceSystem fromWKT(final String text) throws FactoryException {
        ArgumentChecks.ensureNonNull("text", text);
        final CoordinateReferenceSystem crs = DefaultFactories.forBuildin(CRSFactory.class).createFromWKT(text);
        DefinitionVerifier.withAuthority(crs, Loggers.WKT, CRS.class, "fromWKT");
        return crs;
    }

    /**
     * Creates a coordinate reference system object from a XML string.
     * Note that the given argument is the XML document itself, <strong>not</strong> a URL to a XML document.
     * For reading XML documents from readers or input streams,
     * see static methods in the {@link org.apache.sis.xml.XML} class.
     *
     * <p>If the unmarshalling produced warnings, they will be reported in a logger named {@code "org.apache.sis.xml"}.
     * In particular, this method verifies if the description provided by the XML matches the description provided by
     * the authority code given in {@code <gml:identifier>} element, and reports discrepancies.
     * Note that this comparison between unmarshalled CRS and authoritative CRS is specific to this convenience method;
     * other APIs documented in <cite>see also</cite> section do not perform this comparison automatically.
     * Should the XML description and the authoritative description be in conflict, the XML description prevails
     * (see {@link #fromAuthority fromAuthority(…)} if a different behavior is needed).</p>
     *
     * @param  xml  coordinate reference system encoded in XML format.
     * @return the unmarshalled Coordinate Reference System.
     * @throws FactoryException if the object creation failed.
     *
     * @see org.apache.sis.referencing.factory.GeodeticObjectFactory#createFromXML(String)
     * @see org.apache.sis.xml.XML#unmarshal(String)
     *
     * @since 0.7
     */
    public static CoordinateReferenceSystem fromXML(final String xml) throws FactoryException {
        ArgumentChecks.ensureNonNull("text", xml);
        final CoordinateReferenceSystem crs = DefaultFactories.forBuildin(CRSFactory.class).createFromXML(xml);
        DefinitionVerifier.withAuthority(crs, Loggers.XML, CRS.class, "fromXML");
        return crs;
    }

    /**
     * Replaces the given coordinate reference system by an authoritative description, if one can be found.
     * This method can be invoked after constructing a CRS in a context where the EPSG (or other authority)
     * code is suspected more reliable than the rest of the description. A common case is a <cite>Well Known
     * Text</cite> (WKT) string declaring wrong projection method or parameter values for the EPSG code that
     * it pretends to describe. For example:
     *
     * <blockquote>
     *   {@code PROJCS["WGS 84 / Pseudo-Mercator",}<br>
     *   {@code   }(…base CRS omitted for brevity…)<br>
     *   {@code   PROJECTION["Mercator (variant A)"],} — <em><b>wrong:</b> shall be "Popular Visualisation Pseudo Mercator"</em><br>
     *   {@code   }(…parameters and axes omitted for brevity…)<br>
     *   {@code   AUTHORITY["EPSG", "3857"]]}
     * </blockquote>
     *
     * In such cases, Apache SIS behavior in {@link #fromWKT(String)}, {@link #fromXML(String)} and other methods is
     * conform to the <a href="http://docs.opengeospatial.org/is/12-063r5/12-063r5.html">ISO 19162 specification</a>:
     *
     * <blockquote><cite>"Should any attributes or values given in the cited identifier be in conflict with attributes
     * or values given explicitly in the WKT description, the WKT values shall prevail."</cite></blockquote>
     *
     * In situations where the opposite behavior is desired (i.e. to make the authority identifier prevails),
     * this method can be invoked. This method performs the following actions:
     *
     * <ul>
     *   <li>If the given CRS has an {@linkplain AbstractIdentifiedObject#getIdentifiers() identifier} and if the authority factory can
     *     {@linkplain org.apache.sis.referencing.factory.GeodeticAuthorityFactory#createCoordinateReferenceSystem(String) create a CRS}
     *     for that identifier, then:
     *     <ul>
     *       <li>If the CRS defined by the authority is {@linkplain Utilities#equalsIgnoreMetadata equal, ignoring metadata},
     *         to the given CRS, then this method returns silently the <em>authoritative</em> CRS.</li>
     *       <li>Otherwise if the CRS defined by the authority is equal, ignoring axis order and units, to the given CRS,
     *         then this method returns a <em>new</em> CRS derived from the authoritative one but with same
     *         {@linkplain org.apache.sis.referencing.cs.AxesConvention axes convention} than the given CRS.
     *         A warning is emitted.</li>
     *       <li>Otherwise this method discards the given CRS and returns the <em>authoritative</em> CRS.
     *         A warning is emitted with a message indicating where a difference has been found.</li>
     *     </ul>
     *   </li>
     *   <li>Otherwise if the given CRS does not have identifier, then this method
     *       {@linkplain org.apache.sis.referencing.factory.IdentifiedObjectFinder searches for an equivalent CRS}
     *       defined by the authority factory. If such CRS is found, then:
     *     <ul>
     *       <li>If the CRS defined by the authority is {@linkplain Utilities#equalsIgnoreMetadata equal, ignoring metadata},
     *         to the given CRS, then this method returns silently the <em>authoritative</em> CRS.</li>
     *       <li>Otherwise if the CRS defined by the authority is equal, ignoring axis order and units, to the given CRS,
     *         then this method returns silently a <em>new</em> CRS derived from the authoritative one but with same
     *         {@linkplain org.apache.sis.referencing.cs.AxesConvention axes convention} than the given CRS.</li>
     *     </ul>
     *   </li>
     *   <li>Otherwise this method silently returns the given CRS as-is.</li>
     * </ul>
     *
     * <h4>Avoiding warning redundancies</h4>
     * The warnings logged by this method are redundant with warnings logged by other methods in this class,
     * in particular {@link #fromWKT(String)} and {@link #fromXML(String)} methods. For avoiding this annoyance,
     * a {@code null} value for the {@code warningFilter} argument means to shut off those redundant loggings.
     * A non-null {@code warningFilter} argument is more useful for CRS parsed by methods outside this class,
     * for example {@link org.apache.sis.io.wkt.WKTFormat} or {@link org.apache.sis.xml.XML#unmarshal(String)}.
     *
     * @param  crs            the CRS to replace by an authoritative CRS, or {@code null}.
     * @param  factory        the factory where to search for authoritative definitions, or {@code null} for the default.
     * @param  warningFilter  whether to log warnings, or {@code null} for the default behavior (which is to filter out
     *                        the warnings that are redundant with warnings emitted by other methods in this class).
     * @return the suggested CRS to use (may be the {@code crs} argument itself), or {@code null} if the given CRS was null.
     * @throws FactoryException if an error occurred while querying the authority factory.
     *
     * @since 1.0
     */
    public static CoordinateReferenceSystem fromAuthority(CoordinateReferenceSystem crs,
            final CRSAuthorityFactory factory, final Filter warningFilter) throws FactoryException
    {
        if (crs != null) {
            final DefinitionVerifier verification = DefinitionVerifier.withAuthority(crs, factory, true, null);
            if (verification != null) {
                crs = verification.recommendation;
                if (warningFilter != null) {
                    final LogRecord record = verification.warning(false);
                    if (record != null) {
                        record.setLoggerName(Modules.REFERENCING);
                        record.setSourceClassName(CRS.class.getName());
                        record.setSourceMethodName("fromAuthority");
                        if (warningFilter.isLoggable(record)) {
                            getLogger(Modules.REFERENCING).log(record);
                        }
                    }
                }
            }
        }
        return crs;
    }

    /**
     * Suggests a coordinate reference system which could be a common target for coordinate operations having the
     * given sources. This method compares the {@linkplain #getGeographicBoundingBox(CoordinateReferenceSystem)
     * domain of validity} of all given CRSs. If a CRS has a domain of validity that contains the domain of all other
     * CRS, then that CRS is returned. Otherwise this method verifies if a {@linkplain GeneralDerivedCRS#getBaseCRS()
     * base CRS} (usually a {@linkplain org.apache.sis.referencing.crs.DefaultGeographicCRS geographic CRS} instance)
     * would be suitable. If no suitable CRS is found, then this method returns {@code null}.
     *
     * <div class="note"><b>Use case:</b>
     * before to test if two arbitrary envelopes {@linkplain GeneralEnvelope#intersects(Envelope) intersect} each other,
     * they need to be {@linkplain Envelopes#transform(Envelope, CoordinateReferenceSystem) transformed} in the same CRS.
     * However if one CRS is a Transverse Mercator projection while the other CRS is a world-wide geographic CRS, then
     * attempts to use the Transverse Mercator projection as the common CRS is likely to fail since the geographic envelope
     * may span an area far outside the projection domain of validity. This {@code suggestCommonTarget(…)} method can used
     * for choosing a common CRS which is less likely to fail.</div>
     *
     * @param  regionOfInterest  the geographic area for which the coordinate operations will be applied,
     *                           or {@code null} if unknown. Will be intersected with CRS domains of validity.
     * @param  sourceCRS         the coordinate reference systems for which a common target CRS is desired.
     *                           May contain {@code null} elements, which are ignored.
     * @return a CRS that may be used as a common target for all the given source CRS in the given region of interest,
     *         or {@code null} if this method did not find a common target CRS. The returned CRS may be different than
     *         all given CRS.
     *
     * @since 0.8
     */
    public static CoordinateReferenceSystem suggestCommonTarget(GeographicBoundingBox regionOfInterest,
                                                                CoordinateReferenceSystem... sourceCRS)
    {
        CoordinateReferenceSystem bestCRS = null;
        /*
         * Compute the union of the domain of validity of all CRS. If a CRS does not specify a domain of validity,
         * then assume that the CRS is valid for the whole world if the CRS is geodetic (otherwise ignore that CRS).
         * Opportunistically remember the domain of validity of each CRS in this loop since we will need them later.
         */
        boolean worldwide = false;
        DefaultGeographicBoundingBox domain = null;
        final GeographicBoundingBox[] domains = new GeographicBoundingBox[sourceCRS.length];
        for (int i=0; i < sourceCRS.length; i++) {
            final CoordinateReferenceSystem crs = sourceCRS[i];
            final GeographicBoundingBox bbox = getGeographicBoundingBox(crs);
            if (bbox != null) {
                domains[i] = bbox;
                if (!worldwide) {
                    if (domain == null) {
                        domain = new DefaultGeographicBoundingBox(bbox);
                    } else {
                        domain.add(bbox);
                    }
                }
            } else if (crs instanceof GeodeticCRS) {
                /*
                 * Geodetic CRS (geographic or geocentric) can generally be presumed valid in a worldwide area.
                 * The 'worldwide' flag is a little optimization for remembering that we do not need to compute
                 * the union anymore, but we still need to continue the loop for fetching all bounding boxes.
                 */
                bestCRS = crs;                      // Fallback to be used if we don't find anything better.
                worldwide = true;
            }
        }
        /*
         * At this point we got the union of the domain of validity of all CRS. We are interested only in the
         * part that intersect the region of interest. If the union is whole world, we do not need to compute
         * the intersection; we can just leave the region of interest unchanged.
         */
        if (domain != null && !worldwide) {
            if (regionOfInterest != null) {
                domain.intersect(regionOfInterest);
            }
            regionOfInterest = domain;
            domain = null;
        }
        /*
         * Iterate again over the domain of validity of all CRS.  For each domain of validity, compute the area
         * which is inside the domain or interest and the area which is outside. The "best CRS" will be the one
         * which comply with the following rules, in preference order:
         *
         *   1) The CRS which is valid over the largest area of the region of interest.
         *   2) If two CRS are equally good according rule 1, then the CRS with the smallest "outside area".
         *
         * Example: given two source CRS, a geographic one and a projected one:
         *
         *   - If the projected CRS contains fully the region of interest, then it will be returned.
         *     The preference is given to the projected CRS because geometric operations are likely
         *     to be more accurate in that space. Furthermore forward conversions from geographic to
         *     projected CRS are usually faster than inverse conversions.
         *
         *   - Otherwise (i.e. if the region of interest is likely to be wider than the projected CRS
         *     domain of validity), then the geographic CRS will be returned.
         */
        final double roiArea  = Extents.area(regionOfInterest);   // NaN if `regionOfInterest` is null.
        double maxInsideArea  = 0;
        double minOutsideArea = Double.POSITIVE_INFINITY;
        boolean tryDerivedCRS = false;
        do {
            for (int i=0; i < domains.length; i++) {
                final GeographicBoundingBox bbox = domains[i];
                if (bbox != null) {
                    double insideArea  = Extents.area(bbox);
                    double outsideArea = 0;
                    if (regionOfInterest != null) {
                        if (domain == null) {
                            domain = new DefaultGeographicBoundingBox(bbox);
                        } else {
                            domain.setBounds(bbox);
                        }
                        domain.intersect(regionOfInterest);
                        final double area = insideArea;
                        insideArea = Extents.area(domain);
                        outsideArea = area - insideArea;
                    }
                    if (insideArea > maxInsideArea || (insideArea == maxInsideArea && outsideArea < minOutsideArea)) {
                        maxInsideArea  = insideArea;
                        minOutsideArea = outsideArea;
                        bestCRS        = sourceCRS[i];
                    }
                }
            }
            /*
             * If the best CRS does not cover fully the region of interest, then we will redo the check again
             * but using base CRS instead. For example if the list of source CRS had some projected CRS, we
             * will try with the geographic CRS on which those projected CRS are based.
             */
            if (Double.isNaN(roiArea) || maxInsideArea < roiArea) {
                if (tryDerivedCRS) break;                                               // Do not try twice.
                final CoordinateReferenceSystem[] derivedCRS = new CoordinateReferenceSystem[sourceCRS.length];
                for (int i=0; i < derivedCRS.length; i++) {
                    GeographicBoundingBox bbox = null;
                    final CoordinateReferenceSystem crs = sourceCRS[i];
                    if (crs instanceof GeneralDerivedCRS) {
                        final CoordinateReferenceSystem baseCRS = ((GeneralDerivedCRS) crs).getBaseCRS();
                        bbox = getGeographicBoundingBox(baseCRS);
                        if (bbox == null && bestCRS == null && baseCRS instanceof GeodeticCRS) {
                            bestCRS = baseCRS;      // Fallback to be used if we don't find anything better.
                        }
                        tryDerivedCRS = true;
                        derivedCRS[i] = baseCRS;
                    }
                    domains[i] = bbox;
                }
                sourceCRS = derivedCRS;
            } else {
                break;
            }
        } while (tryDerivedCRS);
        return bestCRS;
    }

    /**
     * Finds a mathematical operation that transforms or converts coordinates from the given source to the
     * given target coordinate reference system. If an estimation of the geographic area containing the points
     * to transform is known, it can be specified for helping this method to find a better suited operation.
     * If no area of interest is specified, then the current default is the widest
     * {@linkplain AbstractCoordinateOperation#getDomainOfValidity() domain of validity}.
     * A future Apache SIS version may also take the country of current locale in account.
     *
     * <div class="note"><b>Note:</b>
     * the area of interest is just one aspect that may affect the coordinate operation.
     * Other aspects are the time of interest (because some coordinate operations take in account the
     * plate tectonics movement) or the desired accuracy. For more control on the coordinate operation
     * to create, see {@link CoordinateOperationContext}.</div>
     *
     * After the caller received a {@code CoordinateOperation} instance, the following methods can be invoked
     * for checking if the operation suits the caller's needs:
     *
     * <ul>
     *   <li>{@link #getGeographicBoundingBox(CoordinateOperation)}
     *       for checking if the operation is valid in the caller's area of interest.</li>
     *   <li>{@link #getLinearAccuracy(CoordinateOperation)}
     *       for checking if the operation has sufficient accuracy for caller's purpose.</li>
     * </ul>
     *
     * If the source and target CRS are equivalent, then this method returns an operation backed by an
     * {@linkplain org.opengis.referencing.operation.MathTransform#isIdentity() identity} transform.
     * If there is no known operation between the given pair of CRS, then this method throws an
     * {@link OperationNotFoundException}.
     *
     * <p>Note that <code>CRS.findOperation(<var>B</var>, <var>A</var>, <var>aoi</var>)</code> is not necessarily
     * the exact converse of <code>CRS.findOperation(<var>A</var>, <var>B</var>, <var>aoi</var>)</code>.
     * Some deviations may exist for example because of different paths explored in the geodetic database.
     * For the inverse of an existing {@link CoordinateOperation}, using
     * {@link org.opengis.referencing.operation.MathTransform#inverse()} is preferable.</p>
     *
     * @param  sourceCRS       the CRS of source coordinates.
     * @param  targetCRS       the CRS of target coordinates.
     * @param  areaOfInterest  the area of interest, or {@code null} if none.
     * @return the mathematical operation from {@code sourceCRS} to {@code targetCRS}.
     * @throws OperationNotFoundException if no operation was found between the given pair of CRS.
     * @throws FactoryException if the operation can not be created for another reason.
     *
     * @see Envelopes#findOperation(Envelope, Envelope)
     * @see DefaultCoordinateOperationFactory#createOperation(CoordinateReferenceSystem, CoordinateReferenceSystem, CoordinateOperationContext)
     *
     * @since 0.7
     */
    public static CoordinateOperation findOperation(final CoordinateReferenceSystem sourceCRS,
                                                    final CoordinateReferenceSystem targetCRS,
                                                    final GeographicBoundingBox areaOfInterest)
            throws FactoryException
    {
        ArgumentChecks.ensureNonNull("sourceCRS", sourceCRS);
        ArgumentChecks.ensureNonNull("targetCRS", targetCRS);
        final CoordinateOperationContext context = CoordinateOperationContext.fromBoundingBox(areaOfInterest);
        /*
         * In principle following code should just delegate to factory.createOperation(…). However that operation
         * may fail if a connection to the EPSG database has been found, but the EPSG tables do not yet exist in
         * that database and we do not have the SQL scripts for creating them.
         */
        final DefaultCoordinateOperationFactory factory = CoordinateOperations.factory();
        try {
            return factory.createOperation(sourceCRS, targetCRS, context);
        } catch (UnavailableFactoryException e) {
            if (AuthorityFactories.failure(e)) {
                throw e;
            } else try {
                // Above method call replaced the EPSG factory by a fallback. Try again.
                return factory.createOperation(sourceCRS, targetCRS, context);
            } catch (FactoryException ex) {
                ex.addSuppressed(e);
                throw ex;
            }
        }
    }

    /**
     * Finds mathematical operations that transform or convert coordinates from the given source to the
     * given target coordinate reference system. If at least one operation exists, they are returned in
     * preference order: the operation having the widest intersection between its
     * {@linkplain AbstractCoordinateOperation#getDomainOfValidity() domain of validity}
     * and the given area of interest are returned first.
     *
     * @param  sourceCRS       the CRS of source coordinates.
     * @param  targetCRS       the CRS of target coordinates.
     * @param  areaOfInterest  the area of interest, or {@code null} if none.
     * @return mathematical operations from {@code sourceCRS} to {@code targetCRS}.
     * @throws OperationNotFoundException if no operation was found between the given pair of CRS.
     * @throws FactoryException if the operation can not be created for another reason.
     *
     * @see DefaultCoordinateOperationFactory#createOperations(CoordinateReferenceSystem, CoordinateReferenceSystem, CoordinateOperationContext)
     *
     * @since 1.0
     */
    public static List<CoordinateOperation> findOperations(final CoordinateReferenceSystem sourceCRS,
                                                           final CoordinateReferenceSystem targetCRS,
                                                           final GeographicBoundingBox areaOfInterest)
            throws FactoryException
    {
        ArgumentChecks.ensureNonNull("sourceCRS", sourceCRS);
        ArgumentChecks.ensureNonNull("targetCRS", targetCRS);
        final CoordinateOperationContext context = CoordinateOperationContext.fromBoundingBox(areaOfInterest);
        final DefaultCoordinateOperationFactory factory = CoordinateOperations.factory();
        try {
            return factory.createOperations(sourceCRS, targetCRS, context);
        } catch (UnavailableFactoryException e) {
            if (AuthorityFactories.failure(e)) {
                throw e;
            } else try {
                return Collections.singletonList(factory.createOperation(sourceCRS, targetCRS, context));
            } catch (FactoryException ex) {
                ex.addSuppressed(e);
                throw ex;
            }
        }
    }

    /**
     * Returns a positional accuracy estimation in metres for the given operation, or {@code NaN} if unknown.
     * This method applies the following heuristics:
     *
     * <ul>
     *   <li>If the given operation is an instance of {@link AbstractCoordinateOperation}, then delegate to the
     *       operation {@link AbstractCoordinateOperation#getLinearAccuracy() getLinearAccuracy()} method.</li>
     *
     *   <li>Otherwise if at least one {@linkplain org.apache.sis.metadata.iso.quality.DefaultQuantitativeResult
     *       quantitative result} is found with a linear unit, then return the largest value converted to metres.</li>
     *
     *   <li>Otherwise if the operation is a {@linkplain org.apache.sis.referencing.operation.DefaultConversion
     *       conversion}, then returns 0 since a conversion is by definition accurate up to rounding errors.</li>
     *
     *   <li>Otherwise if the operation is a {@linkplain org.apache.sis.referencing.operation.DefaultTransformation
     *       transformation}, then the returned value depends on whether the datum shift were applied with the help
     *       of Bursa-Wolf parameters of not.</li>
     * </ul>
     *
     * See {@link AbstractCoordinateOperation#getLinearAccuracy()} for more details on the above heuristic rules.
     *
     * @param  operation  the coordinate operation for which to get the accuracy estimation, or {@code null}.
     * @return the accuracy estimation (always in meters), or NaN if unknown.
     *
     * @see #findOperation(CoordinateReferenceSystem, CoordinateReferenceSystem, GeographicBoundingBox)
     *
     * @since 0.7
     */
    public static double getLinearAccuracy(final CoordinateOperation operation) {
        if (operation == null) {
            return Double.NaN;
        } else if (operation instanceof AbstractCoordinateOperation) {
            return ((AbstractCoordinateOperation) operation).getLinearAccuracy();
        } else {
            return PositionalAccuracyConstant.getLinearAccuracy(operation);
        }
    }

    /**
     * Returns the valid geographic area for the given coordinate operation, or {@code null} if unknown.
     * This method explores the {@linkplain AbstractCoordinateOperation#getDomainOfValidity() domain of validity}
     * associated with the given operation. If more than one geographic bounding box is found, then this method
     * computes their {@linkplain DefaultGeographicBoundingBox#add(GeographicBoundingBox) union}.
     *
     * <p><b>Fallback:</b> if the given operation does not declare explicitly a domain of validity, then this
     * method computes the intersection of the domain of validity declared by source and target CRS. If no CRS
     * declare a domain of validity, then this method returns {@code null}.</p>
     *
     * @param  operation  the coordinate operation for which to get the domain of validity, or {@code null}.
     * @return the geographic area where the operation is valid, or {@code null} if unspecified.
     *
     * @see #findOperation(CoordinateReferenceSystem, CoordinateReferenceSystem, GeographicBoundingBox)
     * @see Extents#getGeographicBoundingBox(Extent)
     *
     * @category information
     *
     * @since 0.7
     */
    public static GeographicBoundingBox getGeographicBoundingBox(final CoordinateOperation operation) {
        if (operation == null) {
            return null;
        }
        GeographicBoundingBox bbox = Extents.getGeographicBoundingBox(operation.getDomainOfValidity());
        if (bbox == null) {
            bbox = Extents.intersection(getGeographicBoundingBox(operation.getSourceCRS()),
                                        getGeographicBoundingBox(operation.getTargetCRS()));
        }
        return bbox;
    }

    /**
     * Returns the valid geographic area for the given coordinate reference system, or {@code null} if unknown.
     * This method explores the {@linkplain org.apache.sis.referencing.crs.AbstractCRS#getDomainOfValidity() domain of
     * validity} associated with the given CRS. If more than one geographic bounding box is found, then this method
     * computes their {@linkplain DefaultGeographicBoundingBox#add(GeographicBoundingBox) union}.
     * together.
     *
     * @param  crs  the coordinate reference system for which to get the domain of validity, or {@code null}.
     * @return the geographic area where the coordinate reference system is valid, or {@code null} if unspecified.
     *
     * @see #getDomainOfValidity(CoordinateReferenceSystem)
     * @see Extents#getGeographicBoundingBox(Extent)
     *
     * @category information
     */
    public static GeographicBoundingBox getGeographicBoundingBox(final CoordinateReferenceSystem crs) {
        return (crs != null) ? Extents.getGeographicBoundingBox(crs.getDomainOfValidity()) : null;
    }

    /**
     * Returns the domain of validity of the specified coordinate reference system, or {@code null} if unknown.
     * If non-null, then the returned envelope will use the same coordinate reference system than the given CRS
     * argument.
     *
<<<<<<< HEAD
=======
     * <p>This method looks in two places:</p>
     * <ol>
     *   <li>First, it checks the {@linkplain org.apache.sis.referencing.crs.AbstractCRS#getDomainOfValidity()
     *       domain of validity} associated with the given CRS. Only geographic extents that are instances of
     *       {@link BoundingPolygon} associated to the given CRS are taken in account for this first step.</li>
     *   <li>If the above step did not found found any bounding polygon, then the
     *       {@linkplain #getGeographicBoundingBox(CoordinateReferenceSystem) geographic bounding boxes}
     *       are used as a fallback and transformed to the given CRS.</li>
     * </ol>
     *
>>>>>>> 43debe04
     * @param  crs  the coordinate reference system, or {@code null}.
     * @return the envelope with coordinates in the given CRS, or {@code null} if none.
     *
     * @see #getGeographicBoundingBox(CoordinateReferenceSystem)
     *
     * @category information
     * @since 0.8
     */
    public static Envelope getDomainOfValidity(final CoordinateReferenceSystem crs) {
        Envelope envelope = null;
        GeneralEnvelope merged = null;
        /* if (envelope == null) */ {   // Condition needed on other branches but not on trunk.
            final GeographicBoundingBox bounds = getGeographicBoundingBox(crs);
            if (bounds != null && !Boolean.FALSE.equals(bounds.getInclusion())) {
                /*
                 * We do not assign WGS84 unconditionally to the geographic bounding box, because
                 * it is not defined to be on a particular datum; it is only approximated bounds.
                 * We try to get the GeographicCRS from the user-supplied CRS in order to reduce
                 * the amount of transformation needed.
                 */
                final SingleCRS targetCRS = getHorizontalComponent(crs);
                final GeographicCRS sourceCRS = ReferencingUtilities.toNormalizedGeographicCRS(targetCRS, false, false);
                if (sourceCRS != null) {
                    envelope = merged = new GeneralEnvelope(bounds);
                    merged.translate(-getGreenwichLongitude(sourceCRS), 0);
                    merged.setCoordinateReferenceSystem(sourceCRS);
                    try {
                        envelope = Envelopes.transform(envelope, targetCRS);
                    } catch (TransformException exception) {
                        /*
                         * The envelope is probably outside the range of validity for this CRS.
                         * It should not occurs, since the envelope is supposed to describe the
                         * CRS area of validity. Logs a warning and returns null, since it is a
                         * legal return value according this method contract.
                         */
                        unexpectedException("getEnvelope", exception);
                        envelope = null;
                    }
                }
            }
        }
        return envelope;
    }

    /**
     * Creates a compound coordinate reference system from an ordered list of CRS components.
     * A CRS is inferred from the given components and the domain of validity is set to the
     * {@linkplain org.apache.sis.metadata.iso.extent.DefaultExtent#intersect intersection}
     * of the domain of validity of all components.
     *
     * <h4>Ellipsoidal height</h4>
     * If a two-dimensional geographic or projected CRS if followed or preceded by a vertical CRS with ellipsoidal
     * {@linkplain org.apache.sis.referencing.datum.DefaultVerticalDatum#getVerticalDatumType() datum type}, then
     * this method combines them in a single three-dimensional geographic or projected CRS.  Note that standalone
     * ellipsoidal heights are not allowed according ISO 19111. But if such situation is nevertheless found, then
     * the action described here fixes the issue. This is the reverse of <code>{@linkplain #getVerticalComponent
     * getVerticalComponent}(crs, true)</code>.
     *
     * <h4>Components order</h4>
     * Apache SIS is permissive on the order of components that can be used in a compound CRS.
     * However for better inter-operability, users are encouraged to follow the order mandated by ISO 19162:
     *
     * <ol>
     *   <li>A mandatory horizontal CRS (only one of two-dimensional {@code GeographicCRS} or {@code ProjectedCRS} or {@code EngineeringCRS}).</li>
     *   <li>Optionally followed by a {@code VerticalCRS} or a {@code ParametricCRS} (but not both).</li>
     *   <li>Optionally followed by a {@code TemporalCRS}.</li>
     * </ol>
     *
     * @param  components  the sequence of coordinate reference systems making the compound CRS.
     * @return the compound CRS, or {@code components[0]} if the given array contains only one component.
     * @throws IllegalArgumentException if the given array is empty or if the array contains incompatible components.
     * @throws FactoryException if the geodetic factory failed to create the compound CRS.
     *
     * @since 0.8
     *
     * @see org.apache.sis.referencing.crs.DefaultCompoundCRS
     * @see GeodeticObjectFactory#createCompoundCRS(Map, CoordinateReferenceSystem...)
     * @see org.apache.sis.geometry.Envelopes#compound(Envelope...)
     * @see org.apache.sis.referencing.operation.transform.MathTransforms#compound(MathTransform...)
     */
    public static CoordinateReferenceSystem compound(final CoordinateReferenceSystem... components) throws FactoryException {
        ArgumentChecks.ensureNonEmpty("components", components);
        if (components.length == 1) {
            final CoordinateReferenceSystem crs = components[0];
            if (crs != null) return crs;
        }
        return new EllipsoidalHeightCombiner().createCompoundCRS(components);
    }

    /**
     * Gets or creates a coordinate reference system with a subset of the dimensions of the given CRS.
     * This method can be used for dimensionality reduction, but not for changing axis order.
     * The specified dimensions are used as if they were in strictly increasing order without duplicated values.
     *
     * <h4>Ellipsoidal height</h4>
     * This method can transform a three-dimensional geographic CRS into a two-dimensional geographic CRS.
     * In this aspect, this method is the converse of {@link #compound(CoordinateReferenceSystem...)}.
     * This method can also extract the {@linkplain CommonCRS.Vertical#ELLIPSOIDAL ellipsoidal height}
     * from a three-dimensional geographic CRS, but this is generally not recommended since ellipsoidal
     * heights make little sense without their (<var>latitude</var>, <var>longitude</var>) locations.
     *
     * @param  crs         the CRS to reduce the dimensionality, or {@code null} if none.
     * @param  dimensions  the dimensions to retain. The dimensions will be taken in increasing order, ignoring duplicated values.
     * @return a coordinate reference system for the given dimensions. May be the given {@code crs}, which may be {@code null}.
     * @throws IllegalArgumentException if the given array is empty or if the array contains invalid indices.
     * @throws FactoryException if the geodetic factory failed to create a compound CRS.
     *
     * @see #getComponentAt(CoordinateReferenceSystem, int, int)
     * @see #compound(CoordinateReferenceSystem...)
     *
     * @since 1.0
     */
    public static CoordinateReferenceSystem reduce(final CoordinateReferenceSystem crs, final int... dimensions) throws FactoryException {
        ArgumentChecks.ensureNonNull("dimensions", dimensions);
        if (crs == null) {
            return null;
        }
        final int dimension = ReferencingUtilities.getDimension(crs);
        long selected = 0;
        for (final int d : dimensions) {
            if (d < 0 || d >= dimension) {
                throw new IndexOutOfBoundsException(Errors.format(Errors.Keys.IndexOutOfBounds_1, d));
            }
            if (d >= Long.SIZE) {
                throw new IllegalArgumentException(Errors.format(Errors.Keys.ExcessiveNumberOfDimensions_1, d+1));
            }
            selected |= (1L << d);
        }
        if (selected == 0) {
            throw new IllegalArgumentException(Errors.format(Errors.Keys.EmptyArgument_1, "dimensions"));
        }
        final List<CoordinateReferenceSystem> components = new ArrayList<>(Long.bitCount(selected));
        reduce(0, crs, dimension, selected, components);
        return compound(components.toArray(new CoordinateReferenceSystem[components.size()]));
    }

    /**
     * Adds the components of reduced CRS into the given list.
     * This method may invoke itself recursively for walking through compound CRS.
     *
     * @param  previous    number of dimensions of previous CRS.
     * @param  crs         the CRS for which to select components.
     * @param  dimension   number of dimensions of {@code crs}.
     * @param  selected    bitmask of dimensions to select.
     * @param  addTo       where to add CRS components.
     * @return new bitmask after removal of dimensions of the components added to {@code addTo}.
     */
    private static long reduce(int previous, final CoordinateReferenceSystem crs, int dimension, long selected,
            final List<CoordinateReferenceSystem> addTo) throws FactoryException
    {
        final long current = (Numerics.bitmask(dimension) - 1) << previous;
        final long intersect = selected & current;
        if (intersect != 0) {
            if (intersect == current) {
                addTo.add(crs);
                selected &= ~current;
            } else if (crs instanceof CompoundCRS) {
                for (final CoordinateReferenceSystem component : ((CompoundCRS) crs).getComponents()) {
                    dimension = ReferencingUtilities.getDimension(component);
                    selected = reduce(previous, component, dimension, selected, addTo);
                    if ((selected & current) == 0) break;           // Stop if it would be useless to continue.
                    previous += dimension;
                }
            } else if (dimension == 3 && crs instanceof SingleCRS) {
                final Datum datum = ((SingleCRS) crs).getDatum();
                if (datum instanceof GeodeticDatum) {
                    final boolean isVertical = Long.bitCount(intersect) == 1;               // Presumed for now, verified later.
                    final int verticalDimension = Long.numberOfTrailingZeros((isVertical ? intersect : ~intersect) >>> previous);
                    final CoordinateSystemAxis verticalAxis = crs.getCoordinateSystem().getAxis(verticalDimension);
                    if (AxisDirections.isVertical(verticalAxis.getDirection())) try {
                        addTo.add(new EllipsoidalHeightSeparator((GeodeticDatum) datum, isVertical).separate((SingleCRS) crs));
                        selected &= ~current;
                    } catch (IllegalArgumentException | ClassCastException e) {
                        throw new FactoryException(Resources.format(Resources.Keys.CanNotSeparateCRS_1, crs.getName()));
                    }
                }
            }
        }
        if ((selected & current) != 0) {
            throw new FactoryException(Resources.format(Resources.Keys.CanNotSeparateCRS_1, crs.getName()));
        }
        return selected;
    }

    /**
     * Returns {@code true} if the given CRS is horizontal. The current implementation considers a
     * CRS as horizontal if it is two-dimensional and comply with one of the following conditions:
     *
     * <ul>
     *   <li>is an instance of {@link GeographicCRS} (or an equivalent {@link GeodeticCRS}), or</li>
     *   <li>is an instance of {@link ProjectedCRS}, or</li>
     *   <li>is an instance of {@link EngineeringCRS} (following
     *     <a href="http://docs.opengeospatial.org/is/12-063r5/12-063r5.html#111">ISO 19162 §16.1</a>
     *     definition of {@literal <horizontal crs>}).</li>
     * </ul>
     *
     * In case of doubt, this method conservatively returns {@code false}.
     *
     * @todo Future SIS implementation may extend the above conditions list. For example a radar station could
     *       use a polar coordinate system in a <code>DerivedCRS</code> instance based on a projected CRS.
     *       Conversely, a future SIS versions may impose more conditions on <code>EngineeringCRS</code>.
     *       See <a href="http://issues.apache.org/jira/browse/SIS-161">SIS-161</a>.
     *
     * @param  crs  the coordinate reference system, or {@code null}.
     * @return {@code true} if the given CRS is non-null and likely horizontal, or {@code false} otherwise.
     *
     * @see #getHorizontalComponent(CoordinateReferenceSystem)
     *
     * @category information
     */
    public static boolean isHorizontalCRS(final CoordinateReferenceSystem crs) {
        return horizontalCode(crs) == 2;
    }

    /**
     * If the given CRS would qualify as horizontal except for its number of dimensions, returns that number.
     * Otherwise returns 0. The number of dimensions can only be 2 or 3.
     */
    private static int horizontalCode(final CoordinateReferenceSystem crs) {
        /*
         * In order to determine if the CRS is geographic, checking the CoordinateSystem type is more reliable
         * then checking if the CRS implements the GeographicCRS interface.  This is because the GeographicCRS
         * type did not existed in ISO 19111:2007, so a CRS could be standard-compliant without implementing
         * the GeographicCRS interface.
         */
        boolean isEngineering = false;
        final boolean isGeodetic = (crs instanceof GeodeticCRS);
        if (isGeodetic || crs instanceof ProjectedCRS || (isEngineering = (crs instanceof EngineeringCRS))) {
            final CoordinateSystem cs = crs.getCoordinateSystem();
            final int dim = cs.getDimension();
            if ((dim & ~1) == 2 && (!isGeodetic || (cs instanceof EllipsoidalCS))) {
                if (isEngineering) {
                    int n = 0;
                    for (int i=0; i<dim; i++) {
                        if (AxisDirections.isCompass(cs.getAxis(i).getDirection())) n++;
                    }
                    // If we don't have exactly 2 east, north, etc. directions, consider as non-horizontal.
                    if (n != 2) return 0;
                }
                return dim;
            }
        }
        return 0;
    }

    /**
     * Returns the first horizontal coordinate reference system found in the given CRS, or {@code null} if there is
     * none. If the given CRS is already horizontal according {@link #isHorizontalCRS(CoordinateReferenceSystem)},
     * then this method returns it as-is. Otherwise if the given CRS is compound, then this method searches for the
     * first horizontal component in the order of the {@linkplain #getSingleComponents(CoordinateReferenceSystem)
     * single components list}.
     *
     * <p>In the special case where a three-dimensional geographic or projected CRS is found, this method
     * will create a two-dimensional geographic or projected CRS without the vertical axis.</p>
     *
     * @param  crs  the coordinate reference system, or {@code null}.
     * @return the first horizontal CRS, or {@code null} if none.
     *
     * @category information
     *
     * @see org.apache.sis.geometry.GeneralEnvelope#horizontal()
     */
    public static SingleCRS getHorizontalComponent(final CoordinateReferenceSystem crs) {
        switch (horizontalCode(crs)) {
            /*
             * If the CRS is already two-dimensional and horizontal, return as-is.
             * We don't need to check if crs is an instance of SingleCRS since all
             * CRS accepted by horizontalCode(…) are SingleCRS.
             */
            case 2: {
                return (SingleCRS) crs;
            }
            case 3: {
                /*
                 * The CRS would be horizontal if we can remove the vertical axis. CoordinateSystems.replaceAxes(…)
                 * will do this task for us. We can verify if the operation has been successful by checking that
                 * the number of dimensions has been reduced by 1 (from 3 to 2).
                 */
                final CoordinateSystem cs = CoordinateSystems.replaceAxes(crs.getCoordinateSystem(), new AxisFilter() {
                    @Override public boolean accept(final CoordinateSystemAxis axis) {
                        return !AxisDirections.isVertical(axis.getDirection());
                    }
                });
                if (cs.getDimension() != 2) break;
                /*
                 * Most of the time, the CRS to rebuild will be geodetic. In such case we known that the
                 * coordinate system is ellipsoidal because (i.e. the CRS is geographic) because it was
                 * a condition verified by horizontalCode(…). A ClassCastException would be a bug.
                 */
                final Map<String, ?> properties = ReferencingUtilities.getPropertiesForModifiedCRS(crs);
                if (crs instanceof GeodeticCRS) {
                    return new DefaultGeographicCRS(properties, ((GeodeticCRS) crs).getDatum(), (EllipsoidalCS) cs);
                }
                /*
                 * In Apache SIS implementation, the Conversion contains the source and target CRS together with
                 * a MathTransform.   We need to recreate the same conversion, but without CRS and MathTransform
                 * for letting SIS create or associate new ones, which will be two-dimensional now.
                 */
                if (crs instanceof ProjectedCRS) {
                    final ProjectedCRS  proj = (ProjectedCRS) crs;
                    final GeographicCRS base = (GeographicCRS) getHorizontalComponent(proj.getBaseCRS());
                    Conversion fromBase = proj.getConversionFromBase();
                    fromBase = new DefaultConversion(IdentifiedObjects.getProperties(fromBase),
                            fromBase.getMethod(), null, fromBase.getParameterValues());
                    return new DefaultProjectedCRS(properties, base, fromBase, (CartesianCS) cs);
                }
                /*
                 * If the CRS is neither geographic or projected, then it is engineering.
                 */
                return new DefaultEngineeringCRS(properties, ((EngineeringCRS) crs).getDatum(), cs);
            }
        }
        if (crs instanceof CompoundCRS) {
            final CompoundCRS cp = (CompoundCRS) crs;
            for (final CoordinateReferenceSystem c : cp.getComponents()) {
                final SingleCRS candidate = getHorizontalComponent(c);
                if (candidate != null) {
                    return candidate;
                }
            }
        }
        return null;
    }

    /**
     * Returns the first vertical coordinate reference system found in the given CRS, or {@code null} if there is none.
     * If the given CRS is already an instance of {@code VerticalCRS}, then this method returns it as-is.
     * Otherwise if the given CRS is compound, then this method searches for the first vertical component
     * in the order of the {@linkplain #getSingleComponents(CoordinateReferenceSystem) single components list}.
     *
     * <h4>Height in a three-dimensional geographic CRS</h4>
     * In ISO 19111 model, ellipsoidal heights are indissociable from geographic CRS because such heights
     * without their (<var>latitude</var>, <var>longitude</var>) locations make little sense. Consequently
     * a standard-conformant library should return {@code null} when asked for the {@code VerticalCRS}
     * component of a geographic CRS. This is what {@code getVerticalComponent(…)} does when the
     * {@code allowCreateEllipsoidal} argument is {@code false}.
     *
     * <p>However in some exceptional cases, handling ellipsoidal heights like any other kind of heights
     * may simplify the task. For example when computing <em>difference</em> between heights above the
     * same datum, the impact of ignoring locations may be smaller (but not necessarily canceled).
     * Orphan {@code VerticalCRS} may also be useful for information purpose like labeling a plot axis.
     * If the caller feels confident that ellipsoidal heights are safe for his task, he can set the
     * {@code allowCreateEllipsoidal} argument to {@code true}. In such case, this {@code getVerticalComponent(…)}
     * method will create a temporary {@code VerticalCRS} from the first three-dimensional {@code GeographicCRS}
     * <em>in last resort</em>, only if it can not find an existing {@code VerticalCRS} instance.
     * <strong>Note that this is not a valid CRS according ISO 19111</strong> — use with care.</p>
     *
     * @param  crs  the coordinate reference system, or {@code null}.
     * @param  allowCreateEllipsoidal {@code true} for allowing the creation of orphan CRS for ellipsoidal heights.
     *         The recommended value is {@code false}.
     * @return the first vertical CRS, or {@code null} if none.
     *
     * @see #compound(CoordinateReferenceSystem...)
     *
     * @category information
     */
    public static VerticalCRS getVerticalComponent(final CoordinateReferenceSystem crs, final boolean allowCreateEllipsoidal) {
        if (crs instanceof VerticalCRS) {
            return (VerticalCRS) crs;
        }
        if (crs instanceof CompoundCRS) {
            final CompoundCRS cp = (CompoundCRS) crs;
            boolean a = false;
            do { // Executed at most twice.
                for (final CoordinateReferenceSystem c : cp.getComponents()) {
                    final VerticalCRS candidate = getVerticalComponent(c, a);
                    if (candidate != null) {
                        return candidate;
                    }
                }
            } while ((a = !a) == allowCreateEllipsoidal);
        }
        if (allowCreateEllipsoidal && horizontalCode(crs) == 3) {
            final CoordinateSystem cs = crs.getCoordinateSystem();
            final int i = AxisDirections.indexOfColinear(cs, AxisDirection.UP);
            if (i >= 0) {
                final CoordinateSystemAxis axis = cs.getAxis(i);
                VerticalCRS c = CommonCRS.Vertical.ELLIPSOIDAL.crs();
                if (!c.getCoordinateSystem().getAxis(0).equals(axis)) {
                    final Map<String,?> properties = IdentifiedObjects.getProperties(c);
                    c = new DefaultVerticalCRS(properties, c.getDatum(), new DefaultVerticalCS(properties, axis));
                }
                return c;
            }
        }
        return null;
    }

    /**
     * Returns the first temporal coordinate reference system found in the given CRS, or {@code null} if there is none.
     * If the given CRS is already an instance of {@code TemporalCRS}, then this method returns it as-is.
     * Otherwise if the given CRS is compound, then this method searches for the first temporal component
     * in the order of the {@linkplain #getSingleComponents(CoordinateReferenceSystem) single components list}.
     *
     * @param  crs  the coordinate reference system, or {@code null}.
     * @return the first temporal CRS, or {@code null} if none.
     *
     * @category information
     */
    public static TemporalCRS getTemporalComponent(final CoordinateReferenceSystem crs) {
        if (crs instanceof TemporalCRS) {
            return (TemporalCRS) crs;
        }
        if (crs instanceof CompoundCRS) {
            final CompoundCRS cp = (CompoundCRS) crs;
            for (final CoordinateReferenceSystem c : cp.getComponents()) {
                final TemporalCRS candidate = getTemporalComponent(c);
                if (candidate != null) {
                    return candidate;
                }
            }
        }
        return null;
    }

    /**
     * Returns the ordered list of single coordinate reference systems for the specified CRS.
     * This method performs the following choices:
     *
     * <ul>
     *   <li>If the given CRS is null, returns an empty list.</li>
     *   <li>If the given CRS is an instance of {@link SingleCRS}, returns that instance in a singleton list.</li>
     *   <li>If the given CRS is an instance of {@link CompoundCRS}, returns a flattened list of its
     *       {@linkplain DefaultCompoundCRS#getComponents() components}. Some components may themselves be
     *       other {@code CompoundCRS} instances, in which case those compound CRS are also flattened in their
     *       list of {@code SingleCRS} components.</li>
     *   <li>Otherwise throws a {@code ClassCastException}.</li>
     * </ul>
     *
     * <div class="note"><b>Example:</b>
     * Apache SIS allows 4-dimensional (<var>x</var>,<var>y</var>,<var>z</var>,<var>t</var>)
     * coordinate reference system to be built in two different ways as shown below:
     *
     * <div class="horizontal-flow">
     * <div><p><b>Hierarchical structure</b></p>
     * <blockquote>
     *   <code>CompoundCRS</code> — (<var>x</var>, <var>y</var>, <var>z</var>, <var>t</var>)<br>
     *   <code>  ├─CompoundCRS</code> — (<var>x</var>, <var>y</var>, <var>z</var>)<br>
     *   <code>  │   ├─ProjectedCRS</code> — (<var>x</var>, <var>y</var>)<br>
     *   <code>  │   └─VerticalCRS</code> — (<var>z</var>)<br>
     *   <code>  └─TemporalCRS</code> — (<var>t</var>)
     * </blockquote></div>
     * <div><p><b>Flat list</b></p>
     * <blockquote>
     *   <code>CompoundCRS</code> — (<var>x</var>, <var>y</var>, <var>z</var>, <var>t</var>)<br>
     *   <code>  ├─ProjectedCRS</code> — (<var>x</var>, <var>y</var>)<br>
     *   <code>  ├─VerticalCRS</code> — (<var>z</var>)<br>
     *   <code>  └─TemporalCRS</code> — (<var>t</var>)
     * </blockquote>
     * </div></div>
     *
     * This method guaranteed that the returned list is a flat one as shown on the right side.
     * Note that such flat lists are the only one allowed by ISO/OGC standards for compound CRS.
     * The hierarchical structure is an Apache SIS flexibility.</div>
     *
     * @param  crs  the coordinate reference system, or {@code null}.
     * @return the single coordinate reference systems, or an empty list if the given CRS is {@code null}.
     * @throws ClassCastException if a CRS is neither a {@link SingleCRS} or a {@link CompoundCRS}.
     *
     * @see DefaultCompoundCRS#getSingleComponents()
     */
    public static List<SingleCRS> getSingleComponents(final CoordinateReferenceSystem crs) {
        final List<SingleCRS> singles;
        if (crs == null) {
            singles = Collections.emptyList();
        } else if (crs instanceof CompoundCRS) {
            if (crs instanceof DefaultCompoundCRS) {
                singles = ((DefaultCompoundCRS) crs).getSingleComponents();
            } else {
                final List<CoordinateReferenceSystem> elements = ((CompoundCRS) crs).getComponents();
                singles = new ArrayList<>(elements.size());
                ReferencingUtilities.getSingleComponents(elements, singles);
            }
        } else {
            // Intentional CassCastException here if the crs is not a SingleCRS.
            singles = Collections.singletonList((SingleCRS) crs);
        }
        return singles;
    }

    /**
     * Returns the coordinate reference system in the given range of dimension indices.
     * This method processes as below:
     *
     * <ul>
     *   <li>If the given {@code crs} is {@code null}, then this method returns {@code null}.</li>
     *   <li>Otherwise if {@code lower} is 0 and {@code upper} is the number of CRS dimensions,
     *       then this method returns the given CRS unchanged.</li>
     *   <li>Otherwise if the given CRS is an instance of {@link CompoundCRS}, then this method
     *       searches for a {@linkplain CompoundCRS#getComponents() component} where:
     *       <ul>
     *         <li>The {@linkplain org.apache.sis.referencing.cs.AbstractCS#getDimension() number of dimensions}
     *             is equals to {@code upper - lower};</li>
     *         <li>The sum of the number of dimensions of all previous CRS is equals to {@code lower}.</li>
     *       </ul>
     *       If such component is found, then it is returned.</li>
     *   <li>Otherwise (i.e. no component match), this method returns {@code null}.</li>
     * </ul>
     *
     * This method does <strong>not</strong> build new CRS from the components. For example this method does not
     * create a {@link CompoundCRS} or a three-dimensional CRS if the given range spans more than one component.
     *
     * @param  crs    the coordinate reference system to decompose, or {@code null}.
     * @param  lower  the first dimension to keep, inclusive.
     * @param  upper  the last  dimension to keep, exclusive.
     * @return the sub-coordinate system, or {@code null} if the given {@code crs} was {@code null}
     *         or can not be decomposed for dimensions in the [{@code lower} … {@code upper}] range.
     * @throws IndexOutOfBoundsException if the given index are out of bounds.
     *
     * @see #reduce(CoordinateReferenceSystem, int...)
     * @see org.apache.sis.geometry.GeneralEnvelope#subEnvelope(int, int)
     *
     * @since 0.5
     */
    public static CoordinateReferenceSystem getComponentAt(CoordinateReferenceSystem crs, int lower, int upper) {
        if (crs == null) return null;     // Skip bounds check.
        int dimension = ReferencingUtilities.getDimension(crs);
        ArgumentChecks.ensureValidIndexRange(dimension, lower, upper);
check:  while (lower != 0 || upper != dimension) {
            if (crs instanceof CompoundCRS) {
                // We need nested CompoundCRS (if any) below, not a flattened list of SingleCRS.
                final List<CoordinateReferenceSystem> components = ((CompoundCRS) crs).getComponents();
                final int size = components.size();
                for (int i=0; i<size; i++) {
                    crs = components.get(i);
                    dimension = crs.getCoordinateSystem().getDimension();
                    if (lower < dimension) {
                        /*
                         * The requested dimensions may intersect the dimension of this CRS.
                         * The outer loop will perform the verification, and eventually go
                         * down again in the tree of sub-components.
                         */
                        continue check;
                    }
                    lower -= dimension;
                    upper -= dimension;
                }
            }
            return null;
        }
        return crs;
    }

    /**
     * Returns the Greenwich longitude of the prime meridian of the given CRS in degrees.
     * If the prime meridian uses an other unit than degrees, then the value will be converted.
     *
     * @param  crs  the coordinate reference system from which to get the prime meridian.
     * @return the Greenwich longitude (in degrees) of the prime meridian of the given CRS.
     *
     * @see org.apache.sis.referencing.datum.DefaultPrimeMeridian#getGreenwichLongitude(Unit)
     *
     * @since 0.5
     */
    public static double getGreenwichLongitude(final GeodeticCRS crs) {
        ArgumentChecks.ensureNonNull("crs", crs);
        return ReferencingUtilities.getGreenwichLongitude(crs.getDatum().getPrimeMeridian(), Units.DEGREE);
    }

    /**
     * Returns the system-wide authority factory used by {@link #forCode(String)} and other SIS methods.
     * If the given authority is non-null, then this method returns a factory specifically for that authority.
     * Otherwise, this method returns the {@link org.apache.sis.referencing.factory.MultiAuthoritiesFactory}
     * instance that manages all other factories.
     *
     * <p>The {@code authority} argument can be {@code "EPSG"}, {@code "OGC"} or any other authority found
     * on the classpath. In the {@code "EPSG"} case, whether the full set of EPSG codes is supported or not
     * depends on whether a {@linkplain org.apache.sis.referencing.factory.sql connection to the database}
     * can be established. If no connection can be established, then this method returns a small embedded
     * EPSG factory containing at least the CRS defined in the {@link #forCode(String)} method javadoc.</p>
     *
     * <p>User-defined authorities can be added to the SIS environment by creating a {@code CRSAuthorityFactory}
     * implementation with a public no-argument constructor, and declaring the fully-qualified name of that class
     * in a file at the following location:</p>
     *
     * {@preformat text
     *     META-INF/services/org.opengis.referencing.crs.CRSAuthorityFactory
     * }
     *
     * @param  authority  the authority of the desired factory (typically {@code "EPSG"} or {@code "OGC"}),
     *         or {@code null} for the {@link org.apache.sis.referencing.factory.MultiAuthoritiesFactory}
     *         instance that manage all factories.
     * @return the system-wide authority factory used by SIS for the given authority.
     * @throws FactoryException if no factory can be returned for the given authority.
     *
     * @see #forCode(String)
     * @see org.apache.sis.referencing.factory.MultiAuthoritiesFactory
     *
     * @since 0.7
     */
    public static CRSAuthorityFactory getAuthorityFactory(final String authority) throws FactoryException {
        if (authority == null) {
            return AuthorityFactories.ALL;
        }
        return AuthorityFactories.ALL.getAuthorityFactory(CRSAuthorityFactory.class, authority, null);
    }

    /**
     * Invoked when an unexpected exception occurred. Those exceptions must be non-fatal, i.e. the caller
     * <strong>must</strong> have a reasonable fallback (otherwise it should propagate the exception).
     */
    private static void unexpectedException(final String methodName, final Exception exception) {
        Logging.unexpectedException(getLogger(Modules.REFERENCING), CRS.class, methodName, exception);
    }
}<|MERGE_RESOLUTION|>--- conflicted
+++ resolved
@@ -789,19 +789,6 @@
      * If non-null, then the returned envelope will use the same coordinate reference system than the given CRS
      * argument.
      *
-<<<<<<< HEAD
-=======
-     * <p>This method looks in two places:</p>
-     * <ol>
-     *   <li>First, it checks the {@linkplain org.apache.sis.referencing.crs.AbstractCRS#getDomainOfValidity()
-     *       domain of validity} associated with the given CRS. Only geographic extents that are instances of
-     *       {@link BoundingPolygon} associated to the given CRS are taken in account for this first step.</li>
-     *   <li>If the above step did not found found any bounding polygon, then the
-     *       {@linkplain #getGeographicBoundingBox(CoordinateReferenceSystem) geographic bounding boxes}
-     *       are used as a fallback and transformed to the given CRS.</li>
-     * </ol>
-     *
->>>>>>> 43debe04
      * @param  crs  the coordinate reference system, or {@code null}.
      * @return the envelope with coordinates in the given CRS, or {@code null} if none.
      *
