--- conflicted
+++ resolved
@@ -70,12 +70,6 @@
  * @author  Cullen Rombach (Image Matters)
  * @version 1.0
  * @since   0.3
-<<<<<<< HEAD
- * @module
-=======
- *
- * @deprecated As of ISO 19115:2014, replaced by {@link DefaultAssociatedResource}.
->>>>>>> 1cb46836
  */
 @XmlType(name = "MD_AggregateInformation_Type", namespace = LegacyNamespaces.GMD, propOrder = {
     "aggregateDataSetName",
