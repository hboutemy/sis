--- conflicted
+++ resolved
@@ -31,7 +31,6 @@
 import javax.xml.bind.annotation.XmlElement;
 import javax.xml.bind.annotation.XmlRootElement;
 import javax.xml.bind.annotation.adapters.XmlJavaTypeAdapter;
-import org.opengis.annotation.UML;
 import org.opengis.metadata.Identifier;
 import org.opengis.metadata.Metadata;
 import org.opengis.metadata.ApplicationSchemaInformation;
@@ -73,6 +72,8 @@
 import org.apache.sis.internal.jaxb.metadata.CI_Citation;
 import org.apache.sis.internal.jaxb.metadata.MD_Identifier;
 
+// Branch-specific imports
+import org.opengis.annotation.UML;
 import static org.opengis.annotation.Obligation.OPTIONAL;
 import static org.opengis.annotation.Obligation.MANDATORY;
 import static org.opengis.annotation.Obligation.CONDITIONAL;
@@ -443,13 +444,9 @@
      *
      * @since 0.5
      */
-<<<<<<< HEAD
-    @UML(identifier="metadataIdentifier", obligation=OPTIONAL, specification=ISO_19115)
-=======
-    @Override
     @XmlElement(name = "metadataIdentifier")
     @XmlJavaTypeAdapter(MD_Identifier.Since2014.class)
->>>>>>> f514ce0e
+    @UML(identifier="metadataIdentifier", obligation=OPTIONAL, specification=ISO_19115)
     public Identifier getMetadataIdentifier() {
         return metadataIdentifier;
     }
@@ -521,12 +518,8 @@
      *
      * @since 0.5
      */
-<<<<<<< HEAD
+    // @XmlElement at the end of this class.
     @UML(identifier="defaultLocale+otherLocale", obligation=CONDITIONAL, specification=ISO_19115)
-=======
-    @Override
-    // @XmlElement at the end of this class.
->>>>>>> f514ce0e
     public Collection<Locale> getLanguages() {
         return languages = nonNullCollection(languages, Locale.class);
     }
@@ -707,13 +700,9 @@
      *
      * @since 0.5
      */
-<<<<<<< HEAD
-    @UML(identifier="parentMetadata", obligation=CONDITIONAL, specification=ISO_19115)
-=======
-    @Override
     @XmlElement(name = "parentMetadata")
     @XmlJavaTypeAdapter(CI_Citation.Since2014.class)
->>>>>>> f514ce0e
+    @UML(identifier="parentMetadata", obligation=CONDITIONAL, specification=ISO_19115)
     public Citation getParentMetadata() {
         return parentMetadata;
     }
@@ -785,16 +774,10 @@
      *
      * @since 0.5
      */
-<<<<<<< HEAD
+    // @XmlElement at the end of this class.
     @UML(identifier="metadataScope", obligation=CONDITIONAL, specification=ISO_19115)
     public Collection<DefaultMetadataScope> getMetadataScopes() {
         return metadataScopes = nonNullCollection(metadataScopes, DefaultMetadataScope.class);
-=======
-    @Override
-    // @XmlElement at the end of this class.
-    public Collection<MetadataScope> getMetadataScopes() {
-        return metadataScopes = nonNullCollection(metadataScopes, MetadataScope.class);
->>>>>>> f514ce0e
     }
 
     /**
@@ -943,12 +926,8 @@
      *
      * @since 0.5
      */
-<<<<<<< HEAD
+    // @XmlElement at the end of this class.
     @UML(identifier="dateInfo", obligation=MANDATORY, specification=ISO_19115)
-=======
-    @Override
-    // @XmlElement at the end of this class.
->>>>>>> f514ce0e
     public Collection<CitationDate> getDateInfo() {
         return dateInfo = nonNullCollection(dateInfo, CitationDate.class);
     }
@@ -1039,12 +1018,8 @@
      *
      * @since 0.5
      */
-<<<<<<< HEAD
+    // @XmlElement at the end of this class.
     @UML(identifier="metadataStandard", obligation=OPTIONAL, specification=ISO_19115)
-=======
-    @Override
-    // @XmlElement at the end of this class.
->>>>>>> f514ce0e
     public Collection<Citation> getMetadataStandards() {
         return metadataStandards = nonNullCollection(metadataStandards, Citation.class);
     }
@@ -1071,12 +1046,8 @@
      *
      * @since 0.5
      */
-<<<<<<< HEAD
+    // @XmlElement at the end of this class.
     @UML(identifier="metadataProfile", obligation=OPTIONAL, specification=ISO_19115)
-=======
-    @Override
-    // @XmlElement at the end of this class.
->>>>>>> f514ce0e
     public Collection<Citation> getMetadataProfiles() {
         return metadataProfiles = nonNullCollection(metadataProfiles, Citation.class);
     }
@@ -1100,12 +1071,8 @@
      *
      * @since 0.5
      */
-<<<<<<< HEAD
+    // @XmlElement at the end of this class.
     @UML(identifier="alternativeMetadataReference", obligation=OPTIONAL, specification=ISO_19115)
-=======
-    @Override
-    // @XmlElement at the end of this class.
->>>>>>> f514ce0e
     public Collection<Citation> getAlternativeMetadataReferences() {
         return alternativeMetadataReferences = nonNullCollection(alternativeMetadataReferences, Citation.class);
     }
@@ -1231,12 +1198,8 @@
      *
      * @since 0.5
      */
-<<<<<<< HEAD
+    // @XmlElement at the end of this class.
     @UML(identifier="metadataLinkage", obligation=OPTIONAL, specification=ISO_19115)
-=======
-    @Override
-    // @XmlElement at the end of this class.
->>>>>>> f514ce0e
     public Collection<OnlineResource> getMetadataLinkages() {
         return metadataLinkages = nonNullCollection(metadataLinkages, OnlineResource.class);
     }
@@ -1598,12 +1561,8 @@
      *
      * @since 0.5
      */
-<<<<<<< HEAD
+    // @XmlElement at the end of this class.
     @UML(identifier="resourceLineage", obligation=OPTIONAL, specification=ISO_19115)
-=======
-    @Override
-    // @XmlElement at the end of this class.
->>>>>>> f514ce0e
     public Collection<Lineage> getResourceLineages() {
         return resourceLineages = nonNullCollection(resourceLineages, Lineage.class);
     }
@@ -1717,7 +1676,7 @@
     }
 
     @XmlElement(name = "metadataScope")
-    private Collection<MetadataScope> getMetadataScope() {
+    private Collection<DefaultMetadataScope> getMetadataScope() {
         return FilterByVersion.CURRENT_METADATA.accept() ? getMetadataScopes() : null;
     }
 }