--- conflicted
+++ resolved
@@ -56,8 +56,7 @@
  */
 @RunWith(TestRunner.class)
 @DependsOn({AbstractMathTransformTest.class, ScaleTransformTest.class})
-<<<<<<< HEAD
-public strictfp class ProjectiveTransformTest extends TransformTestCase {
+public class ProjectiveTransformTest extends TransformTestCase {
     /**
      * The factory to use for creating linear transforms.
      */
@@ -68,9 +67,6 @@
      */
     private Matrix matrix;
 
-=======
-public class ProjectiveTransformTest extends AffineTransformTest {
->>>>>>> 1cb46836
     /**
      * Tolerance factor for strict comparisons.
      */
