/*
 * Licensed to the Apache Software Foundation (ASF) under one or more
 * contributor license agreements.  See the NOTICE file distributed with
 * this work for additional information regarding copyright ownership.
 * The ASF licenses this file to You under the Apache License, Version 2.0
 * (the "License"); you may not use this file except in compliance with
 * the License.  You may obtain a copy of the License at
 *
 *     http://www.apache.org/licenses/LICENSE-2.0
 *
 * Unless required by applicable law or agreed to in writing, software
 * distributed under the License is distributed on an "AS IS" BASIS,
 * WITHOUT WARRANTIES OR CONDITIONS OF ANY KIND, either express or implied.
 * See the License for the specific language governing permissions and
 * limitations under the License.
 */
package org.apache.sis.metadata.iso;

import java.util.Date;
import java.util.Locale;
import java.util.List;
import java.util.ArrayList;
import java.util.Collection;
import java.util.Iterator;
import java.net.URI;
import java.net.URISyntaxException;
import java.nio.charset.Charset;
import javax.xml.bind.Marshaller;
import javax.xml.bind.annotation.XmlType;
import javax.xml.bind.annotation.XmlSeeAlso;
import javax.xml.bind.annotation.XmlElement;
import javax.xml.bind.annotation.XmlRootElement;
import javax.xml.bind.annotation.adapters.XmlJavaTypeAdapter;
import org.opengis.metadata.Identifier;
import org.opengis.metadata.Metadata;
import org.opengis.metadata.MetadataScope;
import org.opengis.metadata.ApplicationSchemaInformation;
import org.opengis.metadata.MetadataExtensionInformation;
import org.opengis.metadata.PortrayalCatalogueReference;
import org.opengis.metadata.acquisition.AcquisitionInformation;
import org.opengis.metadata.citation.Citation;
import org.opengis.metadata.citation.CitationDate;
import org.opengis.metadata.citation.DateType;
import org.opengis.metadata.citation.OnlineResource;
import org.opengis.metadata.citation.Responsibility;
import org.opengis.metadata.constraint.Constraints;
import org.opengis.metadata.content.ContentInformation;
import org.opengis.metadata.distribution.Distribution;
import org.opengis.metadata.identification.Identification;
import org.opengis.metadata.maintenance.MaintenanceInformation;
import org.opengis.metadata.maintenance.ScopeCode;
import org.opengis.metadata.lineage.Lineage;
import org.opengis.metadata.quality.DataQuality;
import org.opengis.metadata.spatial.SpatialRepresentation;
import org.opengis.referencing.ReferenceSystem;
import org.opengis.util.InternationalString;
import org.apache.sis.util.iso.SimpleInternationalString;
import org.apache.sis.metadata.AbstractMetadata;
import org.apache.sis.metadata.iso.citation.DefaultCitation;
import org.apache.sis.metadata.iso.citation.DefaultCitationDate;
import org.apache.sis.metadata.iso.citation.DefaultOnlineResource;
import org.apache.sis.metadata.iso.identification.AbstractIdentification;
import org.apache.sis.metadata.iso.identification.DefaultDataIdentification;
import org.apache.sis.internal.metadata.LegacyPropertyAdapter;
import org.apache.sis.internal.metadata.OtherLocales;
import org.apache.sis.internal.jaxb.code.PT_Locale;
import org.apache.sis.internal.jaxb.Context;
import org.apache.sis.xml.Namespaces;


/**
 * Root entity which defines metadata about a resource or resources.
 *
 * {@section Localization}
 * When this object is marshalled as an ISO 19139 compliant XML document, the value
 * given to the {@link #setLanguage(Locale)} method will be used for the localization
 * of {@link org.opengis.util.InternationalString} and {@link org.opengis.util.CodeList}
 * instances of in this {@code DefaultMetadata} object and every children, as required by
 * INSPIRE rules. If no language were specified, then the default locale will be the one
 * defined in the {@link org.apache.sis.xml.XML#LOCALE} marshaller property, if any.
 *
 * {@section Limitations}
 * <ul>
 *   <li>Instances of this class are not synchronized for multi-threading.
 *       Synchronization, if needed, is caller's responsibility.</li>
 *   <li>Serialized objects of this class are not guaranteed to be compatible with future Apache SIS releases.
 *       Serialization support is appropriate for short term storage or RMI between applications running the
 *       same version of Apache SIS. For long term storage, use {@link org.apache.sis.xml.XML} instead.</li>
 * </ul>
 *
 * @author  Martin Desruisseaux (IRD, Geomatys)
 * @author  Touraïvane (IRD)
 * @author  Cédric Briançon (Geomatys)
 * @since   0.3 (derived from geotk-2.1)
 * @version 0.5
 * @module
 */
@XmlType(name = "MD_Metadata_Type", propOrder = {
    "fileIdentifier",
    "language",
    "characterSet",
    "parentIdentifier",
    "hierarchyLevels",
    "hierarchyLevelNames",
    "contacts",
    "dateStamp",
    "metadataStandardName",
    "metadataStandardVersion",
    "dataSetUri",
    "locales",
    "spatialRepresentationInfo",
    "referenceSystemInfo",
    "metadataExtensionInfo",
    "identificationInfo",
    "contentInfo",
    "distributionInfo",
    "dataQualityInfo",
    "portrayalCatalogueInfo",
    "metadataConstraints",
    "applicationSchemaInfo",
    "metadataMaintenance",
    "acquisitionInformation"
})
@XmlRootElement(name = "MD_Metadata")
@XmlSeeAlso(org.apache.sis.internal.jaxb.gmi.MI_Metadata.class)
public class DefaultMetadata extends ISOMetadata implements Metadata {
    /**
     * Serial number for inter-operability with different versions.
     */
    private static final long serialVersionUID = -4935599812744534502L;

    /**
     * Unique identifier for this metadata record, or {@code null} if none.
     */
    private Identifier metadataIdentifier;

    /**
     * Language(s) used for documenting metadata.
     */
    private Collection<Locale> languages;

    /**
     * Full name of the character coding standard used for the metadata set.
     */
    private Collection<Charset> characterSets;

    /**
     * Identification of the parent metadata record.
     */
    private Citation parentMetadata;

    /**
     * Scope to which the metadata applies.
     */
    private Collection<MetadataScope> metadataScopes;

    /**
     * Parties responsible for the metadata information.
     */
    private Collection<Responsibility> contacts;

    /**
     * Date(s) associated with the metadata.
     */
    private Collection<CitationDate> dates;

    /**
     * Citation(s) for the standard(s) to which the metadata conform.
     */
    private Collection<Citation> metadataStandards;

    /**
     * Citation(s) for the profile(s) of the metadata standard to which the metadata conform.
     */
    private Collection<Citation> metadataProfiles;

    /**
     * Reference(s) to alternative metadata or metadata in a non-ISO standard for the same resource.
     */
    private Collection<Citation> alternativeMetadataReferences;

    /**
     * Online location(s) where the metadata is available.
     */
    private Collection<OnlineResource> metadataLinkages;

    /**
     * Digital representation of spatial information in the dataset.
     */
    private Collection<SpatialRepresentation> spatialRepresentationInfo;

    /**
     * Description of the spatial and temporal reference systems used in the dataset.
     */
    private Collection<ReferenceSystem> referenceSystemInfo;

    /**
     * Information describing metadata extensions.
     */
    private Collection<MetadataExtensionInformation> metadataExtensionInfo;

    /**
     * Basic information about the resource(s) to which the metadata applies.
     */
    private Collection<Identification> identificationInfo;

    /**
     * Provides information about the feature catalogue and describes the coverage and
     * image data characteristics.
     */
    private Collection<ContentInformation> contentInfo;

    /**
     * Provides information about the distributor of and options for obtaining the resource(s).
     */
    private Collection<Distribution> distributionInfo;

    /**
     * Provides overall assessment of quality of a resource(s).
     */
    private Collection<DataQuality> dataQualityInfo;

    /**
     * Provides information about the catalogue of rules defined for the portrayal of a resource(s).
     */
    private Collection<PortrayalCatalogueReference> portrayalCatalogueInfo;

    /**
     * Provides restrictions on the access and use of data.
     */
    private Collection<Constraints> metadataConstraints;

    /**
     * Provides information about the conceptual schema of a dataset.
     */
    private Collection<ApplicationSchemaInformation> applicationSchemaInfo;

    /**
     * Provides information about the frequency of metadata updates, and the scope of those updates.
     */
    private MaintenanceInformation metadataMaintenance;

    /**
     * Provides information about the acquisition of the data.
     */
    private Collection<AcquisitionInformation> acquisitionInformation;

    /**
     * Information about the provenance, sources and/or the production processes applied to the resource.
     */
    private Collection<Lineage> resourceLineages;

    /**
     * Creates an initially empty metadata.
     */
    public DefaultMetadata() {
    }

    /**
     * Creates a meta data initialized to the specified values.
     *
     * @param contact   Party responsible for the metadata information.
     * @param dateStamp Date that the metadata was created.
     * @param identificationInfo Basic information about the resource to which the metadata applies.
     */
    public DefaultMetadata(final Responsibility contact,
                           final Date           dateStamp,
                           final Identification identificationInfo)
    {
        this.contacts  = singleton(contact, Responsibility.class);
        this.identificationInfo = singleton(identificationInfo, Identification.class);
        if (dateStamp != null) {
            dates = singleton(new DefaultCitationDate(dateStamp, DateType.CREATION), CitationDate.class);
        }
    }

    /**
     * Constructs a new instance initialized with the values from the specified metadata object.
     * This is a <cite>shallow</cite> copy constructor, since the other metadata contained in the
     * given object are not recursively copied.
     *
     * @param object The metadata to copy values from, or {@code null} if none.
     *
     * @see #castOrCopy(Metadata)
     */
    public DefaultMetadata(final Metadata object) {
        super(object);
        if (object != null) {
            metadataIdentifier            = object.getMetadataIdentifier();
            parentMetadata                = object.getParentMetadata();
            languages                     = copyCollection(object.getLanguages(),                     Locale.class);
            characterSets                 = copyCollection(object.getCharacterSets(),                 Charset.class);
            metadataScopes                = copyCollection(object.getMetadataScopes(),                MetadataScope.class);
            contacts                      = copyCollection(object.getContacts(),                      Responsibility.class);
            dates                         = copyCollection(object.getDates(),                         CitationDate.class);
            metadataStandards             = copyCollection(object.getMetadataStandards(),             Citation.class);
            metadataProfiles              = copyCollection(object.getMetadataProfiles(),              Citation.class);
            alternativeMetadataReferences = copyCollection(object.getAlternativeMetadataReferences(), Citation.class);
            metadataLinkages              = copyCollection(object.getMetadataLinkages(),              OnlineResource.class);
            spatialRepresentationInfo     = copyCollection(object.getSpatialRepresentationInfo(),     SpatialRepresentation.class);
            referenceSystemInfo           = copyCollection(object.getReferenceSystemInfo(),           ReferenceSystem.class);
            metadataExtensionInfo         = copyCollection(object.getMetadataExtensionInfo(),         MetadataExtensionInformation.class);
            identificationInfo            = copyCollection(object.getIdentificationInfo(),            Identification.class);
            contentInfo                   = copyCollection(object.getContentInfo(),                   ContentInformation.class);
            distributionInfo              = copyCollection(object.getDistributionInfo(),              Distribution.class);
            dataQualityInfo               = copyCollection(object.getDataQualityInfo(),               DataQuality.class);
            portrayalCatalogueInfo        = copyCollection(object.getPortrayalCatalogueInfo(),        PortrayalCatalogueReference.class);
            metadataConstraints           = copyCollection(object.getMetadataConstraints(),           Constraints.class);
            applicationSchemaInfo         = copyCollection(object.getApplicationSchemaInfo(),         ApplicationSchemaInformation.class);
            metadataMaintenance           = object.getMetadataMaintenance();
            acquisitionInformation        = copyCollection(object.getAcquisitionInformation(),        AcquisitionInformation.class);
            resourceLineages              = copyCollection(object.getResourceLineages(),              Lineage.class);
        }
    }

    /**
     * Returns a SIS metadata implementation with the values of the given arbitrary implementation.
     * This method performs the first applicable action in the following choices:
     *
     * <ul>
     *   <li>If the given object is {@code null}, then this method returns {@code null}.</li>
     *   <li>Otherwise if the given object is already an instance of
     *       {@code DefaultMetadata}, then it is returned unchanged.</li>
     *   <li>Otherwise a new {@code DefaultMetadata} instance is created using the
     *       {@linkplain #DefaultMetadata(Metadata) copy constructor}
     *       and returned. Note that this is a <cite>shallow</cite> copy operation, since the other
     *       metadata contained in the given object are not recursively copied.</li>
     * </ul>
     *
     * @param  object The object to get as a SIS implementation, or {@code null} if none.
     * @return A SIS implementation containing the values of the given object (may be the
     *         given object itself), or {@code null} if the argument was null.
     */
    public static DefaultMetadata castOrCopy(final Metadata object) {
        if (object == null || object instanceof DefaultMetadata) {
            return (DefaultMetadata) object;
        }
        return new DefaultMetadata(object);
    }

    /*
     * Note about deprecated methods implementation: as a general guideline in our metadata implementation,
     * the deprecated getter methods invoke only the non-deprecated getter replacement, and the deprecated
     * setter methods invoke only the non-deprecated setter replacement (unless the invoked methods are final).
     * This means that if a deprecated setter methods need the old value, it will read the field directly.
     * The intend is to avoid surprising code paths for user who override some methods.
     */

    /**
     * Returns a unique identifier for this metadata record.
     *
     * @return Unique identifier for this metadata record, or {@code null}.
     *
     * @since 0.5
     */
    @Override
    public Identifier getMetadataIdentifier() {
        return metadataIdentifier;
    }

    /**
     * Sets the unique identifier for this metadata record.
     *
     * @param newValue The new identifier, or {@code null} if none.
     *
     * @since 0.5
     */
    public void setMetadataIdentifier(final Identifier newValue) {
        checkWritePermission();
        metadataIdentifier = newValue;
    }

    /**
     * Returns the unique identifier for this metadata file.
     *
     * @return Unique identifier for this metadata file, or {@code null}.
     *
     * @deprecated As of ISO 19115:2014, replaced by {@link #getMetadataIdentifier()}
     *   in order to include the codespace attribute.
     */
    @Override
    @Deprecated
    @XmlElement(name = "fileIdentifier")
    public String getFileIdentifier() {
        final Identifier identifier = getMetadataIdentifier();
        return (identifier != null) ? identifier.getCode() : null;
    }

    /**
     * Sets the unique identifier for this metadata file.
     *
     * @param newValue The new identifier, or {@code null} if none.
     *
     * @deprecated As of ISO 19115:2014, replaced by {@link #setMetadataIdentifier(Identifier)}
     */
    @Deprecated
    public void setFileIdentifier(final String newValue) {
        DefaultIdentifier identifier = DefaultIdentifier.castOrCopy(metadataIdentifier); // See "Note about deprecated methods implementation"
        if (identifier == null) {
            if (newValue == null) return;
            identifier = new DefaultIdentifier();
        }
        identifier.setCode(newValue);
        if (newValue == null && (identifier instanceof AbstractMetadata) && ((AbstractMetadata) identifier).isEmpty()) {
            identifier = null;
        }
        setMetadataIdentifier(identifier);
    }

    /**
     * Returns the language(s) used for documenting metadata.
     * The first element in iteration order is the default language.
     * All other elements, if any, are alternate language(s) used within the resource.
     *
     * <p>Unless an other locale has been specified with the {@link org.apache.sis.xml.XML#LOCALE} property,
     * this {@code DefaultMetadata} instance and its children will use the first locale returned by this method
     * for marshalling {@link org.opengis.util.InternationalString} and {@link org.opengis.util.CodeList} instances
     * in ISO 19115-2 compliant XML documents.
     *
     * @return Language(s) used for documenting metadata.
     *
     * @since 0.5
     */
    @Override
    public Collection<Locale> getLanguages() {
        return languages = nonNullCollection(languages, Locale.class);
    }

    /**
     * Sets the language(s) used for documenting metadata.
     * The first element in iteration order shall be the default language.
     * All other elements, if any, are alternate language(s) used within the resource.
     *
     * @param newValues The new languages.
     *
     * @see org.apache.sis.xml.XML#LOCALE
     *
     * @since 0.5
     */
    public void setLanguages(final Collection<Locale> newValues) {
        languages = writeCollection(newValues, languages, Locale.class);
        // The "magik" applying this language to every children
        // is performed by the 'beforeMarshal(Marshaller)' method.
    }

    /**
     * Returns the default language used for documenting metadata.
     *
     * @return Language used for documenting metadata, or {@code null}.
     *
     * @deprecated As of GeoAPI 3.1, replaced by {@link #getLanguages()}.
     */
    @Override
    @Deprecated
    @XmlElement(name = "language")
    public Locale getLanguage() {
        return OtherLocales.getFirst(getLanguages());
        // No warning if the collection contains more than one locale, because
        // this is allowed by the "getLanguage() + getLocales()" contract.
    }

    /**
     * Sets the language used for documenting metadata.
     * This method modifies the collection returned by {@link #getLanguages()} as below:
     *
     * <ul>
     *   <li>If the languages collection is empty, then this method sets the collection to the given {@code newValue}.</li>
     *   <li>Otherwise the first element in the languages collection is replaced by the given {@code newValue}.</li>
     * </ul>
     *
     * @param newValue The new language.
     *
     * @deprecated As of GeoAPI 3.1, replaced by {@link #setLanguages(Collection)}.
     */
    @Deprecated
    public void setLanguage(final Locale newValue) {
        checkWritePermission();
        setLanguages(OtherLocales.setFirst(languages, newValue)); // See "Note about deprecated methods implementation"
    }

    /**
     * Provides information about an alternatively used localized character string for a linguistic extension.
     *
     * @return Alternatively used localized character string for a linguistic extension.
     *
     * @deprecated As of GeoAPI 3.1, replaced by {@link #getLanguages()}.
     */
    @Override
    @Deprecated
    @XmlElement(name = "locale")
    @XmlJavaTypeAdapter(PT_Locale.class)
    public Collection<Locale> getLocales() {
        return OtherLocales.filter(getLanguages());
    }

    /**
     * Sets information about an alternatively used localized character string for a linguistic extension.
     *
     * @param newValues The new locales.
     *
     * @deprecated As of GeoAPI 3.1, replaced by {@link #setLanguages(Collection)}.
     */
    @Deprecated
    public void setLocales(final Collection<? extends Locale> newValues) {
        checkWritePermission();
        setLanguages(OtherLocales.merge(OtherLocales.getFirst(languages), newValues)); // See "Note about deprecated methods implementation"
    }

    /**
     * Returns the character coding standard used for the metadata set.
     * Instances can be obtained by a call to {@link Charset#forName(String)}.
     *
     * <div class="note"><b>Examples:</b>
     * {@code UCS-2}, {@code UCS-4}, {@code UTF-7}, {@code UTF-8}, {@code UTF-16},
     * {@code ISO-8859-1} (a.k.a. {@code ISO-LATIN-1}), {@code ISO-8859-2}, {@code ISO-8859-3}, {@code ISO-8859-4},
     * {@code ISO-8859-5}, {@code ISO-8859-6}, {@code ISO-8859-7}, {@code ISO-8859-8}, {@code ISO-8859-9},
     * {@code ISO-8859-10}, {@code ISO-8859-11}, {@code ISO-8859-12}, {@code ISO-8859-13}, {@code ISO-8859-14},
     * {@code ISO-8859-15}, {@code ISO-8859-16},
     * {@code JIS_X0201}, {@code Shift_JIS}, {@code EUC-JP}, {@code US-ASCII}, {@code EBCDIC}, {@code EUC-KR},
     * {@code Big5}, {@code GB2312}.
     * </div>
     *
     * @return Character coding standards used for the metadata.
     *
     * @see #getLanguages()
     * @see org.opengis.metadata.identification.DataIdentification#getCharacterSets()
     * @see Charset#forName(String)
     *
     * @since 0.5
     */
    @Override
    public Collection<Charset> getCharacterSets() {
        return characterSets = nonNullCollection(characterSets, Charset.class);
    }

    /**
     * Sets the character coding standard used for the metadata set.
     *
     * @param newValues The new character coding standards.
     *
     * @since 0.5
     */
    public void setCharacterSets(final Collection<Charset> newValues) {
        characterSets = writeCollection(newValues, characterSets, Charset.class);
    }

    /**
     * Returns the character coding standard used for the metadata set.
     *
     * @return Character coding standard used for the metadata, or {@code null}.
     *
     * @deprecated As of GeoAPI 3.1, replaced by {@link #getCharacterSets()}.
     */
    @Override
    @Deprecated
    @XmlElement(name = "characterSet")
    public Charset getCharacterSet() {
        return LegacyPropertyAdapter.getSingleton(getCharacterSets(), Charset.class, null, DefaultMetadata.class, "getCharacterSet");
    }

    /**
     * Sets the character coding standard used for the metadata set.
     *
     * @param newValue The new character set.
     *
     * @deprecated As of GeoAPI 3.1, replaced by {@link #setCharacterSets(Collection)}.
     */
    @Deprecated
    public void setCharacterSet(final Charset newValue) {
        setCharacterSets(LegacyPropertyAdapter.asCollection(newValue));
    }

    /**
     * Returns an identification of the parent metadata record.
     * This is non-null if this metadata is a subset (child) of another metadata.
     *
     * @return Identification of the parent metadata record, or {@code null} if none.
     *
     * @since 0.5
     */
    @Override
    public Citation getParentMetadata() {
        return parentMetadata;
    }

    /**
     * Sets an identification of the parent metadata record.
     *
     * @param newValue The new identification of the parent metadata record.
     *
     * @since 0.5
     */
    public void setParentMetadata(final Citation newValue) {
        checkWritePermission();
        parentMetadata = newValue;
    }

    /**
     * Returns the file identifier of the metadata to which this metadata is a subset (child).
     *
     * @return Identifier of the metadata to which this metadata is a subset, or {@code null}.
     *
     * @deprecated As of ISO 19115:2014, replaced by {@link #getParentMetadata()}.
     */
    @Override
    @Deprecated
    @XmlElement(name = "parentIdentifier")
    public String getParentIdentifier() {
        final Citation parentMetadata = getParentMetadata();
        if (parentMetadata != null) {
            final InternationalString title = parentMetadata.getTitle();
            if (title != null) {
                return title.toString();
            }
        }
        return null;
    }

    /**
     * Sets the file identifier of the metadata to which this metadata is a subset (child).
     *
     * @param newValue The new parent identifier.
     *
     * @deprecated As of ISO 19115:2014, replaced by {@link #getParentMetadata()}.
     */
    @Deprecated
    public void setParentIdentifier(final String newValue) {
        checkWritePermission();
        DefaultCitation parent = DefaultCitation.castOrCopy(parentMetadata); // See "Note about deprecated methods implementation"
        if (parent == null) {
            parent = new DefaultCitation();
        }
        parent.setTitle(new SimpleInternationalString(newValue));
        setParentMetadata(parent);
    }

    /**
     * Returns the scope or type of resource for which metadata is provided.
     *
     * @return Scope or type of resource for which metadata is provided.
     *
     * @since 0.5
     */
    @Override
    public Collection<MetadataScope> getMetadataScopes() {
        return metadataScopes = nonNullCollection(metadataScopes, MetadataScope.class);
    }

    /**
     * Sets the scope or type of resource for which metadata is provided.
     *
     * @param newValues The new scope or type of resource.
     *
     * @since 0.5
     */
    public void setMetadataScopes(final Collection<? extends MetadataScope> newValues) {
        metadataScopes = writeCollection(newValues, metadataScopes, MetadataScope.class);
    }

    /**
     * Returns the scope to which the metadata applies.
     *
     * @return Scope to which the metadata applies.
     *
     * @deprecated As of ISO 19115:2014, replaced by {@link #getMetadataScopes()}
     *   followed by {@link DefaultMetadataScope#getResourceScope()}.
     */
    @Override
    @Deprecated
    @XmlElement(name = "hierarchyLevel")
    public final Collection<ScopeCode> getHierarchyLevels() {
        return new MetadataScopeAdapter<ScopeCode>(getMetadataScopes()) {
            /** Stores a legacy value into the new kind of value. */
            @Override protected MetadataScope wrap(final ScopeCode value) {
                return new DefaultMetadataScope(value, null);
            }

            /** Extracts the legacy value from the new kind of value. */
            @Override protected ScopeCode unwrap(final MetadataScope container) {
                return container.getResourceScope();
            }

            /** Updates the legacy value in an existing instance of the new kind of value. */
            @Override protected boolean update(final MetadataScope container, final ScopeCode value) {
                if (container instanceof DefaultMetadataScope) {
                    ((DefaultMetadataScope) container).setResourceScope(value);
                    return true;
                }
                return false;
            }
        }.validOrNull();
    }

    /**
     * Sets the scope to which the metadata applies.
     *
     * @param newValues The new hierarchy levels.
     *
     * @deprecated As of ISO 19115:2014, replaced by {@link #setMetadataScopes(Collection)}
     *   and {@link DefaultMetadataScope#setResourceScope(ScopeCode)}.
     */
    @Deprecated
    public void setHierarchyLevels(final Collection<? extends ScopeCode> newValues) {
        checkWritePermission();
        ((LegacyPropertyAdapter<ScopeCode,?>) getHierarchyLevels()).setValues(newValues);
    }

    /**
     * Returns the name of the hierarchy levels for which the metadata is provided.
     *
     * @return Hierarchy levels for which the metadata is provided.
     *
     * @deprecated As of ISO 19115:2014, replaced by {@link #getMetadataScopes()}
     *   followed by {@link DefaultMetadataScope#getName()}.
     */
    @Override
    @Deprecated
    @XmlElement(name = "hierarchyLevelName")
    public final Collection<String> getHierarchyLevelNames() {
        return new MetadataScopeAdapter<String>(getMetadataScopes()) {
            /** Stores a legacy value into the new kind of value. */
            @Override protected MetadataScope wrap(final String value) {
                return new DefaultMetadataScope(null, value);
            }

            /** Extracts the legacy value from the new kind of value. */
            @Override protected String unwrap(final MetadataScope container) {
                final InternationalString name = container.getName();
                return (name != null) ? name.toString() : null;
            }

            /** Updates the legacy value in an existing instance of the new kind of value. */
            @Override protected boolean update(final MetadataScope container, final String value) {
                if (container instanceof DefaultMetadataScope) {
                    ((DefaultMetadataScope) container).setName(value != null ? new SimpleInternationalString(value) : null);
                    return true;
                }
                return false;
            }
        }.validOrNull();
    }

    /**
     * Sets the name of the hierarchy levels for which the metadata is provided.
     *
     * @param newValues The new hierarchy level names.
     *
     * @deprecated As of ISO 19115:2014, replaced by {@link #setMetadataScopes(Collection)}
     *   and {@link DefaultMetadataScope#setName(InternationalString)}.
     */
    @Deprecated
    public void setHierarchyLevelNames(final Collection<? extends String> newValues) {
        checkWritePermission();
        ((LegacyPropertyAdapter<String,?>) getHierarchyLevelNames()).setValues(newValues);
    }

    /**
     * Returns the parties responsible for the metadata information.
     *
     * @return Parties responsible for the metadata information.
     */
    @Override
    @XmlElement(name = "contact", required = true)
    public Collection<Responsibility> getContacts() {
        return contacts = nonNullCollection(contacts, Responsibility.class);
    }

    /**
     * Sets the parties responsible for the metadata information.
     *
     * @param newValues The new contacts.
     */
    public void setContacts(final Collection<? extends Responsibility> newValues) {
        checkWritePermission();
        contacts = writeCollection(newValues, contacts, Responsibility.class);
    }

    /**
     * Returns the date(s) associated with the metadata.
     *
     * @return Date(s) associated with the metadata.
     *
     * @see Citation#getDates()
     *
     * @since 0.5
     */
    @Override
    public Collection<CitationDate> getDates() {
        return dates = nonNullCollection(dates, CitationDate.class);
    }

    /**
     * Sets the date(s) associated with the metadata.
     * The collection should contains at least an element for {@link DateType#CREATION}.
     *
     * @param newValues New dates associated with the metadata.
     *
     * @since 0.5
     */
    public void setDates(final Collection<? extends CitationDate> newValues) {
        dates = writeCollection(newValues, dates, CitationDate.class);
    }

    /**
     * Returns the date that the metadata was created.
     *
     * @return Date that the metadata was created, or {@code null}.
     *
     * @deprecated As of ISO 19115:2014, replaced by {@link #getDates()}.
     */
    @Override
    @Deprecated
    @XmlElement(name = "dateStamp", required = true)
    public Date getDateStamp() {
        final Collection<CitationDate> dates = getDates();
        if (dates != null) {
            for (final CitationDate date : dates) {
                if (DateType.CREATION.equals(date.getDateType())) {
                    return date.getDate();
                }
            }
        }
        return null;
    }

    /**
     * Sets the date that the metadata was created.
     *
     * @param newValue The new date stamp.
     *
     * @deprecated As of ISO 19115:2014, replaced by {@link #setDates(Collection)}.
     */
    @Deprecated
    public void setDateStamp(final Date newValue) {
        checkWritePermission();
        Collection<CitationDate> newValues = dates; // See "Note about deprecated methods implementation"
        if (newValues == null) {
            if (newValue == null) {
                return;
            }
<<<<<<< HEAD
            dates = new ArrayList<CitationDate>(1);
=======
            newValues = new ArrayList<>(1);
>>>>>>> 17f6719f
        } else {
            final Iterator<CitationDate> it = newValues.iterator();
            while (it.hasNext()) {
                final CitationDate date = it.next();
                if (DateType.CREATION.equals(date.getDateType())) {
                    if (newValue == null) {
                        it.remove();
                        return;
                    }
                    if (date instanceof DefaultCitationDate) {
                        ((DefaultCitationDate) date).setDate(newValue);
                        return;
                    }
                    it.remove();
                    break;
                }
            }
        }
        newValues.add(new DefaultCitationDate(newValue, DateType.CREATION));
        setDates(newValues);
    }

    /**
     * Returns the citation(s) for the standard(s) to which the metadata conform.
     *
     * @return The standard(s) to which the metadata conform.
     *
     * @see #getMetadataProfiles()
     *
     * @since 0.5
     */
    @Override
    public Collection<Citation> getMetadataStandards() {
        return metadataStandards = nonNullCollection(metadataStandards, Citation.class);
    }

    /**
     * Sets the citation(s) for the standard(s) to which the metadata conform.
     * Metadata standard citations should include an identifier.
     *
     * @param newValues The new standard(s) to which the metadata conform.
     *
     * @since 0.5
     */
    public void setMetadataStandards(final Collection<? extends Citation> newValues) {
        metadataStandards = writeCollection(newValues, metadataStandards, Citation.class);
    }

    /**
     * Returns the citation(s) for the profile(s) of the metadata standard to which the metadata conform.
     *
     * @return The profile(s) to which the metadata conform.
     *
     * @see #getMetadataStandards()
     * @see #getMetadataExtensionInfo()
     *
     * @since 0.5
     */
    @Override
    public Collection<Citation> getMetadataProfiles() {
        return metadataProfiles = nonNullCollection(metadataProfiles, Citation.class);
    }

    /**
     * Set the citation(s) for the profile(s) of the metadata standard to which the metadata conform.
     * Metadata profile standard citations should include an identifier.
     *
     * @param newValues The new profile(s) to which the metadata conform.
     *
     * @since 0.5
     */
    public void setMetadataProfiles(final Collection<? extends Citation> newValues) {
        metadataProfiles = writeCollection(newValues, metadataProfiles, Citation.class);
    }

    /**
     * Returns reference(s) to alternative metadata or metadata in a non-ISO standard for the same resource.
     *
     * @return Reference(s) to alternative metadata (e.g. Dublin core, FGDC).
     *
     * @since 0.5
     */
    @Override
    public Collection<Citation> getAlternativeMetadataReferences() {
        return alternativeMetadataReferences = nonNullCollection(alternativeMetadataReferences, Citation.class);
    }

    /**
     * Set reference(s) to alternative metadata or metadata in a non-ISO standard for the same resource.
     *
     * @param newValues The new reference(s) to alternative metadata (e.g. Dublin core, FGDC).
     *
     * @since 0.5
     */
    public void setAlternativeMetadataReferences(final Collection<? extends Citation> newValues) {
        alternativeMetadataReferences = writeCollection(newValues, alternativeMetadataReferences, Citation.class);
    }

    /**
     * Implementation of legacy {@link #getMetadataStandardName()} and {@link #getMetadataStandardVersion()} methods.
     */
    private String getMetadataStandard(final boolean version) {
        final Citation standard = LegacyPropertyAdapter.getSingleton(getMetadataStandards(),
                Citation.class, null, DefaultMetadata.class, version ? "getMetadataStandardName" : "getMetadataStandardVersion");
        if (standard != null) {
            final InternationalString title = version ? standard.getEdition() : standard.getTitle();
            if (title != null) {
                return title.toString();
            }
        }
        return null;
    }

    /**
     * Implementation of legacy {@link #setMetadataStandardName(String)} and
     * {@link #setMetadataStandardVersion(String)} methods.
     */
    private void setMetadataStandard(final boolean version, final String newValue) {
        checkWritePermission();
        final InternationalString i18n = (newValue != null) ? new SimpleInternationalString(newValue) : null;
        final List<Citation> newValues = (metadataStandards != null)
                ? new ArrayList<Citation>(metadataStandards)
                : new ArrayList<Citation>(1);
        DefaultCitation citation = newValues.isEmpty() ? null : DefaultCitation.castOrCopy(newValues.get(0));
        if (citation == null) {
            citation = new DefaultCitation();
        }
        if (version) {
            citation.setEdition(i18n);
        } else {
            citation.setTitle(i18n);
        }
        if (newValues.isEmpty()) {
            newValues.add(citation);
        } else {
            newValues.set(0, citation);
        }
        setMetadataStandards(newValues);
    }

    /**
     * Returns the name of the metadata standard (including profile name) used.
     *
     * @return Name of the metadata standard used, or {@code null}.
     *
     * @deprecated As of ISO 19115:2014, replaced by {@link #getMetadataStandards()}
     *   followed by {@link DefaultCitation#getTitle()}.
     */
    @Override
    @Deprecated
    @XmlElement(name = "metadataStandardName")
    public String getMetadataStandardName() {
        return getMetadataStandard(false);
    }

    /**
     * Name of the metadata standard (including profile name) used.
     *
     * @param newValue The new metadata standard name.
     *
     * @deprecated As of ISO 19115:2014, replaced by {@link #getMetadataStandards()}
     *   followed by {@link DefaultCitation#setTitle(InternationalString)}.
     */
    @Deprecated
    public void setMetadataStandardName(final String newValue) {
        setMetadataStandard(false, newValue);
    }

    /**
     * Returns the version (profile) of the metadata standard used.
     *
     * @return Version of the metadata standard used, or {@code null}.
     *
     * @deprecated As of ISO 19115:2014, replaced by {@link #getMetadataStandards()}
     *   followed by {@link DefaultCitation#getEdition()}.
     */
    @Override
    @Deprecated
    @XmlElement(name = "metadataStandardVersion")
    public String getMetadataStandardVersion() {
        return getMetadataStandard(true);
    }

    /**
     * Sets the version (profile) of the metadata standard used.
     *
     * @param newValue The new metadata standard version.
     *
     * @deprecated As of ISO 19115:2014, replaced by {@link #getMetadataStandards()}
     *   followed by {@link DefaultCitation#setEdition(InternationalString)}.
     */
    @Deprecated
    public void setMetadataStandardVersion(final String newValue) {
        setMetadataStandard(true, newValue);
    }

    /**
     * Returns the online location(s) where the metadata is available.
     *
     * @return Online location(s) where the metadata is available.
     *
     * @since 0.5
     */
    @Override
    public Collection<OnlineResource> getMetadataLinkages() {
        return metadataLinkages = nonNullCollection(metadataLinkages, OnlineResource.class);
    }

    /**
     * Sets the online location(s) where the metadata is available.
     *
     * @param newValues The new online location(s).
     *
     * @since 0.5
     */
    public void setMetadataLinkages(final Collection<? extends OnlineResource> newValues) {
        metadataLinkages = writeCollection(newValues, metadataLinkages, OnlineResource.class);
    }

    /**
     * Provides the URI of the dataset to which the metadata applies.
     *
     * @return Uniformed Resource Identifier of the dataset, or {@code null}.
     *
     * @deprecated As of ISO 19115:2014, replaced by {@link #getIdentificationInfo()} followed by
     *    {@link DefaultDataIdentification#getCitation()} followed by {@link DefaultCitation#getOnlineResources()}.
     */
    @Override
    @Deprecated
    @XmlElement(name = "dataSetURI")
    public String getDataSetUri() {
        String linkage = null;
        final Collection<Identification> info = getIdentificationInfo();
        if (info != null) {
            for (final Identification identification : info) {
                final Citation citation = identification.getCitation();
                if (citation != null) {
                    final Collection<? extends OnlineResource> onlineResources = citation.getOnlineResources();
                    if (onlineResources != null) {
                        for (final OnlineResource link : onlineResources) {
                            final URI uri = link.getLinkage();
                            if (uri != null) {
                                if (linkage == null) {
                                    linkage = uri.toString();
                                } else {
                                    LegacyPropertyAdapter.warnIgnoredExtraneous(
                                            OnlineResource.class, DefaultMetadata.class, "getDataSetUri");
                                    break;
                                }
                            }
                        }
                    }
                }
            }
        }
        return linkage;
    }

    /**
     * Sets the URI of the dataset to which the metadata applies.
     * This method sets the linkage of the first online resource in the citation of the first identification info.
     *
     * @param  newValue The new data set URI.
     * @throws URISyntaxException If the given value can not be parsed as a URI.
     *
     * @deprecated As of ISO 19115:2014, replaced by {@link #getIdentificationInfo()}
     *    followed by {@link DefaultDataIdentification#getCitation()}
     *    followed by {@link DefaultCitation#setOnlineResources(Collection)}.
     */
    @Deprecated
    public void setDataSetUri(final String newValue) throws URISyntaxException {
        final URI uri = new URI(newValue);
        checkWritePermission();
        Collection<Identification> info = identificationInfo; // See "Note about deprecated methods implementation"
        AbstractIdentification firstId = AbstractIdentification.castOrCopy(OtherLocales.getFirst(info));
        if (firstId == null) {
            firstId = new DefaultDataIdentification();
        }
        DefaultCitation citation = DefaultCitation.castOrCopy(firstId.getCitation());
        if (citation == null) {
            citation = new DefaultCitation();
        }
        Collection<OnlineResource> onlineResources = citation.getOnlineResources();
        DefaultOnlineResource firstOnline = DefaultOnlineResource.castOrCopy(OtherLocales.getFirst(onlineResources));
        if (firstOnline == null) {
            firstOnline = new DefaultOnlineResource();
        }
        firstOnline.setLinkage(uri);
        onlineResources = OtherLocales.setFirst(onlineResources, firstOnline);
        citation.setOnlineResources(onlineResources);
        firstId.setCitation(citation);
        info = OtherLocales.setFirst(info, firstId);
        setIdentificationInfo(info);
    }

    /**
     * Returns the digital representation of spatial information in the dataset.
     *
     * @return Digital representation of spatial information in the dataset.
     */
    @Override
    @XmlElement(name = "spatialRepresentationInfo")
    public Collection<SpatialRepresentation> getSpatialRepresentationInfo() {
        return spatialRepresentationInfo = nonNullCollection(spatialRepresentationInfo, SpatialRepresentation.class);
    }

    /**
     * Sets the digital representation of spatial information in the dataset.
     *
     * @param newValues The new spatial representation info.
     */
    public void setSpatialRepresentationInfo(final Collection<? extends SpatialRepresentation> newValues) {
        spatialRepresentationInfo = writeCollection(newValues, spatialRepresentationInfo, SpatialRepresentation.class);
    }

    /**
     * Returns the description of the spatial and temporal reference systems used in the dataset.
     *
     * @return Spatial and temporal reference systems used in the dataset.
     */
    @Override
    @XmlElement(name = "referenceSystemInfo")
    public Collection<ReferenceSystem> getReferenceSystemInfo() {
        return referenceSystemInfo = nonNullCollection(referenceSystemInfo, ReferenceSystem.class);
    }

    /**
     * Sets the description of the spatial and temporal reference systems used in the dataset.
     *
     * @param newValues The new reference system info.
     */
    public void setReferenceSystemInfo(final Collection<? extends ReferenceSystem> newValues) {
        referenceSystemInfo = writeCollection(newValues, referenceSystemInfo, ReferenceSystem.class);
    }

    /**
     * Returns information describing metadata extensions.
     *
     * @return Metadata extensions.
     */
    @Override
    @XmlElement(name = "metadataExtensionInfo")
    public Collection<MetadataExtensionInformation> getMetadataExtensionInfo() {
        return metadataExtensionInfo = nonNullCollection(metadataExtensionInfo, MetadataExtensionInformation.class);
    }

    /**
     * Sets information describing metadata extensions.
     *
     * @param newValues The new metadata extension info.
     */
    public void setMetadataExtensionInfo(final Collection<? extends MetadataExtensionInformation> newValues) {
        metadataExtensionInfo = writeCollection(newValues, metadataExtensionInfo, MetadataExtensionInformation.class);
    }

    /**
     * Returns basic information about the resource(s) to which the metadata applies.
     *
     * @return The resource(s) to which the metadata applies.
     */
    @Override
    @XmlElement(name = "identificationInfo", required = true)
    public Collection<Identification> getIdentificationInfo() {
        return identificationInfo = nonNullCollection(identificationInfo, Identification.class);
    }

    /**
     * Sets basic information about the resource(s) to which the metadata applies.
     *
     * @param newValues The new identification info.
     */
    public void setIdentificationInfo(final Collection<? extends Identification> newValues) {
        identificationInfo = writeCollection(newValues, identificationInfo, Identification.class);
    }

    /**
     * Returns information about the feature catalogue and describes the coverage and
     * image data characteristics.
     *
     * @return The feature catalogue, coverage descriptions and image data characteristics.
     */
    @Override
    @XmlElement(name = "contentInfo")
    public Collection<ContentInformation> getContentInfo() {
        return contentInfo = nonNullCollection(contentInfo, ContentInformation.class);
    }

    /**
     * Sets information about the feature catalogue and describes the coverage and
     * image data characteristics.
     *
     * @param newValues The new content info.
     */
    public void setContentInfo(final Collection<? extends ContentInformation> newValues) {
        contentInfo = writeCollection(newValues, contentInfo, ContentInformation.class);
    }

    /**
     * Returns information about the distributor of and options for obtaining the resource(s).
     *
     * @return The distributor of and options for obtaining the resource(s).
     */
    @Override
    @XmlElement(name = "distributionInfo")
    public Collection<? extends Distribution> getDistributionInfo() {
        return distributionInfo = nonNullCollection(distributionInfo, Distribution.class);
    }

    /**
     * Sets information about the distributor of and options for obtaining the resource(s).
     *
     * @param newValues The new distribution info.
     */
    public void setDistributionInfo(final Collection<? extends Distribution> newValues) {
        distributionInfo = writeCollection(newValues, distributionInfo, Distribution.class);
    }

    /**
     * Returns overall assessment of quality of a resource(s).
     *
     * @return Overall assessment of quality of a resource(s).
     */
    @Override
    @XmlElement(name = "dataQualityInfo")
    public Collection<DataQuality> getDataQualityInfo() {
        return dataQualityInfo = nonNullCollection(dataQualityInfo, DataQuality.class);
    }

    /**
     * Sets overall assessment of quality of a resource(s).
     *
     * @param newValues The new data quality info.
     */
    public void setDataQualityInfo(final Collection<? extends DataQuality> newValues) {
        dataQualityInfo = writeCollection(newValues, dataQualityInfo, DataQuality.class);
    }

    /**
     * Returns information about the catalogue of rules defined for the portrayal of a resource(s).
     *
     * @return The catalogue of rules defined for the portrayal of a resource(s).
     */
    @Override
    @XmlElement(name = "portrayalCatalogueInfo")
    public Collection<PortrayalCatalogueReference> getPortrayalCatalogueInfo() {
        return portrayalCatalogueInfo = nonNullCollection(portrayalCatalogueInfo, PortrayalCatalogueReference.class);
    }

    /**
     * Sets information about the catalogue of rules defined for the portrayal of a resource(s).
     *
     * @param newValues The new portrayal catalog info.
     */
    public void setPortrayalCatalogueInfo(final Collection<? extends PortrayalCatalogueReference> newValues) {
        portrayalCatalogueInfo = writeCollection(newValues, portrayalCatalogueInfo, PortrayalCatalogueReference.class);
    }

    /**
     * Returns restrictions on the access and use of data.
     *
     * @return Restrictions on the access and use of data.
     */
    @Override
    @XmlElement(name = "metadataConstraints")
    public Collection<Constraints> getMetadataConstraints() {
        return metadataConstraints = nonNullCollection(metadataConstraints, Constraints.class);
    }

    /**
     * Sets restrictions on the access and use of data.
     *
     * @param newValues The new metadata constraints.
     */
    public void setMetadataConstraints(final Collection<? extends Constraints> newValues) {
        metadataConstraints = writeCollection(newValues, metadataConstraints, Constraints.class);
    }

    /**
     * Returns information about the conceptual schema of a dataset.
     *
     * @return The conceptual schema of a dataset.
     */
    @Override
    @XmlElement(name = "applicationSchemaInfo")
    public Collection<ApplicationSchemaInformation> getApplicationSchemaInfo() {
        return applicationSchemaInfo = nonNullCollection(applicationSchemaInfo, ApplicationSchemaInformation.class);
    }

    /**
     * Returns information about the conceptual schema of a dataset.
     *
     * @param newValues The new application schema info.
     */
    public void setApplicationSchemaInfo(final Collection<? extends ApplicationSchemaInformation> newValues) {
        applicationSchemaInfo = writeCollection(newValues, applicationSchemaInfo, ApplicationSchemaInformation.class);
    }

    /**
     * Returns information about the acquisition of the data.
     *
     * @return The acquisition of data.
     */
    @Override
    @XmlElement(name = "acquisitionInformation", namespace = Namespaces.GMI)
    public Collection<AcquisitionInformation> getAcquisitionInformation() {
        return acquisitionInformation = nonNullCollection(acquisitionInformation, AcquisitionInformation.class);
    }

    /**
     * Sets information about the acquisition of the data.
     *
     * @param newValues The new acquisition information.
     */
    public void setAcquisitionInformation(final Collection<? extends AcquisitionInformation> newValues) {
        acquisitionInformation = writeCollection(newValues, acquisitionInformation, AcquisitionInformation.class);
    }

    /**
     * Returns information about the frequency of metadata updates, and the scope of those updates.
     *
     * @return The frequency of metadata updates and their scope, or {@code null}.
     */
    @Override
    @XmlElement(name = "metadataMaintenance")
    public MaintenanceInformation getMetadataMaintenance() {
        return metadataMaintenance;
    }

    /**
     * Sets information about the frequency of metadata updates, and the scope of those updates.
     *
     * @param newValue The new metadata maintenance.
     */
    public void setMetadataMaintenance(final MaintenanceInformation newValue) {
        checkWritePermission();
        metadataMaintenance = newValue;
    }

    /**
     * Returns information about the provenance, sources and/or the production processes applied to the resource.
     *
     * @return Information about the provenance, sources and/or the production processes.
     *
     * @since 0.5
     */
    @Override
    public Collection<Lineage> getResourceLineages() {
        return resourceLineages = nonNullCollection(resourceLineages, Lineage.class);
    }

    /**
     * Sets information about the provenance, sources and/or the production processes applied to the resource.
     *
     * @param newValues New information about the provenance, sources and/or the production processes.
     *
     * @since 0.5
     */
    public void setResourceLineages(final Collection<? extends Lineage> newValues) {
        resourceLineages = writeCollection(newValues, resourceLineages, Lineage.class);
    }

    /**
     * Invoked by JAXB {@link javax.xml.bind.Marshaller} before this object is marshalled to XML.
     * This method sets the locale to be used for XML marshalling to the metadata language.
     */
    private void beforeMarshal(final Marshaller marshaller) {
        Context.push(OtherLocales.getFirst(languages));
    }

    /**
     * Invoked by JAXB {@link javax.xml.bind.Marshaller} after this object has been marshalled to
     * XML. This method restores the locale to be used for XML marshalling to its previous value.
     */
    private void afterMarshal(final Marshaller marshaller) {
        Context.pull();
    }
}<|MERGE_RESOLUTION|>--- conflicted
+++ resolved
@@ -838,11 +838,7 @@
             if (newValue == null) {
                 return;
             }
-<<<<<<< HEAD
-            dates = new ArrayList<CitationDate>(1);
-=======
-            newValues = new ArrayList<>(1);
->>>>>>> 17f6719f
+            newValues = new ArrayList<CitationDate>(1);
         } else {
             final Iterator<CitationDate> it = newValues.iterator();
             while (it.hasNext()) {
