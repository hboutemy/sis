--- conflicted
+++ resolved
@@ -24,19 +24,11 @@
 import java.io.Serializable;
 import org.opengis.geometry.Envelope;
 import org.opengis.geometry.DirectPosition;
-<<<<<<< HEAD
-import org.opengis.geometry.MismatchedDimensionException;
-=======
->>>>>>> 152b383d
 import org.opengis.referencing.operation.Matrix;
 import org.opengis.referencing.operation.MathTransform;
 import org.opengis.referencing.operation.TransformException;
 import org.opengis.referencing.operation.NoninvertibleTransformException;
 import org.apache.sis.internal.referencing.DirectPositionView;
-<<<<<<< HEAD
-import org.apache.sis.internal.referencing.Resources;
-=======
->>>>>>> 152b383d
 import org.apache.sis.internal.referencing.RTreeNode;
 import org.apache.sis.io.wkt.Formatter;
 import org.apache.sis.util.ArgumentChecks;
@@ -164,12 +156,7 @@
         final int targetDim = global.getTargetDimensions();
         for (final Map.Entry<Envelope,MathTransform> entry : specializations.entrySet()) {
             MathTransform tr = entry.getValue();
-<<<<<<< HEAD
-            ensureDimensionMatches(0, sourceDim, tr.getSourceDimensions());
-            ensureDimensionMatches(1, targetDim, tr.getTargetDimensions());
-=======
             ArgumentChecks.ensureDimensionsMatch("specializations", sourceDim, targetDim, tr);
->>>>>>> 152b383d
             /*
              * If the given MathTransform is another SpecializableTransform, then instead of storing nested
              * SpecializableTransforms we will store directly the specializations that it contains. It will
@@ -223,35 +210,6 @@
     }
 
     /**
-<<<<<<< HEAD
-     * Returns the {@link SubArea} instances at the root of this class. This is the {@link #domains} node,
-     * unless that node is a synthetic node created by {@link RTreeNode} when it needs to contain more than
-     * one children.
-     */
-    @SuppressWarnings("unchecked")
-    private List<SubArea> roots() {
-        if (domains == null) {
-            return Collections.emptyList();
-        } else if (domains instanceof SubArea) {
-            return Collections.singletonList((SubArea) domains);
-        } else {
-            /*
-             * We are cheating here since we have a `List<RTreeNode>`. But this `SpecializableTransform`
-             * class adds only `SubArea` instance in this list, so a ClassCastException in the code that
-             * use this list would be a bug in our conditions of `RTreeNode` use.
-             */
-            return (List) domains.getChildren();
-        }
-=======
-     * If this transform has no children, then returns the transform that we should use instead.
-     * Otherwise returns {@code null}.
-     */
-    final MathTransform getSubstitute() {
-        return (domains == null) ? global : null;
->>>>>>> 152b383d
-    }
-
-    /**
      * If this transform has no children, then returns the transform that we should use instead.
      * Otherwise returns {@code null}.
      */
@@ -283,11 +241,7 @@
     private SubArea locate(final DirectPosition pos) {
         /*
          * All nodes should be SubArea instances, except in some circumstances the root node.
-<<<<<<< HEAD
-         * That root node may returned by `RTreeNode.locate(…)` if given position is inside
-=======
          * That root node may be returned by `RTreeNode.locate(…)` if given position is inside
->>>>>>> 152b383d
          * the union of all bounding boxes, but not in the bounding box of any specific grid.
          * In such case the caller will fallback on `DatumShiftGridGroup.interpolateInCell(…)`
          * which perform a more extensive search for the nearest grid.
