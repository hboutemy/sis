--- conflicted
+++ resolved
@@ -379,20 +379,6 @@
     }
 
     /**
-<<<<<<< HEAD
-=======
-     * ISO 19115 metadata property determined by the {@link #links} field.
-     * This is part of the information returned by {@link #getCitation()}.
-     *
-     * @return online references to the cited resource.
-     */
-    @Override
-    public Collection<OnlineResource> getOnlineResources() {
-        return (links != null) ? Collections.unmodifiableList(links) : Collections.emptyList();
-    }
-
-    /**
->>>>>>> 8d61976f
      * Names of features types available for the GPX format, or an empty list if none.
      * This property is not part of metadata described in GPX file; it is rather a hard-coded value shared by all
      * GPX files. Users could however filter the list of features, for example with only routes and no tracks.
