--- conflicted
+++ resolved
@@ -148,16 +148,18 @@
      */
     NORMALIZED {
         @Override
-<<<<<<< HEAD
         public boolean accept(final CoordinateSystemAxis axis) {
             return true;
         }
 
         @Override
+        @Deprecated
         public Unit<?> getUnitReplacement(Unit<?> unit) {
-=======
+            return getUnitReplacement(null, unit);
+        }
+
+        @Override
         public Unit<?> getUnitReplacement(final CoordinateSystemAxis axis, Unit<?> unit) {
->>>>>>> 95a1bb3e
             if (Units.isLinear(unit)) {
                 unit = SI.METRE;
             } else if (Units.isAngular(unit)) {
@@ -166,6 +168,12 @@
                 unit = NonSI.DAY;
             }
             return unit;
+        }
+
+        @Override
+        @Deprecated
+        public AxisDirection getDirectionReplacement(final AxisDirection direction) {
+            return getDirectionReplacement(null, direction);
         }
 
         @Override
@@ -236,28 +244,31 @@
      * @since 0.5
      */
     CONVENTIONALLY_ORIENTED {
-<<<<<<< HEAD
         @Override
         public boolean accept(final CoordinateSystemAxis axis) {
             return true;
         }
 
         @Override
+        @Deprecated
         public Unit<?> getUnitReplacement(final Unit<?> unit) {
             return unit;
         }
 
-        /*
-         * For now we do not touch to inter-cardinal directions (e.g. "North-East")
-         * because it is not clear which normalization policy would match common usage.
-         */
-        @Override
+        @Override
+        public Unit<?> getUnitReplacement(final CoordinateSystemAxis axis, final Unit<?> unit) {
+            return unit;
+        }
+
+        @Override
+        @Deprecated
         public AxisDirection getDirectionReplacement(final AxisDirection direction) {
-            return AxisDirections.isIntercardinal(direction) ? direction : AxisDirections.absolute(direction);
-=======
-        @Override public AxisDirection getDirectionReplacement(CoordinateSystemAxis axis, AxisDirection direction) {
+            return getDirectionReplacement(null, direction);
+        }
+
+        @Override
+        public AxisDirection getDirectionReplacement(CoordinateSystemAxis axis, AxisDirection direction) {
             return NORMALIZED.getDirectionReplacement(axis, direction);
->>>>>>> 95a1bb3e
         }
     },
 
@@ -295,12 +306,24 @@
         }
 
         @Override
+        @Deprecated
         public Unit<?> getUnitReplacement(final Unit<?> unit) {
             return unit;
         }
 
         @Override
+        public Unit<?> getUnitReplacement(CoordinateSystemAxis axis, final Unit<?> unit) {
+            return unit;
+        }
+
+        @Override
+        @Deprecated
         public AxisDirection getDirectionReplacement(final AxisDirection direction) {
+            return direction;
+        }
+
+        @Override
+        public AxisDirection getDirectionReplacement(CoordinateSystemAxis axis, final AxisDirection direction) {
             return direction;
         }
     },
@@ -335,12 +358,24 @@
         }
 
         @Override
+        @Deprecated
         public Unit<?> getUnitReplacement(final Unit<?> unit) {
             return unit;
         }
 
         @Override
+        public Unit<?> getUnitReplacement(CoordinateSystemAxis axis, final Unit<?> unit) {
+            return unit;
+        }
+
+        @Override
+        @Deprecated
         public AxisDirection getDirectionReplacement(final AxisDirection direction) {
+            return direction;
+        }
+
+        @Override
+        public AxisDirection getDirectionReplacement(CoordinateSystemAxis axis, final AxisDirection direction) {
             return direction;
         }
     }
